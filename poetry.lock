[[package]]
name = "aioredis"
version = "1.3.1"
description = "asyncio (PEP 3156) Redis support"
category = "main"
optional = false
python-versions = "*"

[package.dependencies]
async-timeout = "*"
hiredis = "*"

[[package]]
name = "asgiref"
version = "3.5.2"
description = "ASGI specs, helper code, and adapters"
category = "main"
optional = false
python-versions = ">=3.7"

[package.extras]
tests = ["pytest", "pytest-asyncio", "mypy (>=0.800)"]

[[package]]
name = "async-timeout"
version = "4.0.2"
description = "Timeout context manager for asyncio programs"
category = "main"
optional = false
python-versions = ">=3.6"

[[package]]
name = "atomicwrites"
version = "1.4.0"
description = "Atomic file writes."
category = "dev"
optional = false
python-versions = ">=2.7, !=3.0.*, !=3.1.*, !=3.2.*, !=3.3.*"

[[package]]
name = "attrs"
version = "21.4.0"
description = "Classes Without Boilerplate"
category = "main"
optional = false
python-versions = ">=2.7, !=3.0.*, !=3.1.*, !=3.2.*, !=3.3.*, !=3.4.*"

[package.extras]
dev = ["coverage[toml] (>=5.0.2)", "hypothesis", "pympler", "pytest (>=4.3.0)", "six", "mypy", "pytest-mypy-plugins", "zope.interface", "furo", "sphinx", "sphinx-notfound-page", "pre-commit", "cloudpickle"]
docs = ["furo", "sphinx", "zope.interface", "sphinx-notfound-page"]
tests = ["coverage[toml] (>=5.0.2)", "hypothesis", "pympler", "pytest (>=4.3.0)", "six", "mypy", "pytest-mypy-plugins", "zope.interface", "cloudpickle"]
tests_no_zope = ["coverage[toml] (>=5.0.2)", "hypothesis", "pympler", "pytest (>=4.3.0)", "six", "mypy", "pytest-mypy-plugins", "cloudpickle"]

[[package]]
name = "autobahn"
version = "22.5.1"
description = "WebSocket client & server library, WAMP real-time framework"
category = "main"
optional = false
python-versions = ">=3.7"

[package.dependencies]
cryptography = ">=3.4.6"
hyperlink = ">=21.0.0"
txaio = ">=21.2.1"

[package.extras]
all = ["zope.interface (>=5.2.0)", "twisted (>=20.3.0)", "attrs (>=20.3.0)", "python-snappy (>=0.6.0)", "msgpack (>=1.0.2)", "ujson (>=4.0.2)", "cbor2 (>=5.2.0)", "py-ubjson (>=0.16.1)", "flatbuffers (>=1.12)", "pyopenssl (>=20.0.1)", "service_identity (>=18.1.0)", "pynacl (>=1.4.0)", "pytrie (>=0.4.0)", "qrcode (>=7.3.1)", "cffi (>=1.14.5)", "argon2_cffi (>=20.1.0)", "passlib (>=1.7.4)", "xbr (>=21.2.1)", "click (>=8.1.2)", "zlmdb (>=21.2.1)", "web3 (>=5.29.0)", "rlp (>=2.0.1)", "py-eth-sig-utils (>=0.4.0)", "py-ecc (>=5.1.0)", "eth-abi (>=2.1.1)", "mnemonic (>=0.19)", "base58 (>=2.1.0)", "ecdsa (>=0.16.1)", "py-multihash (>=2.0.1)", "jinja2 (>=2.11.3)", "yapf (==0.29.0)", "spake2 (>=0.8)", "hkdf (>=0.0.3)", "PyGObject (>=3.40.0)"]
compress = ["python-snappy (>=0.6.0)"]
dev = ["awscli", "backports.tempfile (>=1.0)", "bumpversion (>=0.5.3)", "codecov (>=2.0.15)", "flake8 (>=3.5.0)", "humanize (>=0.5.1)", "passlib", "pep8-naming (>=0.3.3)", "pip (>=9.0.1)", "pyenchant (>=1.6.6)", "pyflakes (>=1.0.0)", "pyinstaller (>=4.2)", "pylint (>=1.9.2)", "pytest-aiohttp", "pytest-asyncio (>=0.14.0)", "pytest-runner (>=2.11.1)", "pytest (>=3.4.2)", "pyyaml (>=4.2b4)", "qualname", "sphinx-autoapi (>=1.7.0)", "sphinx (>=1.7.1)", "sphinx_rtd_theme (>=0.1.9)", "sphinxcontrib-images (>=0.9.1)", "tox-gh-actions (>=2.2.0)", "tox (>=2.9.1)", "twine (>=3.3.0)", "twisted (>=18.7.0)", "txaio (>=20.4.1)", "watchdog (>=0.8.3)", "wheel (>=0.36.2)", "yapf (==0.29.0)", "mypy (>=0.610)"]
encryption = ["pyopenssl (>=20.0.1)", "service_identity (>=18.1.0)", "pynacl (>=1.4.0)", "pytrie (>=0.4.0)", "qrcode (>=7.3.1)"]
nvx = ["cffi (>=1.14.5)"]
scram = ["cffi (>=1.14.5)", "argon2_cffi (>=20.1.0)", "passlib (>=1.7.4)"]
serialization = ["msgpack (>=1.0.2)", "ujson (>=4.0.2)", "cbor2 (>=5.2.0)", "py-ubjson (>=0.16.1)", "flatbuffers (>=1.12)"]
twisted = ["zope.interface (>=5.2.0)", "twisted (>=20.3.0)", "attrs (>=20.3.0)"]
ui = ["PyGObject (>=3.40.0)"]
xbr = ["xbr (>=21.2.1)", "click (>=8.1.2)", "cbor2 (>=5.2.0)", "zlmdb (>=21.2.1)", "twisted (>=20.3.0)", "web3 (>=5.29.0)", "rlp (>=2.0.1)", "py-eth-sig-utils (>=0.4.0)", "py-ecc (>=5.1.0)", "eth-abi (>=2.1.1)", "mnemonic (>=0.19)", "base58 (>=2.1.0)", "ecdsa (>=0.16.1)", "py-multihash (>=2.0.1)", "jinja2 (>=2.11.3)", "yapf (==0.29.0)", "spake2 (>=0.8)", "hkdf (>=0.0.3)"]

[[package]]
name = "automat"
version = "20.2.0"
description = "Self-service finite-state machines for the programmer on the go."
category = "main"
optional = false
python-versions = "*"

[package.dependencies]
attrs = ">=19.2.0"
six = "*"

[package.extras]
visualize = ["graphviz (>0.5.1)", "Twisted (>=16.1.1)"]

[[package]]
name = "backports.zoneinfo"
version = "0.2.1"
description = "Backport of the standard library zoneinfo module"
category = "main"
optional = false
python-versions = ">=3.6"

[package.extras]
tzdata = ["tzdata"]

[[package]]
name = "black"
version = "22.3.0"
description = "The uncompromising code formatter."
category = "main"
optional = false
python-versions = ">=3.6.2"

[package.dependencies]
click = ">=8.0.0"
mypy-extensions = ">=0.4.3"
pathspec = ">=0.9.0"
platformdirs = ">=2"
tomli = {version = ">=1.1.0", markers = "python_version < \"3.11\""}
typing-extensions = {version = ">=3.10.0.0", markers = "python_version < \"3.10\""}

[package.extras]
colorama = ["colorama (>=0.4.3)"]
d = ["aiohttp (>=3.7.4)"]
jupyter = ["ipython (>=7.8.0)", "tokenize-rt (>=3.2.0)"]
uvloop = ["uvloop (>=0.15.2)"]

[[package]]
name = "boto3"
version = "1.24.38"
description = "The AWS SDK for Python"
category = "main"
optional = false
python-versions = ">= 3.7"

[package.dependencies]
botocore = ">=1.27.38,<1.28.0"
jmespath = ">=0.7.1,<2.0.0"
s3transfer = ">=0.6.0,<0.7.0"

[package.extras]
crt = ["botocore[crt] (>=1.21.0,<2.0a0)"]

[[package]]
name = "botocore"
version = "1.27.38"
description = "Low-level, data-driven core of boto 3."
category = "main"
optional = false
python-versions = ">= 3.7"

[package.dependencies]
jmespath = ">=0.7.1,<2.0.0"
python-dateutil = ">=2.1,<3.0.0"
urllib3 = ">=1.25.4,<1.27"

[package.extras]
crt = ["awscrt (==0.13.8)"]

[[package]]
name = "certifi"
version = "2022.6.15"
description = "Python package for providing Mozilla's CA Bundle."
category = "main"
optional = false
python-versions = ">=3.6"

[[package]]
name = "cffi"
version = "1.15.0"
description = "Foreign Function Interface for Python calling C code."
category = "main"
optional = false
python-versions = "*"

[package.dependencies]
pycparser = "*"

[[package]]
name = "channels"
version = "3.0.4"
description = "Brings async, event-driven capabilities to Django. Django 2.2 and up only."
category = "main"
optional = false
python-versions = ">=3.6"

[package.dependencies]
asgiref = ">=3.3.1,<4"
daphne = ">=3.0,<4"
Django = ">=2.2"

[package.extras]
tests = ["pytest", "pytest-django", "pytest-asyncio", "async-timeout", "coverage (>=4.5,<5.0)"]

[[package]]
name = "channels-redis"
version = "3.4.0"
description = "Redis-backed ASGI channel layer implementation"
category = "main"
optional = false
python-versions = ">=3.7"

[package.dependencies]
aioredis = ">=1.0,<2.0"
asgiref = ">=3.2.10,<4"
channels = "<4"
msgpack = ">=1.0,<2.0"

[package.extras]
cryptography = ["cryptography (>=1.3.0)"]
tests = ["cryptography (>=1.3.0)", "pytest", "pytest-asyncio (==0.14.0)", "async-generator", "async-timeout"]

[[package]]
name = "charset-normalizer"
version = "2.0.12"
description = "The Real First Universal Charset Detector. Open, modern and actively maintained alternative to Chardet."
category = "main"
optional = false
python-versions = ">=3.5.0"

[package.extras]
unicode_backport = ["unicodedata2"]

[[package]]
name = "click"
version = "8.1.3"
description = "Composable command line interface toolkit"
category = "main"
optional = false
python-versions = ">=3.7"

[package.dependencies]
colorama = {version = "*", markers = "platform_system == \"Windows\""}

[[package]]
name = "colorama"
version = "0.4.5"
description = "Cross-platform colored terminal text."
category = "main"
optional = false
python-versions = ">=2.7, !=3.0.*, !=3.1.*, !=3.2.*, !=3.3.*, !=3.4.*"

[[package]]
name = "constantly"
version = "15.1.0"
description = "Symbolic constants in Python"
category = "main"
optional = false
python-versions = "*"

[[package]]
name = "coreapi"
version = "2.3.3"
description = "Python client library for Core API."
category = "main"
optional = false
python-versions = "*"

[package.dependencies]
coreschema = "*"
itypes = "*"
requests = "*"
uritemplate = "*"

[[package]]
name = "coreschema"
version = "0.0.4"
description = "Core Schema."
category = "main"
optional = false
python-versions = "*"

[package.dependencies]
jinja2 = "*"

[[package]]
name = "cryptography"
version = "37.0.3"
description = "cryptography is a package which provides cryptographic recipes and primitives to Python developers."
category = "main"
optional = false
python-versions = ">=3.6"

[package.dependencies]
cffi = ">=1.12"

[package.extras]
docs = ["sphinx (>=1.6.5,!=1.8.0,!=3.1.0,!=3.1.1)", "sphinx-rtd-theme"]
docstest = ["pyenchant (>=1.6.11)", "twine (>=1.12.0)", "sphinxcontrib-spelling (>=4.0.1)"]
pep8test = ["black", "flake8", "flake8-import-order", "pep8-naming"]
sdist = ["setuptools_rust (>=0.11.4)"]
ssh = ["bcrypt (>=3.1.5)"]
test = ["pytest (>=6.2.0)", "pytest-benchmark", "pytest-cov", "pytest-subtests", "pytest-xdist", "pretend", "iso8601", "pytz", "hypothesis (>=1.11.4,!=3.79.2)"]

[[package]]
name = "daphne"
version = "3.0.2"
description = "Django ASGI (HTTP/WebSocket) server"
category = "main"
optional = false
python-versions = ">=3.6"

[package.dependencies]
asgiref = ">=3.2.10,<4"
autobahn = ">=0.18"
twisted = {version = ">=18.7", extras = ["tls"]}

[package.extras]
tests = ["hypothesis (==4.23)", "pytest (>=3.10,<4.0)", "pytest-asyncio (>=0.8,<1.0)"]

[[package]]
name = "django"
version = "4.0.5"
description = "A high-level Python web framework that encourages rapid development and clean, pragmatic design."
category = "main"
optional = false
python-versions = ">=3.8"

[package.dependencies]
asgiref = ">=3.4.1,<4"
"backports.zoneinfo" = {version = "*", markers = "python_version < \"3.9\""}
sqlparse = ">=0.2.2"
tzdata = {version = "*", markers = "sys_platform == \"win32\""}

[package.extras]
argon2 = ["argon2-cffi (>=19.1.0)"]
bcrypt = ["bcrypt"]

[[package]]
name = "django-cors-headers"
version = "3.13.0"
description = "django-cors-headers is a Django application for handling the server headers required for Cross-Origin Resource Sharing (CORS)."
category = "main"
optional = false
python-versions = ">=3.7"

[package.dependencies]
Django = ">=3.2"

[[package]]
name = "django-csp"
version = "3.7"
description = "Django Content Security Policy support."
category = "main"
optional = false
python-versions = "*"

[package.dependencies]
Django = ">=1.8"

[package.extras]
jinja2 = ["jinja2 (>=2.9.6)"]
tests = ["pytest (<4.0)", "pytest-django", "pytest-flakes (==1.0.1)", "pytest-pep8 (==1.0.6)", "pep8 (==1.4.6)", "mock (==1.0.1)", "six (==1.12.0)", "jinja2 (>=2.9.6)"]

[[package]]
name = "django-environ"
version = "0.8.1"
description = "A package that allows you to utilize 12factor inspired environment variables to configure your Django application."
category = "main"
optional = false
python-versions = ">=3.4,<4"

[package.extras]
develop = ["coverage[toml] (>=5.0a4)", "pytest (>=4.6.11)", "furo (>=2021.8.17b43,<2021.9.0)", "sphinx (>=3.5.0)", "sphinx-notfound-page"]
docs = ["furo (>=2021.8.17b43,<2021.9.0)", "sphinx (>=3.5.0)", "sphinx-notfound-page"]
testing = ["coverage[toml] (>=5.0a4)", "pytest (>=4.6.11)"]

[[package]]
name = "django-filter"
version = "22.1"
description = "Django-filter is a reusable Django application for allowing users to filter querysets dynamically."
category = "main"
optional = false
python-versions = ">=3.7"

[package.dependencies]
Django = ">=3.2"

[[package]]
name = "django-rest-framework"
version = "0.1.0"
description = "alias."
category = "main"
optional = false
python-versions = "*"

[package.dependencies]
djangorestframework = "*"

[[package]]
name = "djangorestframework"
version = "3.13.1"
description = "Web APIs for Django, made easy."
category = "main"
optional = false
python-versions = ">=3.6"

[package.dependencies]
django = ">=2.2"
pytz = "*"

[[package]]
name = "drf-yasg"
version = "1.20.0"
description = "Automated generation of real Swagger/OpenAPI 2.0 schemas from Django Rest Framework code."
category = "main"
optional = false
python-versions = ">=3.6"

[package.dependencies]
coreapi = ">=2.3.3"
coreschema = ">=0.0.4"
Django = ">=2.2.16"
djangorestframework = ">=3.10.3"
inflection = ">=0.3.1"
packaging = "*"
"ruamel.yaml" = ">=0.15.34"
uritemplate = ">=3.0.0"

[package.extras]
validation = ["swagger-spec-validator (>=2.1.0)"]

[[package]]
name = "flake8"
version = "4.0.1"
description = "the modular source code checker: pep8 pyflakes and co"
category = "dev"
optional = false
python-versions = ">=3.6"

[package.dependencies]
mccabe = ">=0.6.0,<0.7.0"
pycodestyle = ">=2.8.0,<2.9.0"
pyflakes = ">=2.4.0,<2.5.0"

[[package]]
name = "gunicorn"
version = "20.1.0"
description = "WSGI HTTP Server for UNIX"
category = "main"
optional = false
python-versions = ">=3.5"

[package.extras]
eventlet = ["eventlet (>=0.24.1)"]
gevent = ["gevent (>=1.4.0)"]
setproctitle = ["setproctitle"]
tornado = ["tornado (>=0.2)"]

[[package]]
name = "h11"
version = "0.13.0"
description = "A pure-Python, bring-your-own-I/O implementation of HTTP/1.1"
category = "main"
optional = false
python-versions = ">=3.6"

[[package]]
name = "hiredis"
version = "2.0.0"
description = "Python wrapper for hiredis"
category = "main"
optional = false
python-versions = ">=3.6"

[[package]]
name = "hyperlink"
version = "21.0.0"
description = "A featureful, immutable, and correct URL for Python."
category = "main"
optional = false
python-versions = ">=2.6, !=3.0.*, !=3.1.*, !=3.2.*, !=3.3.*"

[package.dependencies]
idna = ">=2.5"

[[package]]
name = "idna"
version = "3.3"
description = "Internationalized Domain Names in Applications (IDNA)"
category = "main"
optional = false
python-versions = ">=3.5"

[[package]]
name = "incremental"
version = "21.3.0"
description = "A small library that versions your Python projects."
category = "main"
optional = false
python-versions = "*"

[package.extras]
scripts = ["click (>=6.0)", "twisted (>=16.4.0)"]

[[package]]
name = "inflection"
version = "0.5.1"
description = "A port of Ruby on Rails inflector to Python"
category = "main"
optional = false
python-versions = ">=3.5"

[[package]]
name = "isort"
version = "5.10.1"
description = "A Python utility / library to sort Python imports."
category = "main"
optional = false
python-versions = ">=3.6.1,<4.0"

[package.extras]
pipfile_deprecated_finder = ["pipreqs", "requirementslib"]
requirements_deprecated_finder = ["pipreqs", "pip-api"]
colors = ["colorama (>=0.4.3,<0.5.0)"]
plugins = ["setuptools"]

[[package]]
name = "itypes"
version = "1.2.0"
description = "Simple immutable types for python."
category = "main"
optional = false
python-versions = "*"

[[package]]
name = "jinja2"
version = "3.1.2"
description = "A very fast and expressive template engine."
category = "main"
optional = false
python-versions = ">=3.7"

[package.dependencies]
MarkupSafe = ">=2.0"

[package.extras]
i18n = ["Babel (>=2.7)"]

[[package]]
<<<<<<< HEAD
=======
name = "jmespath"
version = "1.0.1"
description = "JSON Matching Expressions"
category = "main"
optional = false
python-versions = ">=3.7"

[[package]]
>>>>>>> f06ab257
name = "josepy"
version = "1.13.0"
description = "JOSE protocol implementation in Python"
category = "main"
optional = false
python-versions = ">=3.6"

[package.dependencies]
cryptography = ">=1.5"
PyOpenSSL = ">=0.13"

[package.extras]
dev = ["pytest", "tox"]
docs = ["Sphinx (>=1.0)", "sphinx-rtd-theme (>=1.0)"]
tests = ["coverage (>=4.0)", "flake8 (<4)", "isort", "mypy", "pytest-cov", "pytest-flake8 (>=0.5)", "pytest (>=2.8.0)", "types-pyopenssl", "types-pyrfc3339", "types-requests", "types-setuptools"]

[[package]]
name = "markupsafe"
version = "2.1.1"
description = "Safely add untrusted strings to HTML/XML markup."
category = "main"
optional = false
python-versions = ">=3.7"

[[package]]
name = "mccabe"
version = "0.6.1"
description = "McCabe checker, plugin for flake8"
category = "dev"
optional = false
python-versions = "*"

[[package]]
name = "more-itertools"
version = "8.13.0"
description = "More routines for operating on iterables, beyond itertools"
category = "dev"
optional = false
python-versions = ">=3.5"

[[package]]
name = "mozilla-django-oidc"
version = "2.0.0"
description = "A lightweight authentication and access management library for integration with OpenID Connect enabled authentication services."
category = "main"
optional = false
python-versions = "*"

[package.dependencies]
cryptography = "*"
Django = ">=2.2"
josepy = "*"
requests = "*"

[[package]]
name = "msgpack"
version = "1.0.4"
description = "MessagePack serializer"
category = "main"
optional = false
python-versions = "*"

[[package]]
name = "mypy-extensions"
version = "0.4.3"
description = "Experimental type system extensions for programs checked with the mypy typechecker."
category = "main"
optional = false
python-versions = "*"

[[package]]
name = "packaging"
version = "21.3"
description = "Core utilities for Python packages"
category = "main"
optional = false
python-versions = ">=3.6"

[package.dependencies]
pyparsing = ">=2.0.2,<3.0.5 || >3.0.5"

[[package]]
name = "pathspec"
version = "0.9.0"
description = "Utility library for gitignore style pattern matching of file paths."
category = "main"
optional = false
python-versions = "!=3.0.*,!=3.1.*,!=3.2.*,!=3.3.*,!=3.4.*,>=2.7"

[[package]]
name = "pillow"
version = "9.1.1"
description = "Python Imaging Library (Fork)"
category = "main"
optional = false
python-versions = ">=3.7"

[package.extras]
docs = ["olefile", "sphinx (>=2.4)", "sphinx-copybutton", "sphinx-issues (>=3.0.1)", "sphinx-removed-in", "sphinx-rtd-theme (>=1.0)", "sphinxext-opengraph"]
tests = ["check-manifest", "coverage", "defusedxml", "markdown2", "olefile", "packaging", "pyroma", "pytest", "pytest-cov", "pytest-timeout"]

[[package]]
name = "platformdirs"
version = "2.5.2"
description = "A small Python module for determining appropriate platform-specific dirs, e.g. a \"user data dir\"."
category = "main"
optional = false
python-versions = ">=3.7"

[package.extras]
docs = ["furo (>=2021.7.5b38)", "proselint (>=0.10.2)", "sphinx-autodoc-typehints (>=1.12)", "sphinx (>=4)"]
test = ["appdirs (==1.4.4)", "pytest-cov (>=2.7)", "pytest-mock (>=3.6)", "pytest (>=6)"]

[[package]]
name = "pluggy"
version = "0.13.1"
description = "plugin and hook calling mechanisms for python"
category = "dev"
optional = false
python-versions = ">=2.7, !=3.0.*, !=3.1.*, !=3.2.*, !=3.3.*"

[package.extras]
dev = ["pre-commit", "tox"]

[[package]]
name = "psycopg2"
version = "2.9.3"
description = "psycopg2 - Python-PostgreSQL Database Adapter"
category = "main"
optional = false
python-versions = ">=3.6"

[[package]]
name = "py"
version = "1.11.0"
description = "library with cross-python path, ini-parsing, io, code, log facilities"
category = "dev"
optional = false
python-versions = ">=2.7, !=3.0.*, !=3.1.*, !=3.2.*, !=3.3.*, !=3.4.*"

[[package]]
name = "pyasn1"
version = "0.4.8"
description = "ASN.1 types and codecs"
category = "main"
optional = false
python-versions = "*"

[[package]]
name = "pyasn1-modules"
version = "0.2.8"
description = "A collection of ASN.1-based protocols modules."
category = "main"
optional = false
python-versions = "*"

[package.dependencies]
pyasn1 = ">=0.4.6,<0.5.0"

[[package]]
name = "pycodestyle"
version = "2.8.0"
description = "Python style guide checker"
category = "dev"
optional = false
python-versions = ">=2.7, !=3.0.*, !=3.1.*, !=3.2.*, !=3.3.*, !=3.4.*"

[[package]]
name = "pycparser"
version = "2.21"
description = "C parser in Python"
category = "main"
optional = false
python-versions = ">=2.7, !=3.0.*, !=3.1.*, !=3.2.*, !=3.3.*"

[[package]]
name = "pyflakes"
version = "2.4.0"
description = "passive checker of Python programs"
category = "dev"
optional = false
python-versions = ">=2.7, !=3.0.*, !=3.1.*, !=3.2.*, !=3.3.*"

[[package]]
name = "pymongo"
version = "3.12.1"
description = "Python driver for MongoDB <http://www.mongodb.org>"
category = "main"
optional = false
python-versions = "*"

[package.extras]
aws = ["pymongo-auth-aws (<2.0.0)"]
encryption = ["pymongocrypt (>=1.1.0,<2.0.0)"]
gssapi = ["pykerberos"]
ocsp = ["pyopenssl (>=17.2.0)", "requests (<3.0.0)", "service-identity (>=18.1.0)", "certifi"]
snappy = ["python-snappy"]
srv = ["dnspython (>=1.16.0,<1.17.0)"]
tls = ["ipaddress"]
zstd = ["zstandard"]

[[package]]
name = "pyopenssl"
version = "22.0.0"
description = "Python wrapper module around the OpenSSL library"
category = "main"
optional = false
python-versions = ">=3.6"

[package.dependencies]
cryptography = ">=35.0"

[package.extras]
docs = ["sphinx", "sphinx-rtd-theme"]
test = ["flaky", "pretend", "pytest (>=3.0.1)"]

[[package]]
name = "pyparsing"
version = "3.0.9"
description = "pyparsing module - Classes and methods to define and execute parsing grammars"
category = "main"
optional = false
python-versions = ">=3.6.8"

[package.extras]
diagrams = ["railroad-diagrams", "jinja2"]

[[package]]
name = "pytest"
version = "5.4.3"
description = "pytest: simple powerful testing with Python"
category = "dev"
optional = false
python-versions = ">=3.5"

[package.dependencies]
atomicwrites = {version = ">=1.0", markers = "sys_platform == \"win32\""}
attrs = ">=17.4.0"
colorama = {version = "*", markers = "sys_platform == \"win32\""}
more-itertools = ">=4.0.0"
packaging = "*"
pluggy = ">=0.12,<1.0"
py = ">=1.5.0"
wcwidth = "*"

[package.extras]
checkqa-mypy = ["mypy (==v0.761)"]
testing = ["argcomplete", "hypothesis (>=3.56)", "mock", "nose", "requests", "xmlschema"]

[[package]]
name = "python-dateutil"
version = "2.8.2"
description = "Extensions to the standard Python datetime module"
category = "main"
optional = false
python-versions = "!=3.0.*,!=3.1.*,!=3.2.*,>=2.7"

[package.dependencies]
six = ">=1.5"

[[package]]
name = "pytz"
version = "2022.1"
description = "World timezone definitions, modern and historical"
category = "main"
optional = false
python-versions = "*"

[[package]]
name = "requests"
version = "2.28.0"
description = "Python HTTP for Humans."
category = "main"
optional = false
python-versions = ">=3.7, <4"

[package.dependencies]
certifi = ">=2017.4.17"
charset-normalizer = ">=2.0.0,<2.1.0"
idna = ">=2.5,<4"
urllib3 = ">=1.21.1,<1.27"

[package.extras]
socks = ["PySocks (>=1.5.6,!=1.5.7)"]
use_chardet_on_py3 = ["chardet (>=3.0.2,<5)"]

[[package]]
name = "ruamel.yaml"
version = "0.17.21"
description = "ruamel.yaml is a YAML parser/emitter that supports roundtrip preservation of comments, seq/map flow style, and map key order"
category = "main"
optional = false
python-versions = ">=3"

[package.dependencies]
"ruamel.yaml.clib" = {version = ">=0.2.6", markers = "platform_python_implementation == \"CPython\" and python_version < \"3.11\""}

[package.extras]
docs = ["ryd"]
jinja2 = ["ruamel.yaml.jinja2 (>=0.2)"]

[[package]]
name = "ruamel.yaml.clib"
version = "0.2.6"
description = "C version of reader, parser and emitter for ruamel.yaml derived from libyaml"
category = "main"
optional = false
python-versions = ">=3.5"

[[package]]
name = "s3transfer"
version = "0.6.0"
description = "An Amazon S3 Transfer Manager"
category = "main"
optional = false
python-versions = ">= 3.7"

[package.dependencies]
botocore = ">=1.12.36,<2.0a.0"

[package.extras]
crt = ["botocore[crt] (>=1.20.29,<2.0a.0)"]

[[package]]
name = "sentry-sdk"
version = "1.8.0"
description = "Python client for Sentry (https://sentry.io)"
category = "main"
optional = false
python-versions = "*"

[package.dependencies]
certifi = "*"
urllib3 = ">=1.10.0"

[package.extras]
aiohttp = ["aiohttp (>=3.5)"]
beam = ["apache-beam (>=2.12)"]
bottle = ["bottle (>=0.12.13)"]
celery = ["celery (>=3)"]
chalice = ["chalice (>=1.16.0)"]
django = ["django (>=1.8)"]
falcon = ["falcon (>=1.4)"]
fastapi = ["fastapi (>=0.79.0)"]
flask = ["flask (>=0.11)", "blinker (>=1.1)"]
httpx = ["httpx (>=0.16.0)"]
pure_eval = ["pure-eval", "executing", "asttokens"]
pyspark = ["pyspark (>=2.4.4)"]
quart = ["quart (>=0.16.1)", "blinker (>=1.1)"]
rq = ["rq (>=0.6)"]
sanic = ["sanic (>=0.8)"]
sqlalchemy = ["sqlalchemy (>=1.2)"]
starlette = ["starlette (>=0.19.1)"]
tornado = ["tornado (>=5)"]

[[package]]
name = "service-identity"
version = "21.1.0"
description = "Service identity verification for pyOpenSSL & cryptography."
category = "main"
optional = false
python-versions = "*"

[package.dependencies]
attrs = ">=19.1.0"
cryptography = "*"
pyasn1 = "*"
pyasn1-modules = "*"
six = "*"

[package.extras]
dev = ["coverage[toml] (>=5.0.2)", "pytest", "sphinx", "furo", "idna", "pyopenssl"]
docs = ["sphinx", "furo"]
idna = ["idna"]
tests = ["coverage[toml] (>=5.0.2)", "pytest"]

[[package]]
name = "six"
version = "1.16.0"
description = "Python 2 and 3 compatibility utilities"
category = "main"
optional = false
python-versions = ">=2.7, !=3.0.*, !=3.1.*, !=3.2.*"

[[package]]
name = "sqlparse"
version = "0.2.4"
description = "Non-validating SQL parser"
category = "main"
optional = false
python-versions = "*"

[[package]]
name = "tomli"
version = "2.0.1"
description = "A lil' TOML parser"
category = "main"
optional = false
python-versions = ">=3.7"

[[package]]
name = "twisted"
version = "22.4.0"
description = "An asynchronous networking framework written in Python"
category = "main"
optional = false
python-versions = ">=3.6.7"

[package.dependencies]
attrs = ">=19.2.0"
Automat = ">=0.8.0"
constantly = ">=15.1"
hyperlink = ">=17.1.1"
idna = {version = ">=2.4", optional = true, markers = "extra == \"tls\""}
incremental = ">=21.3.0"
pyopenssl = {version = ">=16.0.0", optional = true, markers = "extra == \"tls\""}
service-identity = {version = ">=18.1.0", optional = true, markers = "extra == \"tls\""}
twisted-iocpsupport = {version = ">=1.0.2,<2", markers = "platform_system == \"Windows\""}
typing-extensions = ">=3.6.5"
"zope.interface" = ">=4.4.2"

[package.extras]
all_non_platform = ["cython-test-exception-raiser (>=1.0.2,<2)", "PyHamcrest (>=1.9.0)", "pyopenssl (>=16.0.0)", "service-identity (>=18.1.0)", "idna (>=2.4)", "pyasn1", "cryptography (>=2.6)", "appdirs (>=1.4.0)", "bcrypt (>=3.0.0)", "pyserial (>=3.0)", "h2 (>=3.0,<5.0)", "priority (>=1.1.0,<2.0)", "pywin32 (!=226)", "contextvars (>=2.4,<3)"]
conch = ["pyasn1", "cryptography (>=2.6)", "appdirs (>=1.4.0)", "bcrypt (>=3.0.0)"]
conch_nacl = ["pyasn1", "cryptography (>=2.6)", "appdirs (>=1.4.0)", "bcrypt (>=3.0.0)", "pynacl"]
contextvars = ["contextvars (>=2.4,<3)"]
dev = ["towncrier (>=19.2,<20.0)", "sphinx-rtd-theme (>=0.5,<1.0)", "readthedocs-sphinx-ext (>=2.1,<3.0)", "sphinx (>=4.1.2,<6)", "pyflakes (>=2.2,<3.0)", "twistedchecker (>=0.7,<1.0)", "coverage (>=6b1,<7)", "python-subunit (>=1.4,<2.0)", "pydoctor (>=21.9.0,<21.10.0)"]
dev_release = ["towncrier (>=19.2,<20.0)", "sphinx-rtd-theme (>=0.5,<1.0)", "readthedocs-sphinx-ext (>=2.1,<3.0)", "sphinx (>=4.1.2,<6)", "pydoctor (>=21.9.0,<21.10.0)"]
http2 = ["h2 (>=3.0,<5.0)", "priority (>=1.1.0,<2.0)"]
macos_platform = ["pyobjc-core", "pyobjc-framework-cfnetwork", "pyobjc-framework-cocoa", "cython-test-exception-raiser (>=1.0.2,<2)", "PyHamcrest (>=1.9.0)", "pyopenssl (>=16.0.0)", "service-identity (>=18.1.0)", "idna (>=2.4)", "pyasn1", "cryptography (>=2.6)", "appdirs (>=1.4.0)", "bcrypt (>=3.0.0)", "pyserial (>=3.0)", "h2 (>=3.0,<5.0)", "priority (>=1.1.0,<2.0)", "pywin32 (!=226)", "contextvars (>=2.4,<3)"]
mypy = ["mypy (==0.930)", "mypy-zope (==0.3.4)", "types-setuptools", "types-pyopenssl", "towncrier (>=19.2,<20.0)", "sphinx-rtd-theme (>=0.5,<1.0)", "readthedocs-sphinx-ext (>=2.1,<3.0)", "sphinx (>=4.1.2,<6)", "pyflakes (>=2.2,<3.0)", "twistedchecker (>=0.7,<1.0)", "coverage (>=6b1,<7)", "cython-test-exception-raiser (>=1.0.2,<2)", "PyHamcrest (>=1.9.0)", "pyopenssl (>=16.0.0)", "service-identity (>=18.1.0)", "idna (>=2.4)", "pyasn1", "cryptography (>=2.6)", "appdirs (>=1.4.0)", "bcrypt (>=3.0.0)", "pyserial (>=3.0)", "h2 (>=3.0,<5.0)", "priority (>=1.1.0,<2.0)", "pynacl", "pywin32 (!=226)", "python-subunit (>=1.4,<2.0)", "contextvars (>=2.4,<3)", "pydoctor (>=21.9.0,<21.10.0)"]
osx_platform = ["pyobjc-core", "pyobjc-framework-cfnetwork", "pyobjc-framework-cocoa", "cython-test-exception-raiser (>=1.0.2,<2)", "PyHamcrest (>=1.9.0)", "pyopenssl (>=16.0.0)", "service-identity (>=18.1.0)", "idna (>=2.4)", "pyasn1", "cryptography (>=2.6)", "appdirs (>=1.4.0)", "bcrypt (>=3.0.0)", "pyserial (>=3.0)", "h2 (>=3.0,<5.0)", "priority (>=1.1.0,<2.0)", "pywin32 (!=226)", "contextvars (>=2.4,<3)"]
serial = ["pyserial (>=3.0)", "pywin32 (!=226)"]
test = ["cython-test-exception-raiser (>=1.0.2,<2)", "PyHamcrest (>=1.9.0)"]
tls = ["pyopenssl (>=16.0.0)", "service-identity (>=18.1.0)", "idna (>=2.4)"]
windows_platform = ["pywin32 (!=226)", "cython-test-exception-raiser (>=1.0.2,<2)", "PyHamcrest (>=1.9.0)", "pyopenssl (>=16.0.0)", "service-identity (>=18.1.0)", "idna (>=2.4)", "pyasn1", "cryptography (>=2.6)", "appdirs (>=1.4.0)", "bcrypt (>=3.0.0)", "pyserial (>=3.0)", "h2 (>=3.0,<5.0)", "priority (>=1.1.0,<2.0)", "pywin32 (!=226)", "contextvars (>=2.4,<3)"]

[[package]]
name = "twisted-iocpsupport"
version = "1.0.2"
description = "An extension for use in the twisted I/O Completion Ports reactor."
category = "main"
optional = false
python-versions = "*"

[[package]]
name = "txaio"
version = "22.2.1"
description = "Compatibility API between asyncio/Twisted/Trollius"
category = "main"
optional = false
python-versions = ">=3.6"

[package.extras]
all = ["zope.interface (>=5.2.0)", "twisted (>=20.3.0)"]
dev = ["wheel", "pytest (>=2.6.4)", "pytest-cov (>=1.8.1)", "pep8 (>=1.6.2)", "sphinx (>=1.2.3)", "pyenchant (>=1.6.6)", "sphinxcontrib-spelling (>=2.1.2)", "sphinx-rtd-theme (>=0.1.9)", "tox (>=2.1.1)", "twine (>=1.6.5)", "tox-gh-actions (>=2.2.0)"]
twisted = ["zope.interface (>=5.2.0)", "twisted (>=20.3.0)"]

[[package]]
name = "typing-extensions"
version = "4.2.0"
description = "Backported and Experimental Type Hints for Python 3.7+"
category = "main"
optional = false
python-versions = ">=3.7"

[[package]]
name = "tzdata"
version = "2022.1"
description = "Provider of IANA time zone data"
category = "main"
optional = false
python-versions = ">=2"

[[package]]
name = "uritemplate"
version = "4.1.1"
description = "Implementation of RFC 6570 URI Templates"
category = "main"
optional = false
python-versions = ">=3.6"

[[package]]
name = "urllib3"
version = "1.26.9"
description = "HTTP library with thread-safe connection pooling, file post, and more."
category = "main"
optional = false
python-versions = ">=2.7, !=3.0.*, !=3.1.*, !=3.2.*, !=3.3.*, !=3.4.*, <4"

[package.extras]
brotli = ["brotlicffi (>=0.8.0)", "brotli (>=1.0.9)", "brotlipy (>=0.6.0)"]
secure = ["pyOpenSSL (>=0.14)", "cryptography (>=1.3.4)", "idna (>=2.0.0)", "certifi", "ipaddress"]
socks = ["PySocks (>=1.5.6,!=1.5.7,<2.0)"]

[[package]]
name = "uvicorn"
version = "0.18.2"
description = "The lightning-fast ASGI server."
category = "main"
optional = false
python-versions = ">=3.7"

[package.dependencies]
click = ">=7.0"
h11 = ">=0.8"

[package.extras]
standard = ["websockets (>=10.0)", "httptools (>=0.4.0)", "watchfiles (>=0.13)", "python-dotenv (>=0.13)", "PyYAML (>=5.1)", "uvloop (>=0.14.0,!=0.15.0,!=0.15.1)", "colorama (>=0.4)"]

[[package]]
name = "wcwidth"
version = "0.2.5"
description = "Measures the displayed width of unicode strings in a terminal"
category = "dev"
optional = false
python-versions = "*"

[[package]]
name = "zope.interface"
version = "5.4.0"
description = "Interfaces for Python"
category = "main"
optional = false
python-versions = ">=2.7, !=3.0.*, !=3.1.*, !=3.2.*, !=3.3.*, !=3.4.*"

[package.extras]
docs = ["sphinx", "repoze.sphinx.autointerface"]
test = ["coverage (>=5.0.3)", "zope.event", "zope.testing"]
testing = ["coverage (>=5.0.3)", "zope.event", "zope.testing"]

[metadata]
lock-version = "1.1"
python-versions = "^3.8"
<<<<<<< HEAD
content-hash = "313e57ceafd67014a463c54032ff60badf2e48456b90de9a00d726b03c4f2ef1"
=======
content-hash = "85bd863986d2aaa1098ce263a9a79e50b9e4c37bd899aa822673f4d44d230fc5"
>>>>>>> f06ab257

[metadata.files]
aioredis = [
    {file = "aioredis-1.3.1-py3-none-any.whl", hash = "sha256:b61808d7e97b7cd5a92ed574937a079c9387fdadd22bfbfa7ad2fd319ecc26e3"},
    {file = "aioredis-1.3.1.tar.gz", hash = "sha256:15f8af30b044c771aee6787e5ec24694c048184c7b9e54c3b60c750a4b93273a"},
]
asgiref = [
    {file = "asgiref-3.5.2-py3-none-any.whl", hash = "sha256:1d2880b792ae8757289136f1db2b7b99100ce959b2aa57fd69dab783d05afac4"},
    {file = "asgiref-3.5.2.tar.gz", hash = "sha256:4a29362a6acebe09bf1d6640db38c1dc3d9217c68e6f9f6204d72667fc19a424"},
]
async-timeout = [
    {file = "async-timeout-4.0.2.tar.gz", hash = "sha256:2163e1640ddb52b7a8c80d0a67a08587e5d245cc9c553a74a847056bc2976b15"},
    {file = "async_timeout-4.0.2-py3-none-any.whl", hash = "sha256:8ca1e4fcf50d07413d66d1a5e416e42cfdf5851c981d679a09851a6853383b3c"},
]
atomicwrites = [
    {file = "atomicwrites-1.4.0-py2.py3-none-any.whl", hash = "sha256:6d1784dea7c0c8d4a5172b6c620f40b6e4cbfdf96d783691f2e1302a7b88e197"},
    {file = "atomicwrites-1.4.0.tar.gz", hash = "sha256:ae70396ad1a434f9c7046fd2dd196fc04b12f9e91ffb859164193be8b6168a7a"},
]
attrs = [
    {file = "attrs-21.4.0-py2.py3-none-any.whl", hash = "sha256:2d27e3784d7a565d36ab851fe94887c5eccd6a463168875832a1be79c82828b4"},
    {file = "attrs-21.4.0.tar.gz", hash = "sha256:626ba8234211db98e869df76230a137c4c40a12d72445c45d5f5b716f076e2fd"},
]
autobahn = [
    {file = "autobahn-22.5.1.tar.gz", hash = "sha256:34aa5569b0b4419f8c277792c600dc2518c4930928c74e2279ef8b88d8b8a3ea"},
]
automat = [
    {file = "Automat-20.2.0-py2.py3-none-any.whl", hash = "sha256:b6feb6455337df834f6c9962d6ccf771515b7d939bca142b29c20c2376bc6111"},
    {file = "Automat-20.2.0.tar.gz", hash = "sha256:7979803c74610e11ef0c0d68a2942b152df52da55336e0c9d58daf1831cbdf33"},
]
"backports.zoneinfo" = [
    {file = "backports.zoneinfo-0.2.1-cp36-cp36m-macosx_10_14_x86_64.whl", hash = "sha256:da6013fd84a690242c310d77ddb8441a559e9cb3d3d59ebac9aca1a57b2e18bc"},
    {file = "backports.zoneinfo-0.2.1-cp36-cp36m-manylinux1_i686.whl", hash = "sha256:89a48c0d158a3cc3f654da4c2de1ceba85263fafb861b98b59040a5086259722"},
    {file = "backports.zoneinfo-0.2.1-cp36-cp36m-manylinux1_x86_64.whl", hash = "sha256:1c5742112073a563c81f786e77514969acb58649bcdf6cdf0b4ed31a348d4546"},
    {file = "backports.zoneinfo-0.2.1-cp36-cp36m-win32.whl", hash = "sha256:e8236383a20872c0cdf5a62b554b27538db7fa1bbec52429d8d106effbaeca08"},
    {file = "backports.zoneinfo-0.2.1-cp36-cp36m-win_amd64.whl", hash = "sha256:8439c030a11780786a2002261569bdf362264f605dfa4d65090b64b05c9f79a7"},
    {file = "backports.zoneinfo-0.2.1-cp37-cp37m-macosx_10_14_x86_64.whl", hash = "sha256:f04e857b59d9d1ccc39ce2da1021d196e47234873820cbeaad210724b1ee28ac"},
    {file = "backports.zoneinfo-0.2.1-cp37-cp37m-manylinux1_i686.whl", hash = "sha256:17746bd546106fa389c51dbea67c8b7c8f0d14b5526a579ca6ccf5ed72c526cf"},
    {file = "backports.zoneinfo-0.2.1-cp37-cp37m-manylinux1_x86_64.whl", hash = "sha256:5c144945a7752ca544b4b78c8c41544cdfaf9786f25fe5ffb10e838e19a27570"},
    {file = "backports.zoneinfo-0.2.1-cp37-cp37m-win32.whl", hash = "sha256:e55b384612d93be96506932a786bbcde5a2db7a9e6a4bb4bffe8b733f5b9036b"},
    {file = "backports.zoneinfo-0.2.1-cp37-cp37m-win_amd64.whl", hash = "sha256:a76b38c52400b762e48131494ba26be363491ac4f9a04c1b7e92483d169f6582"},
    {file = "backports.zoneinfo-0.2.1-cp38-cp38-macosx_10_14_x86_64.whl", hash = "sha256:8961c0f32cd0336fb8e8ead11a1f8cd99ec07145ec2931122faaac1c8f7fd987"},
    {file = "backports.zoneinfo-0.2.1-cp38-cp38-manylinux1_i686.whl", hash = "sha256:e81b76cace8eda1fca50e345242ba977f9be6ae3945af8d46326d776b4cf78d1"},
    {file = "backports.zoneinfo-0.2.1-cp38-cp38-manylinux1_x86_64.whl", hash = "sha256:7b0a64cda4145548fed9efc10322770f929b944ce5cee6c0dfe0c87bf4c0c8c9"},
    {file = "backports.zoneinfo-0.2.1-cp38-cp38-win32.whl", hash = "sha256:1b13e654a55cd45672cb54ed12148cd33628f672548f373963b0bff67b217328"},
    {file = "backports.zoneinfo-0.2.1-cp38-cp38-win_amd64.whl", hash = "sha256:4a0f800587060bf8880f954dbef70de6c11bbe59c673c3d818921f042f9954a6"},
    {file = "backports.zoneinfo-0.2.1.tar.gz", hash = "sha256:fadbfe37f74051d024037f223b8e001611eac868b5c5b06144ef4d8b799862f2"},
]
black = [
    {file = "black-22.3.0-cp310-cp310-macosx_10_9_universal2.whl", hash = "sha256:2497f9c2386572e28921fa8bec7be3e51de6801f7459dffd6e62492531c47e09"},
    {file = "black-22.3.0-cp310-cp310-macosx_10_9_x86_64.whl", hash = "sha256:5795a0375eb87bfe902e80e0c8cfaedf8af4d49694d69161e5bd3206c18618bb"},
    {file = "black-22.3.0-cp310-cp310-macosx_11_0_arm64.whl", hash = "sha256:e3556168e2e5c49629f7b0f377070240bd5511e45e25a4497bb0073d9dda776a"},
    {file = "black-22.3.0-cp310-cp310-manylinux_2_17_x86_64.manylinux2014_x86_64.whl", hash = "sha256:67c8301ec94e3bcc8906740fe071391bce40a862b7be0b86fb5382beefecd968"},
    {file = "black-22.3.0-cp310-cp310-win_amd64.whl", hash = "sha256:fd57160949179ec517d32ac2ac898b5f20d68ed1a9c977346efbac9c2f1e779d"},
    {file = "black-22.3.0-cp36-cp36m-macosx_10_9_x86_64.whl", hash = "sha256:cc1e1de68c8e5444e8f94c3670bb48a2beef0e91dddfd4fcc29595ebd90bb9ce"},
    {file = "black-22.3.0-cp36-cp36m-manylinux_2_17_x86_64.manylinux2014_x86_64.whl", hash = "sha256:6d2fc92002d44746d3e7db7cf9313cf4452f43e9ea77a2c939defce3b10b5c82"},
    {file = "black-22.3.0-cp36-cp36m-win_amd64.whl", hash = "sha256:a6342964b43a99dbc72f72812bf88cad8f0217ae9acb47c0d4f141a6416d2d7b"},
    {file = "black-22.3.0-cp37-cp37m-macosx_10_9_x86_64.whl", hash = "sha256:328efc0cc70ccb23429d6be184a15ce613f676bdfc85e5fe8ea2a9354b4e9015"},
    {file = "black-22.3.0-cp37-cp37m-manylinux_2_17_x86_64.manylinux2014_x86_64.whl", hash = "sha256:06f9d8846f2340dfac80ceb20200ea5d1b3f181dd0556b47af4e8e0b24fa0a6b"},
    {file = "black-22.3.0-cp37-cp37m-win_amd64.whl", hash = "sha256:ad4efa5fad66b903b4a5f96d91461d90b9507a812b3c5de657d544215bb7877a"},
    {file = "black-22.3.0-cp38-cp38-macosx_10_9_universal2.whl", hash = "sha256:e8477ec6bbfe0312c128e74644ac8a02ca06bcdb8982d4ee06f209be28cdf163"},
    {file = "black-22.3.0-cp38-cp38-macosx_10_9_x86_64.whl", hash = "sha256:637a4014c63fbf42a692d22b55d8ad6968a946b4a6ebc385c5505d9625b6a464"},
    {file = "black-22.3.0-cp38-cp38-macosx_11_0_arm64.whl", hash = "sha256:863714200ada56cbc366dc9ae5291ceb936573155f8bf8e9de92aef51f3ad0f0"},
    {file = "black-22.3.0-cp38-cp38-manylinux_2_17_x86_64.manylinux2014_x86_64.whl", hash = "sha256:10dbe6e6d2988049b4655b2b739f98785a884d4d6b85bc35133a8fb9a2233176"},
    {file = "black-22.3.0-cp38-cp38-win_amd64.whl", hash = "sha256:cee3e11161dde1b2a33a904b850b0899e0424cc331b7295f2a9698e79f9a69a0"},
    {file = "black-22.3.0-cp39-cp39-macosx_10_9_universal2.whl", hash = "sha256:5891ef8abc06576985de8fa88e95ab70641de6c1fca97e2a15820a9b69e51b20"},
    {file = "black-22.3.0-cp39-cp39-macosx_10_9_x86_64.whl", hash = "sha256:30d78ba6bf080eeaf0b7b875d924b15cd46fec5fd044ddfbad38c8ea9171043a"},
    {file = "black-22.3.0-cp39-cp39-macosx_11_0_arm64.whl", hash = "sha256:ee8f1f7228cce7dffc2b464f07ce769f478968bfb3dd1254a4c2eeed84928aad"},
    {file = "black-22.3.0-cp39-cp39-manylinux_2_17_x86_64.manylinux2014_x86_64.whl", hash = "sha256:6ee227b696ca60dd1c507be80a6bc849a5a6ab57ac7352aad1ffec9e8b805f21"},
    {file = "black-22.3.0-cp39-cp39-win_amd64.whl", hash = "sha256:9b542ced1ec0ceeff5b37d69838106a6348e60db7b8fdd245294dc1d26136265"},
    {file = "black-22.3.0-py3-none-any.whl", hash = "sha256:bc58025940a896d7e5356952228b68f793cf5fcb342be703c3a2669a1488cb72"},
    {file = "black-22.3.0.tar.gz", hash = "sha256:35020b8886c022ced9282b51b5a875b6d1ab0c387b31a065b84db7c33085ca79"},
]
boto3 = []
botocore = []
certifi = [
    {file = "certifi-2022.6.15-py3-none-any.whl", hash = "sha256:fe86415d55e84719d75f8b69414f6438ac3547d2078ab91b67e779ef69378412"},
    {file = "certifi-2022.6.15.tar.gz", hash = "sha256:84c85a9078b11105f04f3036a9482ae10e4621616db313fe045dd24743a0820d"},
]
cffi = [
    {file = "cffi-1.15.0-cp27-cp27m-macosx_10_9_x86_64.whl", hash = "sha256:c2502a1a03b6312837279c8c1bd3ebedf6c12c4228ddbad40912d671ccc8a962"},
    {file = "cffi-1.15.0-cp27-cp27m-manylinux1_i686.whl", hash = "sha256:23cfe892bd5dd8941608f93348c0737e369e51c100d03718f108bf1add7bd6d0"},
    {file = "cffi-1.15.0-cp27-cp27m-manylinux1_x86_64.whl", hash = "sha256:41d45de54cd277a7878919867c0f08b0cf817605e4eb94093e7516505d3c8d14"},
    {file = "cffi-1.15.0-cp27-cp27m-win32.whl", hash = "sha256:4a306fa632e8f0928956a41fa8e1d6243c71e7eb59ffbd165fc0b41e316b2474"},
    {file = "cffi-1.15.0-cp27-cp27m-win_amd64.whl", hash = "sha256:e7022a66d9b55e93e1a845d8c9eba2a1bebd4966cd8bfc25d9cd07d515b33fa6"},
    {file = "cffi-1.15.0-cp27-cp27mu-manylinux1_i686.whl", hash = "sha256:14cd121ea63ecdae71efa69c15c5543a4b5fbcd0bbe2aad864baca0063cecf27"},
    {file = "cffi-1.15.0-cp27-cp27mu-manylinux1_x86_64.whl", hash = "sha256:d4d692a89c5cf08a8557fdeb329b82e7bf609aadfaed6c0d79f5a449a3c7c023"},
    {file = "cffi-1.15.0-cp310-cp310-macosx_10_9_x86_64.whl", hash = "sha256:0104fb5ae2391d46a4cb082abdd5c69ea4eab79d8d44eaaf79f1b1fd806ee4c2"},
    {file = "cffi-1.15.0-cp310-cp310-macosx_11_0_arm64.whl", hash = "sha256:91ec59c33514b7c7559a6acda53bbfe1b283949c34fe7440bcf917f96ac0723e"},
    {file = "cffi-1.15.0-cp310-cp310-manylinux_2_12_i686.manylinux2010_i686.whl", hash = "sha256:f5c7150ad32ba43a07c4479f40241756145a1f03b43480e058cfd862bf5041c7"},
    {file = "cffi-1.15.0-cp310-cp310-manylinux_2_12_x86_64.manylinux2010_x86_64.whl", hash = "sha256:00c878c90cb53ccfaae6b8bc18ad05d2036553e6d9d1d9dbcf323bbe83854ca3"},
    {file = "cffi-1.15.0-cp310-cp310-manylinux_2_17_aarch64.manylinux2014_aarch64.whl", hash = "sha256:abb9a20a72ac4e0fdb50dae135ba5e77880518e742077ced47eb1499e29a443c"},
    {file = "cffi-1.15.0-cp310-cp310-manylinux_2_17_ppc64le.manylinux2014_ppc64le.whl", hash = "sha256:a5263e363c27b653a90078143adb3d076c1a748ec9ecc78ea2fb916f9b861962"},
    {file = "cffi-1.15.0-cp310-cp310-manylinux_2_17_s390x.manylinux2014_s390x.whl", hash = "sha256:f54a64f8b0c8ff0b64d18aa76675262e1700f3995182267998c31ae974fbc382"},
    {file = "cffi-1.15.0-cp310-cp310-win32.whl", hash = "sha256:c21c9e3896c23007803a875460fb786118f0cdd4434359577ea25eb556e34c55"},
    {file = "cffi-1.15.0-cp310-cp310-win_amd64.whl", hash = "sha256:5e069f72d497312b24fcc02073d70cb989045d1c91cbd53979366077959933e0"},
    {file = "cffi-1.15.0-cp36-cp36m-macosx_10_9_x86_64.whl", hash = "sha256:64d4ec9f448dfe041705426000cc13e34e6e5bb13736e9fd62e34a0b0c41566e"},
    {file = "cffi-1.15.0-cp36-cp36m-manylinux_2_17_aarch64.manylinux2014_aarch64.whl", hash = "sha256:2756c88cbb94231c7a147402476be2c4df2f6078099a6f4a480d239a8817ae39"},
    {file = "cffi-1.15.0-cp36-cp36m-manylinux_2_17_ppc64le.manylinux2014_ppc64le.whl", hash = "sha256:3b96a311ac60a3f6be21d2572e46ce67f09abcf4d09344c49274eb9e0bf345fc"},
    {file = "cffi-1.15.0-cp36-cp36m-manylinux_2_17_s390x.manylinux2014_s390x.whl", hash = "sha256:75e4024375654472cc27e91cbe9eaa08567f7fbdf822638be2814ce059f58032"},
    {file = "cffi-1.15.0-cp36-cp36m-manylinux_2_5_i686.manylinux1_i686.whl", hash = "sha256:59888172256cac5629e60e72e86598027aca6bf01fa2465bdb676d37636573e8"},
    {file = "cffi-1.15.0-cp36-cp36m-manylinux_2_5_x86_64.manylinux1_x86_64.whl", hash = "sha256:27c219baf94952ae9d50ec19651a687b826792055353d07648a5695413e0c605"},
    {file = "cffi-1.15.0-cp36-cp36m-win32.whl", hash = "sha256:4958391dbd6249d7ad855b9ca88fae690783a6be9e86df65865058ed81fc860e"},
    {file = "cffi-1.15.0-cp36-cp36m-win_amd64.whl", hash = "sha256:f6f824dc3bce0edab5f427efcfb1d63ee75b6fcb7282900ccaf925be84efb0fc"},
    {file = "cffi-1.15.0-cp37-cp37m-macosx_10_9_x86_64.whl", hash = "sha256:06c48159c1abed75c2e721b1715c379fa3200c7784271b3c46df01383b593636"},
    {file = "cffi-1.15.0-cp37-cp37m-manylinux_2_12_i686.manylinux2010_i686.whl", hash = "sha256:c2051981a968d7de9dd2d7b87bcb9c939c74a34626a6e2f8181455dd49ed69e4"},
    {file = "cffi-1.15.0-cp37-cp37m-manylinux_2_12_x86_64.manylinux2010_x86_64.whl", hash = "sha256:fd8a250edc26254fe5b33be00402e6d287f562b6a5b2152dec302fa15bb3e997"},
    {file = "cffi-1.15.0-cp37-cp37m-manylinux_2_17_aarch64.manylinux2014_aarch64.whl", hash = "sha256:91d77d2a782be4274da750752bb1650a97bfd8f291022b379bb8e01c66b4e96b"},
    {file = "cffi-1.15.0-cp37-cp37m-manylinux_2_17_ppc64le.manylinux2014_ppc64le.whl", hash = "sha256:45db3a33139e9c8f7c09234b5784a5e33d31fd6907800b316decad50af323ff2"},
    {file = "cffi-1.15.0-cp37-cp37m-manylinux_2_17_s390x.manylinux2014_s390x.whl", hash = "sha256:263cc3d821c4ab2213cbe8cd8b355a7f72a8324577dc865ef98487c1aeee2bc7"},
    {file = "cffi-1.15.0-cp37-cp37m-win32.whl", hash = "sha256:17771976e82e9f94976180f76468546834d22a7cc404b17c22df2a2c81db0c66"},
    {file = "cffi-1.15.0-cp37-cp37m-win_amd64.whl", hash = "sha256:3415c89f9204ee60cd09b235810be700e993e343a408693e80ce7f6a40108029"},
    {file = "cffi-1.15.0-cp38-cp38-macosx_10_9_x86_64.whl", hash = "sha256:4238e6dab5d6a8ba812de994bbb0a79bddbdf80994e4ce802b6f6f3142fcc880"},
    {file = "cffi-1.15.0-cp38-cp38-manylinux_2_12_i686.manylinux2010_i686.whl", hash = "sha256:0808014eb713677ec1292301ea4c81ad277b6cdf2fdd90fd540af98c0b101d20"},
    {file = "cffi-1.15.0-cp38-cp38-manylinux_2_12_x86_64.manylinux2010_x86_64.whl", hash = "sha256:57e9ac9ccc3101fac9d6014fba037473e4358ef4e89f8e181f8951a2c0162024"},
    {file = "cffi-1.15.0-cp38-cp38-manylinux_2_17_aarch64.manylinux2014_aarch64.whl", hash = "sha256:8b6c2ea03845c9f501ed1313e78de148cd3f6cad741a75d43a29b43da27f2e1e"},
    {file = "cffi-1.15.0-cp38-cp38-manylinux_2_17_ppc64le.manylinux2014_ppc64le.whl", hash = "sha256:10dffb601ccfb65262a27233ac273d552ddc4d8ae1bf93b21c94b8511bffe728"},
    {file = "cffi-1.15.0-cp38-cp38-manylinux_2_17_s390x.manylinux2014_s390x.whl", hash = "sha256:786902fb9ba7433aae840e0ed609f45c7bcd4e225ebb9c753aa39725bb3e6ad6"},
    {file = "cffi-1.15.0-cp38-cp38-win32.whl", hash = "sha256:da5db4e883f1ce37f55c667e5c0de439df76ac4cb55964655906306918e7363c"},
    {file = "cffi-1.15.0-cp38-cp38-win_amd64.whl", hash = "sha256:181dee03b1170ff1969489acf1c26533710231c58f95534e3edac87fff06c443"},
    {file = "cffi-1.15.0-cp39-cp39-macosx_10_9_x86_64.whl", hash = "sha256:45e8636704eacc432a206ac7345a5d3d2c62d95a507ec70d62f23cd91770482a"},
    {file = "cffi-1.15.0-cp39-cp39-macosx_11_0_arm64.whl", hash = "sha256:31fb708d9d7c3f49a60f04cf5b119aeefe5644daba1cd2a0fe389b674fd1de37"},
    {file = "cffi-1.15.0-cp39-cp39-manylinux_2_12_i686.manylinux2010_i686.whl", hash = "sha256:6dc2737a3674b3e344847c8686cf29e500584ccad76204efea14f451d4cc669a"},
    {file = "cffi-1.15.0-cp39-cp39-manylinux_2_12_x86_64.manylinux2010_x86_64.whl", hash = "sha256:74fdfdbfdc48d3f47148976f49fab3251e550a8720bebc99bf1483f5bfb5db3e"},
    {file = "cffi-1.15.0-cp39-cp39-manylinux_2_17_aarch64.manylinux2014_aarch64.whl", hash = "sha256:ffaa5c925128e29efbde7301d8ecaf35c8c60ffbcd6a1ffd3a552177c8e5e796"},
    {file = "cffi-1.15.0-cp39-cp39-manylinux_2_17_ppc64le.manylinux2014_ppc64le.whl", hash = "sha256:3f7d084648d77af029acb79a0ff49a0ad7e9d09057a9bf46596dac9514dc07df"},
    {file = "cffi-1.15.0-cp39-cp39-manylinux_2_17_s390x.manylinux2014_s390x.whl", hash = "sha256:ef1f279350da2c586a69d32fc8733092fd32cc8ac95139a00377841f59a3f8d8"},
    {file = "cffi-1.15.0-cp39-cp39-win32.whl", hash = "sha256:2a23af14f408d53d5e6cd4e3d9a24ff9e05906ad574822a10563efcef137979a"},
    {file = "cffi-1.15.0-cp39-cp39-win_amd64.whl", hash = "sha256:3773c4d81e6e818df2efbc7dd77325ca0dcb688116050fb2b3011218eda36139"},
    {file = "cffi-1.15.0.tar.gz", hash = "sha256:920f0d66a896c2d99f0adbb391f990a84091179542c205fa53ce5787aff87954"},
]
channels = [
    {file = "channels-3.0.4-py3-none-any.whl", hash = "sha256:0ff0422b4224d10efac76e451575517f155fe7c97d369b5973b116f22eeaf86c"},
    {file = "channels-3.0.4.tar.gz", hash = "sha256:fdd9a94987a23d8d7ebd97498ed8b8cc83163f37e53fc6c85098aba7a3bb8b75"},
]
channels-redis = [
    {file = "channels_redis-3.4.0-py3-none-any.whl", hash = "sha256:6e4565b7c11c6bcde5d48556cb83bd043779697ff03811867d2f895aa6170d56"},
    {file = "channels_redis-3.4.0.tar.gz", hash = "sha256:5dffd4cc16174125bd4043fc8fe7462ca7403cf801d59a9fa7410ed101fa6a57"},
]
charset-normalizer = [
    {file = "charset-normalizer-2.0.12.tar.gz", hash = "sha256:2857e29ff0d34db842cd7ca3230549d1a697f96ee6d3fb071cfa6c7393832597"},
    {file = "charset_normalizer-2.0.12-py3-none-any.whl", hash = "sha256:6881edbebdb17b39b4eaaa821b438bf6eddffb4468cf344f09f89def34a8b1df"},
]
click = [
    {file = "click-8.1.3-py3-none-any.whl", hash = "sha256:bb4d8133cb15a609f44e8213d9b391b0809795062913b383c62be0ee95b1db48"},
    {file = "click-8.1.3.tar.gz", hash = "sha256:7682dc8afb30297001674575ea00d1814d808d6a36af415a82bd481d37ba7b8e"},
]
colorama = [
    {file = "colorama-0.4.5-py2.py3-none-any.whl", hash = "sha256:854bf444933e37f5824ae7bfc1e98d5bce2ebe4160d46b5edf346a89358e99da"},
    {file = "colorama-0.4.5.tar.gz", hash = "sha256:e6c6b4334fc50988a639d9b98aa429a0b57da6e17b9a44f0451f930b6967b7a4"},
]
constantly = [
    {file = "constantly-15.1.0-py2.py3-none-any.whl", hash = "sha256:dd2fa9d6b1a51a83f0d7dd76293d734046aa176e384bf6e33b7e44880eb37c5d"},
    {file = "constantly-15.1.0.tar.gz", hash = "sha256:586372eb92059873e29eba4f9dec8381541b4d3834660707faf8ba59146dfc35"},
]
coreapi = [
    {file = "coreapi-2.3.3-py2.py3-none-any.whl", hash = "sha256:bf39d118d6d3e171f10df9ede5666f63ad80bba9a29a8ec17726a66cf52ee6f3"},
    {file = "coreapi-2.3.3.tar.gz", hash = "sha256:46145fcc1f7017c076a2ef684969b641d18a2991051fddec9458ad3f78ffc1cb"},
]
coreschema = [
    {file = "coreschema-0.0.4-py2-none-any.whl", hash = "sha256:5e6ef7bf38c1525d5e55a895934ab4273548629f16aed5c0a6caa74ebf45551f"},
    {file = "coreschema-0.0.4.tar.gz", hash = "sha256:9503506007d482ab0867ba14724b93c18a33b22b6d19fb419ef2d239dd4a1607"},
]
cryptography = [
    {file = "cryptography-37.0.3-cp36-abi3-macosx_10_10_universal2.whl", hash = "sha256:d10413d493e98075060d3e62e5826de372912ea653ccc948f3c41b21ddca087f"},
    {file = "cryptography-37.0.3-cp36-abi3-macosx_10_10_x86_64.whl", hash = "sha256:cd64147ff16506632893ceb2569624b48c84daa3ba4d89695f7c7bc24188eee9"},
    {file = "cryptography-37.0.3-cp36-abi3-manylinux_2_12_x86_64.manylinux2010_x86_64.whl", hash = "sha256:17c74f7d9e9e9bb7e84521243695c1b4bdc3a0e44ca764e6bcf8f05f3de3d0df"},
    {file = "cryptography-37.0.3-cp36-abi3-manylinux_2_17_aarch64.manylinux2014_aarch64.manylinux_2_24_aarch64.whl", hash = "sha256:0713bee6c8077786c56bdec9c5d3f099d40d2c862ff3200416f6862e9dd63156"},
    {file = "cryptography-37.0.3-cp36-abi3-manylinux_2_17_aarch64.manylinux2014_aarch64.whl", hash = "sha256:b9c2008417741cdfbe945ef2d16b7b7ba0790886a0b49e1de533acf93eb66ed6"},
    {file = "cryptography-37.0.3-cp36-abi3-manylinux_2_17_x86_64.manylinux2014_x86_64.whl", hash = "sha256:646905ff7a712e415bf0d0f214e0eb669dd2257c4d7a27db1e8baec5d2a1d55f"},
    {file = "cryptography-37.0.3-cp36-abi3-manylinux_2_24_x86_64.whl", hash = "sha256:dcafadb5a06cb7a6bb49fb4c1de7414ee2f8c8e12b047606d97c3175d690f582"},
    {file = "cryptography-37.0.3-cp36-abi3-musllinux_1_1_aarch64.whl", hash = "sha256:0b4bfc5ccfe4e5c7de535670680398fed4a0bbc5dfd52b3a295baad42230abdf"},
    {file = "cryptography-37.0.3-cp36-abi3-musllinux_1_1_x86_64.whl", hash = "sha256:a03dbc0d8ce8c1146c177cd0e3a66ea106f36733fb1b997ea4d051f8a68539ff"},
    {file = "cryptography-37.0.3-cp36-abi3-win32.whl", hash = "sha256:190a24c14e91c1fa3101069aac7e77d11c5a73911c3904128367f52946bbb6fd"},
    {file = "cryptography-37.0.3-cp36-abi3-win_amd64.whl", hash = "sha256:b05c5478524deb7a019e240f2a970040c4b0f01f58f0425e6262c96b126c6a3e"},
    {file = "cryptography-37.0.3-pp37-pypy37_pp73-manylinux_2_17_x86_64.manylinux2014_x86_64.whl", hash = "sha256:891ed8312840fd43e0696468a6520a582a033c0109f7b14b96067bfe1123226b"},
    {file = "cryptography-37.0.3-pp37-pypy37_pp73-manylinux_2_24_x86_64.whl", hash = "sha256:30d6aabf623a01affc7c0824936c3dde6590076b61f5dd299df3cc2c75fc5915"},
    {file = "cryptography-37.0.3-pp38-pypy38_pp73-macosx_10_10_x86_64.whl", hash = "sha256:31a7c1f1c2551f013d4294d06e22848e2ccd77825f0987cba3239df6ebf7b020"},
    {file = "cryptography-37.0.3-pp38-pypy38_pp73-manylinux_2_17_x86_64.manylinux2014_x86_64.whl", hash = "sha256:a94fd1ff80001cb97add71d07f596d8b865b716f25ef501183e0e199390e50d3"},
    {file = "cryptography-37.0.3-pp38-pypy38_pp73-manylinux_2_24_x86_64.whl", hash = "sha256:8a85dbcc770256918b40c2f40bd3ffd3b2ae45b0cf19068b561db8f8d61bf492"},
    {file = "cryptography-37.0.3-pp38-pypy38_pp73-win_amd64.whl", hash = "sha256:773d5b5f2e2bd2c7cbb1bd24902ad41283c88b9dd463a0f82adc9a2870d9d066"},
    {file = "cryptography-37.0.3-pp39-pypy39_pp73-macosx_10_10_x86_64.whl", hash = "sha256:0f9193428a55a4347af2d4fd8141a2002dedbcc26487e67fd2ae19f977ee8afc"},
    {file = "cryptography-37.0.3-pp39-pypy39_pp73-manylinux_2_17_x86_64.manylinux2014_x86_64.whl", hash = "sha256:7bf652c73e8f7c32a3f92f7184bf7f9106dacdf5ef59c3c3683d7dae2c4972fb"},
    {file = "cryptography-37.0.3-pp39-pypy39_pp73-manylinux_2_24_x86_64.whl", hash = "sha256:c3c8b1ad2c266fdf7adc041cc4156d6a3d14db93de2f81b26a5af97ef3f209e5"},
    {file = "cryptography-37.0.3-pp39-pypy39_pp73-win_amd64.whl", hash = "sha256:2383d6c3088e863304c37c65cd2ea404b7fbb4886823eab1d74137cc27f3d2ee"},
    {file = "cryptography-37.0.3.tar.gz", hash = "sha256:ae430d51c67ac638dfbb42edf56c669ca9c74744f4d225ad11c6f3d355858187"},
]
daphne = [
    {file = "daphne-3.0.2-py3-none-any.whl", hash = "sha256:a9af943c79717bc52fe64a3c236ae5d3adccc8b5be19c881b442d2c3db233393"},
    {file = "daphne-3.0.2.tar.gz", hash = "sha256:76ffae916ba3aa66b46996c14fa713e46004788167a4873d647544e750e0e99f"},
]
django = [
    {file = "Django-4.0.5-py3-none-any.whl", hash = "sha256:502ae42b6ab1b612c933fb50d5ff850facf858a4c212f76946ecd8ea5b3bf2d9"},
    {file = "Django-4.0.5.tar.gz", hash = "sha256:f7431a5de7277966f3785557c3928433347d998c1e6459324501378a291e5aab"},
]
django-cors-headers = [
    {file = "django-cors-headers-3.13.0.tar.gz", hash = "sha256:f9dc6b4e3f611c3199700b3e5f3398c28757dcd559c2f82932687f3d0443cfdf"},
    {file = "django_cors_headers-3.13.0-py3-none-any.whl", hash = "sha256:37e42883b5f1f2295df6b4bba96eb2417a14a03270cb24b2a07f021cd4487cf4"},
]
django-csp = [
    {file = "django_csp-3.7-py2.py3-none-any.whl", hash = "sha256:01443a07723f9a479d498bd7bb63571aaa771e690f64bde515db6cdb76e8041a"},
    {file = "django_csp-3.7.tar.gz", hash = "sha256:01eda02ad3f10261c74131cdc0b5a6a62b7c7ad4fd017fbefb7a14776e0a9727"},
]
django-environ = [
    {file = "django-environ-0.8.1.tar.gz", hash = "sha256:6f0bc902b43891656b20486938cba0861dc62892784a44919170719572a534cb"},
    {file = "django_environ-0.8.1-py2.py3-none-any.whl", hash = "sha256:42593bee519a527602a467c7b682aee1a051c2597f98c45f4f4f44169ecdb6e5"},
]
django-filter = [
    {file = "django-filter-22.1.tar.gz", hash = "sha256:ed473b76e84f7e83b2511bb2050c3efb36d135207d0128dfe3ae4b36e3594ba5"},
    {file = "django_filter-22.1-py3-none-any.whl", hash = "sha256:ed429e34760127e3520a67f415bec4c905d4649fbe45d0d6da37e6ff5e0287eb"},
]
django-rest-framework = [
    {file = "django-rest-framework-0.1.0.tar.gz", hash = "sha256:47a8f496fa69e3b6bd79f68dd7a1527d907d6b77f009e9db7cf9bb21cc565e4a"},
]
djangorestframework = [
    {file = "djangorestframework-3.13.1-py3-none-any.whl", hash = "sha256:24c4bf58ed7e85d1fe4ba250ab2da926d263cd57d64b03e8dcef0ac683f8b1aa"},
    {file = "djangorestframework-3.13.1.tar.gz", hash = "sha256:0c33407ce23acc68eca2a6e46424b008c9c02eceb8cf18581921d0092bc1f2ee"},
]
drf-yasg = [
    {file = "drf-yasg-1.20.0.tar.gz", hash = "sha256:d50f197c7f02545d0b736df88c6d5cf874f8fea2507ad85ad7de6ae5bf2d9e5a"},
    {file = "drf_yasg-1.20.0-py2.py3-none-any.whl", hash = "sha256:8b72e5b1875931a8d11af407be3a9a5ba8776541492947a0df5bafda6b7f8267"},
]
flake8 = [
    {file = "flake8-4.0.1-py2.py3-none-any.whl", hash = "sha256:479b1304f72536a55948cb40a32dce8bb0ffe3501e26eaf292c7e60eb5e0428d"},
    {file = "flake8-4.0.1.tar.gz", hash = "sha256:806e034dda44114815e23c16ef92f95c91e4c71100ff52813adf7132a6ad870d"},
]
gunicorn = []
h11 = []
hiredis = [
    {file = "hiredis-2.0.0-cp36-cp36m-macosx_10_9_x86_64.whl", hash = "sha256:b4c8b0bc5841e578d5fb32a16e0c305359b987b850a06964bd5a62739d688048"},
    {file = "hiredis-2.0.0-cp36-cp36m-manylinux1_i686.whl", hash = "sha256:0adea425b764a08270820531ec2218d0508f8ae15a448568109ffcae050fee26"},
    {file = "hiredis-2.0.0-cp36-cp36m-manylinux1_x86_64.whl", hash = "sha256:3d55e36715ff06cdc0ab62f9591607c4324297b6b6ce5b58cb9928b3defe30ea"},
    {file = "hiredis-2.0.0-cp36-cp36m-manylinux2010_i686.whl", hash = "sha256:5d2a48c80cf5a338d58aae3c16872f4d452345e18350143b3bf7216d33ba7b99"},
    {file = "hiredis-2.0.0-cp36-cp36m-manylinux2010_x86_64.whl", hash = "sha256:240ce6dc19835971f38caf94b5738092cb1e641f8150a9ef9251b7825506cb05"},
    {file = "hiredis-2.0.0-cp36-cp36m-manylinux2014_aarch64.whl", hash = "sha256:5dc7a94bb11096bc4bffd41a3c4f2b958257085c01522aa81140c68b8bf1630a"},
    {file = "hiredis-2.0.0-cp36-cp36m-win32.whl", hash = "sha256:139705ce59d94eef2ceae9fd2ad58710b02aee91e7fa0ccb485665ca0ecbec63"},
    {file = "hiredis-2.0.0-cp36-cp36m-win_amd64.whl", hash = "sha256:c39c46d9e44447181cd502a35aad2bb178dbf1b1f86cf4db639d7b9614f837c6"},
    {file = "hiredis-2.0.0-cp37-cp37m-macosx_10_9_x86_64.whl", hash = "sha256:adf4dd19d8875ac147bf926c727215a0faf21490b22c053db464e0bf0deb0485"},
    {file = "hiredis-2.0.0-cp37-cp37m-manylinux1_i686.whl", hash = "sha256:0f41827028901814c709e744060843c77e78a3aca1e0d6875d2562372fcb405a"},
    {file = "hiredis-2.0.0-cp37-cp37m-manylinux1_x86_64.whl", hash = "sha256:508999bec4422e646b05c95c598b64bdbef1edf0d2b715450a078ba21b385bcc"},
    {file = "hiredis-2.0.0-cp37-cp37m-manylinux2010_i686.whl", hash = "sha256:0d5109337e1db373a892fdcf78eb145ffb6bbd66bb51989ec36117b9f7f9b579"},
    {file = "hiredis-2.0.0-cp37-cp37m-manylinux2010_x86_64.whl", hash = "sha256:04026461eae67fdefa1949b7332e488224eac9e8f2b5c58c98b54d29af22093e"},
    {file = "hiredis-2.0.0-cp37-cp37m-manylinux2014_aarch64.whl", hash = "sha256:a00514362df15af041cc06e97aebabf2895e0a7c42c83c21894be12b84402d79"},
    {file = "hiredis-2.0.0-cp37-cp37m-win32.whl", hash = "sha256:09004096e953d7ebd508cded79f6b21e05dff5d7361771f59269425108e703bc"},
    {file = "hiredis-2.0.0-cp37-cp37m-win_amd64.whl", hash = "sha256:f8196f739092a78e4f6b1b2172679ed3343c39c61a3e9d722ce6fcf1dac2824a"},
    {file = "hiredis-2.0.0-cp38-cp38-macosx_10_9_x86_64.whl", hash = "sha256:294a6697dfa41a8cba4c365dd3715abc54d29a86a40ec6405d677ca853307cfb"},
    {file = "hiredis-2.0.0-cp38-cp38-manylinux1_i686.whl", hash = "sha256:3dddf681284fe16d047d3ad37415b2e9ccdc6c8986c8062dbe51ab9a358b50a5"},
    {file = "hiredis-2.0.0-cp38-cp38-manylinux1_x86_64.whl", hash = "sha256:dcef843f8de4e2ff5e35e96ec2a4abbdf403bd0f732ead127bd27e51f38ac298"},
    {file = "hiredis-2.0.0-cp38-cp38-manylinux2010_i686.whl", hash = "sha256:87c7c10d186f1743a8fd6a971ab6525d60abd5d5d200f31e073cd5e94d7e7a9d"},
    {file = "hiredis-2.0.0-cp38-cp38-manylinux2010_x86_64.whl", hash = "sha256:7f0055f1809b911ab347a25d786deff5e10e9cf083c3c3fd2dd04e8612e8d9db"},
    {file = "hiredis-2.0.0-cp38-cp38-manylinux2014_aarch64.whl", hash = "sha256:11d119507bb54e81f375e638225a2c057dda748f2b1deef05c2b1a5d42686048"},
    {file = "hiredis-2.0.0-cp38-cp38-win32.whl", hash = "sha256:7492af15f71f75ee93d2a618ca53fea8be85e7b625e323315169977fae752426"},
    {file = "hiredis-2.0.0-cp38-cp38-win_amd64.whl", hash = "sha256:65d653df249a2f95673976e4e9dd7ce10de61cfc6e64fa7eeaa6891a9559c581"},
    {file = "hiredis-2.0.0-cp39-cp39-macosx_10_9_x86_64.whl", hash = "sha256:ae8427a5e9062ba66fc2c62fb19a72276cf12c780e8db2b0956ea909c48acff5"},
    {file = "hiredis-2.0.0-cp39-cp39-manylinux1_i686.whl", hash = "sha256:3f5f7e3a4ab824e3de1e1700f05ad76ee465f5f11f5db61c4b297ec29e692b2e"},
    {file = "hiredis-2.0.0-cp39-cp39-manylinux1_x86_64.whl", hash = "sha256:e3447d9e074abf0e3cd85aef8131e01ab93f9f0e86654db7ac8a3f73c63706ce"},
    {file = "hiredis-2.0.0-cp39-cp39-manylinux2010_i686.whl", hash = "sha256:8b42c0dc927b8d7c0eb59f97e6e34408e53bc489f9f90e66e568f329bff3e443"},
    {file = "hiredis-2.0.0-cp39-cp39-manylinux2010_x86_64.whl", hash = "sha256:b84f29971f0ad4adaee391c6364e6f780d5aae7e9226d41964b26b49376071d0"},
    {file = "hiredis-2.0.0-cp39-cp39-manylinux2014_aarch64.whl", hash = "sha256:0b39ec237459922c6544d071cdcf92cbb5bc6685a30e7c6d985d8a3e3a75326e"},
    {file = "hiredis-2.0.0-cp39-cp39-win32.whl", hash = "sha256:a7928283143a401e72a4fad43ecc85b35c27ae699cf5d54d39e1e72d97460e1d"},
    {file = "hiredis-2.0.0-cp39-cp39-win_amd64.whl", hash = "sha256:a4ee8000454ad4486fb9f28b0cab7fa1cd796fc36d639882d0b34109b5b3aec9"},
    {file = "hiredis-2.0.0-pp36-pypy36_pp73-macosx_10_9_x86_64.whl", hash = "sha256:1f03d4dadd595f7a69a75709bc81902673fa31964c75f93af74feac2f134cc54"},
    {file = "hiredis-2.0.0-pp36-pypy36_pp73-manylinux1_x86_64.whl", hash = "sha256:04927a4c651a0e9ec11c68e4427d917e44ff101f761cd3b5bc76f86aaa431d27"},
    {file = "hiredis-2.0.0-pp36-pypy36_pp73-manylinux2010_x86_64.whl", hash = "sha256:a39efc3ade8c1fb27c097fd112baf09d7fd70b8cb10ef1de4da6efbe066d381d"},
    {file = "hiredis-2.0.0-pp36-pypy36_pp73-win32.whl", hash = "sha256:07bbf9bdcb82239f319b1f09e8ef4bdfaec50ed7d7ea51a56438f39193271163"},
    {file = "hiredis-2.0.0-pp37-pypy37_pp73-macosx_10_9_x86_64.whl", hash = "sha256:807b3096205c7cec861c8803a6738e33ed86c9aae76cac0e19454245a6bbbc0a"},
    {file = "hiredis-2.0.0-pp37-pypy37_pp73-manylinux1_x86_64.whl", hash = "sha256:1233e303645f468e399ec906b6b48ab7cd8391aae2d08daadbb5cad6ace4bd87"},
    {file = "hiredis-2.0.0-pp37-pypy37_pp73-manylinux2010_x86_64.whl", hash = "sha256:cb2126603091902767d96bcb74093bd8b14982f41809f85c9b96e519c7e1dc41"},
    {file = "hiredis-2.0.0-pp37-pypy37_pp73-win32.whl", hash = "sha256:f52010e0a44e3d8530437e7da38d11fb822acfb0d5b12e9cd5ba655509937ca0"},
    {file = "hiredis-2.0.0.tar.gz", hash = "sha256:81d6d8e39695f2c37954d1011c0480ef7cf444d4e3ae24bc5e89ee5de360139a"},
]
hyperlink = [
    {file = "hyperlink-21.0.0-py2.py3-none-any.whl", hash = "sha256:e6b14c37ecb73e89c77d78cdb4c2cc8f3fb59a885c5b3f819ff4ed80f25af1b4"},
    {file = "hyperlink-21.0.0.tar.gz", hash = "sha256:427af957daa58bc909471c6c40f74c5450fa123dd093fc53efd2e91d2705a56b"},
]
idna = [
    {file = "idna-3.3-py3-none-any.whl", hash = "sha256:84d9dd047ffa80596e0f246e2eab0b391788b0503584e8945f2368256d2735ff"},
    {file = "idna-3.3.tar.gz", hash = "sha256:9d643ff0a55b762d5cdb124b8eaa99c66322e2157b69160bc32796e824360e6d"},
]
incremental = [
    {file = "incremental-21.3.0-py2.py3-none-any.whl", hash = "sha256:92014aebc6a20b78a8084cdd5645eeaa7f74b8933f70fa3ada2cfbd1e3b54321"},
    {file = "incremental-21.3.0.tar.gz", hash = "sha256:02f5de5aff48f6b9f665d99d48bfc7ec03b6e3943210de7cfc88856d755d6f57"},
]
inflection = [
    {file = "inflection-0.5.1-py2.py3-none-any.whl", hash = "sha256:f38b2b640938a4f35ade69ac3d053042959b62a0f1076a5bbaa1b9526605a8a2"},
    {file = "inflection-0.5.1.tar.gz", hash = "sha256:1a29730d366e996aaacffb2f1f1cb9593dc38e2ddd30c91250c6dde09ea9b417"},
]
isort = [
    {file = "isort-5.10.1-py3-none-any.whl", hash = "sha256:6f62d78e2f89b4500b080fe3a81690850cd254227f27f75c3a0c491a1f351ba7"},
    {file = "isort-5.10.1.tar.gz", hash = "sha256:e8443a5e7a020e9d7f97f1d7d9cd17c88bcb3bc7e218bf9cf5095fe550be2951"},
]
itypes = [
    {file = "itypes-1.2.0-py2.py3-none-any.whl", hash = "sha256:03da6872ca89d29aef62773672b2d408f490f80db48b23079a4b194c86dd04c6"},
    {file = "itypes-1.2.0.tar.gz", hash = "sha256:af886f129dea4a2a1e3d36595a2d139589e4dd287f5cab0b40e799ee81570ff1"},
]
jinja2 = [
    {file = "Jinja2-3.1.2-py3-none-any.whl", hash = "sha256:6088930bfe239f0e6710546ab9c19c9ef35e29792895fed6e6e31a023a182a61"},
    {file = "Jinja2-3.1.2.tar.gz", hash = "sha256:31351a702a408a9e7595a8fc6150fc3f43bb6bf7e319770cbc0db9df9437e852"},
]
<<<<<<< HEAD
=======
jmespath = []
>>>>>>> f06ab257
josepy = [
    {file = "josepy-1.13.0-py2.py3-none-any.whl", hash = "sha256:6f64eb35186aaa1776b7a1768651b1c616cab7f9685f9660bffc6491074a5390"},
    {file = "josepy-1.13.0.tar.gz", hash = "sha256:8931daf38f8a4c85274a0e8b7cb25addfd8d1f28f9fb8fbed053dd51aec75dc9"},
]
markupsafe = [
    {file = "MarkupSafe-2.1.1-cp310-cp310-macosx_10_9_universal2.whl", hash = "sha256:86b1f75c4e7c2ac2ccdaec2b9022845dbb81880ca318bb7a0a01fbf7813e3812"},
    {file = "MarkupSafe-2.1.1-cp310-cp310-macosx_10_9_x86_64.whl", hash = "sha256:f121a1420d4e173a5d96e47e9a0c0dcff965afdf1626d28de1460815f7c4ee7a"},
    {file = "MarkupSafe-2.1.1-cp310-cp310-manylinux_2_17_aarch64.manylinux2014_aarch64.whl", hash = "sha256:a49907dd8420c5685cfa064a1335b6754b74541bbb3706c259c02ed65b644b3e"},
    {file = "MarkupSafe-2.1.1-cp310-cp310-manylinux_2_17_x86_64.manylinux2014_x86_64.whl", hash = "sha256:10c1bfff05d95783da83491be968e8fe789263689c02724e0c691933c52994f5"},
    {file = "MarkupSafe-2.1.1-cp310-cp310-manylinux_2_5_i686.manylinux1_i686.manylinux_2_17_i686.manylinux2014_i686.whl", hash = "sha256:b7bd98b796e2b6553da7225aeb61f447f80a1ca64f41d83612e6139ca5213aa4"},
    {file = "MarkupSafe-2.1.1-cp310-cp310-musllinux_1_1_aarch64.whl", hash = "sha256:b09bf97215625a311f669476f44b8b318b075847b49316d3e28c08e41a7a573f"},
    {file = "MarkupSafe-2.1.1-cp310-cp310-musllinux_1_1_i686.whl", hash = "sha256:694deca8d702d5db21ec83983ce0bb4b26a578e71fbdbd4fdcd387daa90e4d5e"},
    {file = "MarkupSafe-2.1.1-cp310-cp310-musllinux_1_1_x86_64.whl", hash = "sha256:efc1913fd2ca4f334418481c7e595c00aad186563bbc1ec76067848c7ca0a933"},
    {file = "MarkupSafe-2.1.1-cp310-cp310-win32.whl", hash = "sha256:4a33dea2b688b3190ee12bd7cfa29d39c9ed176bda40bfa11099a3ce5d3a7ac6"},
    {file = "MarkupSafe-2.1.1-cp310-cp310-win_amd64.whl", hash = "sha256:dda30ba7e87fbbb7eab1ec9f58678558fd9a6b8b853530e176eabd064da81417"},
    {file = "MarkupSafe-2.1.1-cp37-cp37m-macosx_10_9_x86_64.whl", hash = "sha256:671cd1187ed5e62818414afe79ed29da836dde67166a9fac6d435873c44fdd02"},
    {file = "MarkupSafe-2.1.1-cp37-cp37m-manylinux_2_17_aarch64.manylinux2014_aarch64.whl", hash = "sha256:3799351e2336dc91ea70b034983ee71cf2f9533cdff7c14c90ea126bfd95d65a"},
    {file = "MarkupSafe-2.1.1-cp37-cp37m-manylinux_2_17_x86_64.manylinux2014_x86_64.whl", hash = "sha256:e72591e9ecd94d7feb70c1cbd7be7b3ebea3f548870aa91e2732960fa4d57a37"},
    {file = "MarkupSafe-2.1.1-cp37-cp37m-manylinux_2_5_i686.manylinux1_i686.manylinux_2_17_i686.manylinux2014_i686.whl", hash = "sha256:6fbf47b5d3728c6aea2abb0589b5d30459e369baa772e0f37a0320185e87c980"},
    {file = "MarkupSafe-2.1.1-cp37-cp37m-musllinux_1_1_aarch64.whl", hash = "sha256:d5ee4f386140395a2c818d149221149c54849dfcfcb9f1debfe07a8b8bd63f9a"},
    {file = "MarkupSafe-2.1.1-cp37-cp37m-musllinux_1_1_i686.whl", hash = "sha256:bcb3ed405ed3222f9904899563d6fc492ff75cce56cba05e32eff40e6acbeaa3"},
    {file = "MarkupSafe-2.1.1-cp37-cp37m-musllinux_1_1_x86_64.whl", hash = "sha256:e1c0b87e09fa55a220f058d1d49d3fb8df88fbfab58558f1198e08c1e1de842a"},
    {file = "MarkupSafe-2.1.1-cp37-cp37m-win32.whl", hash = "sha256:8dc1c72a69aa7e082593c4a203dcf94ddb74bb5c8a731e4e1eb68d031e8498ff"},
    {file = "MarkupSafe-2.1.1-cp37-cp37m-win_amd64.whl", hash = "sha256:97a68e6ada378df82bc9f16b800ab77cbf4b2fada0081794318520138c088e4a"},
    {file = "MarkupSafe-2.1.1-cp38-cp38-macosx_10_9_universal2.whl", hash = "sha256:e8c843bbcda3a2f1e3c2ab25913c80a3c5376cd00c6e8c4a86a89a28c8dc5452"},
    {file = "MarkupSafe-2.1.1-cp38-cp38-macosx_10_9_x86_64.whl", hash = "sha256:0212a68688482dc52b2d45013df70d169f542b7394fc744c02a57374a4207003"},
    {file = "MarkupSafe-2.1.1-cp38-cp38-manylinux_2_17_aarch64.manylinux2014_aarch64.whl", hash = "sha256:8e576a51ad59e4bfaac456023a78f6b5e6e7651dcd383bcc3e18d06f9b55d6d1"},
    {file = "MarkupSafe-2.1.1-cp38-cp38-manylinux_2_17_x86_64.manylinux2014_x86_64.whl", hash = "sha256:4b9fe39a2ccc108a4accc2676e77da025ce383c108593d65cc909add5c3bd601"},
    {file = "MarkupSafe-2.1.1-cp38-cp38-manylinux_2_5_i686.manylinux1_i686.manylinux_2_17_i686.manylinux2014_i686.whl", hash = "sha256:96e37a3dc86e80bf81758c152fe66dbf60ed5eca3d26305edf01892257049925"},
    {file = "MarkupSafe-2.1.1-cp38-cp38-musllinux_1_1_aarch64.whl", hash = "sha256:6d0072fea50feec76a4c418096652f2c3238eaa014b2f94aeb1d56a66b41403f"},
    {file = "MarkupSafe-2.1.1-cp38-cp38-musllinux_1_1_i686.whl", hash = "sha256:089cf3dbf0cd6c100f02945abeb18484bd1ee57a079aefd52cffd17fba910b88"},
    {file = "MarkupSafe-2.1.1-cp38-cp38-musllinux_1_1_x86_64.whl", hash = "sha256:6a074d34ee7a5ce3effbc526b7083ec9731bb3cbf921bbe1d3005d4d2bdb3a63"},
    {file = "MarkupSafe-2.1.1-cp38-cp38-win32.whl", hash = "sha256:421be9fbf0ffe9ffd7a378aafebbf6f4602d564d34be190fc19a193232fd12b1"},
    {file = "MarkupSafe-2.1.1-cp38-cp38-win_amd64.whl", hash = "sha256:fc7b548b17d238737688817ab67deebb30e8073c95749d55538ed473130ec0c7"},
    {file = "MarkupSafe-2.1.1-cp39-cp39-macosx_10_9_universal2.whl", hash = "sha256:e04e26803c9c3851c931eac40c695602c6295b8d432cbe78609649ad9bd2da8a"},
    {file = "MarkupSafe-2.1.1-cp39-cp39-macosx_10_9_x86_64.whl", hash = "sha256:b87db4360013327109564f0e591bd2a3b318547bcef31b468a92ee504d07ae4f"},
    {file = "MarkupSafe-2.1.1-cp39-cp39-manylinux_2_17_aarch64.manylinux2014_aarch64.whl", hash = "sha256:99a2a507ed3ac881b975a2976d59f38c19386d128e7a9a18b7df6fff1fd4c1d6"},
    {file = "MarkupSafe-2.1.1-cp39-cp39-manylinux_2_17_x86_64.manylinux2014_x86_64.whl", hash = "sha256:56442863ed2b06d19c37f94d999035e15ee982988920e12a5b4ba29b62ad1f77"},
    {file = "MarkupSafe-2.1.1-cp39-cp39-manylinux_2_5_i686.manylinux1_i686.manylinux_2_17_i686.manylinux2014_i686.whl", hash = "sha256:3ce11ee3f23f79dbd06fb3d63e2f6af7b12db1d46932fe7bd8afa259a5996603"},
    {file = "MarkupSafe-2.1.1-cp39-cp39-musllinux_1_1_aarch64.whl", hash = "sha256:33b74d289bd2f5e527beadcaa3f401e0df0a89927c1559c8566c066fa4248ab7"},
    {file = "MarkupSafe-2.1.1-cp39-cp39-musllinux_1_1_i686.whl", hash = "sha256:43093fb83d8343aac0b1baa75516da6092f58f41200907ef92448ecab8825135"},
    {file = "MarkupSafe-2.1.1-cp39-cp39-musllinux_1_1_x86_64.whl", hash = "sha256:8e3dcf21f367459434c18e71b2a9532d96547aef8a871872a5bd69a715c15f96"},
    {file = "MarkupSafe-2.1.1-cp39-cp39-win32.whl", hash = "sha256:d4306c36ca495956b6d568d276ac11fdd9c30a36f1b6eb928070dc5360b22e1c"},
    {file = "MarkupSafe-2.1.1-cp39-cp39-win_amd64.whl", hash = "sha256:46d00d6cfecdde84d40e572d63735ef81423ad31184100411e6e3388d405e247"},
    {file = "MarkupSafe-2.1.1.tar.gz", hash = "sha256:7f91197cc9e48f989d12e4e6fbc46495c446636dfc81b9ccf50bb0ec74b91d4b"},
]
mccabe = [
    {file = "mccabe-0.6.1-py2.py3-none-any.whl", hash = "sha256:ab8a6258860da4b6677da4bd2fe5dc2c659cff31b3ee4f7f5d64e79735b80d42"},
    {file = "mccabe-0.6.1.tar.gz", hash = "sha256:dd8d182285a0fe56bace7f45b5e7d1a6ebcbf524e8f3bd87eb0f125271b8831f"},
]
more-itertools = [
    {file = "more-itertools-8.13.0.tar.gz", hash = "sha256:a42901a0a5b169d925f6f217cd5a190e32ef54360905b9c39ee7db5313bfec0f"},
    {file = "more_itertools-8.13.0-py3-none-any.whl", hash = "sha256:c5122bffc5f104d37c1626b8615b511f3427aa5389b94d61e5ef8236bfbc3ddb"},
]
mozilla-django-oidc = [
    {file = "mozilla-django-oidc-2.0.0.tar.gz", hash = "sha256:a8b2f27c69c122d2f4d801c3759761d33debf06ae9dabbab8aed82887bba3bb8"},
    {file = "mozilla_django_oidc-2.0.0-py2.py3-none-any.whl", hash = "sha256:53c39755b667e8c5923b1dffc3c29673198d03aa107aa42ac86b8a38b4720c25"},
]
msgpack = [
    {file = "msgpack-1.0.4-cp310-cp310-macosx_10_9_universal2.whl", hash = "sha256:4ab251d229d10498e9a2f3b1e68ef64cb393394ec477e3370c457f9430ce9250"},
    {file = "msgpack-1.0.4-cp310-cp310-macosx_10_9_x86_64.whl", hash = "sha256:112b0f93202d7c0fef0b7810d465fde23c746a2d482e1e2de2aafd2ce1492c88"},
    {file = "msgpack-1.0.4-cp310-cp310-macosx_11_0_arm64.whl", hash = "sha256:002b5c72b6cd9b4bafd790f364b8480e859b4712e91f43014fe01e4f957b8467"},
    {file = "msgpack-1.0.4-cp310-cp310-manylinux_2_17_aarch64.manylinux2014_aarch64.whl", hash = "sha256:35bc0faa494b0f1d851fd29129b2575b2e26d41d177caacd4206d81502d4c6a6"},
    {file = "msgpack-1.0.4-cp310-cp310-manylinux_2_17_x86_64.manylinux2014_x86_64.whl", hash = "sha256:4733359808c56d5d7756628736061c432ded018e7a1dff2d35a02439043321aa"},
    {file = "msgpack-1.0.4-cp310-cp310-manylinux_2_5_i686.manylinux1_i686.manylinux_2_17_i686.manylinux2014_i686.whl", hash = "sha256:eb514ad14edf07a1dbe63761fd30f89ae79b42625731e1ccf5e1f1092950eaa6"},
    {file = "msgpack-1.0.4-cp310-cp310-musllinux_1_1_aarch64.whl", hash = "sha256:c23080fdeec4716aede32b4e0ef7e213c7b1093eede9ee010949f2a418ced6ba"},
    {file = "msgpack-1.0.4-cp310-cp310-musllinux_1_1_i686.whl", hash = "sha256:49565b0e3d7896d9ea71d9095df15b7f75a035c49be733051c34762ca95bbf7e"},
    {file = "msgpack-1.0.4-cp310-cp310-musllinux_1_1_x86_64.whl", hash = "sha256:aca0f1644d6b5a73eb3e74d4d64d5d8c6c3d577e753a04c9e9c87d07692c58db"},
    {file = "msgpack-1.0.4-cp310-cp310-win32.whl", hash = "sha256:0dfe3947db5fb9ce52aaea6ca28112a170db9eae75adf9339a1aec434dc954ef"},
    {file = "msgpack-1.0.4-cp310-cp310-win_amd64.whl", hash = "sha256:4dea20515f660aa6b7e964433b1808d098dcfcabbebeaaad240d11f909298075"},
    {file = "msgpack-1.0.4-cp36-cp36m-macosx_10_9_x86_64.whl", hash = "sha256:e83f80a7fec1a62cf4e6c9a660e39c7f878f603737a0cdac8c13131d11d97f52"},
    {file = "msgpack-1.0.4-cp36-cp36m-manylinux_2_17_aarch64.manylinux2014_aarch64.whl", hash = "sha256:3c11a48cf5e59026ad7cb0dc29e29a01b5a66a3e333dc11c04f7e991fc5510a9"},
    {file = "msgpack-1.0.4-cp36-cp36m-manylinux_2_17_x86_64.manylinux2014_x86_64.whl", hash = "sha256:1276e8f34e139aeff1c77a3cefb295598b504ac5314d32c8c3d54d24fadb94c9"},
    {file = "msgpack-1.0.4-cp36-cp36m-manylinux_2_5_i686.manylinux1_i686.manylinux_2_17_i686.manylinux2014_i686.whl", hash = "sha256:6c9566f2c39ccced0a38d37c26cc3570983b97833c365a6044edef3574a00c08"},
    {file = "msgpack-1.0.4-cp36-cp36m-musllinux_1_1_aarch64.whl", hash = "sha256:fcb8a47f43acc113e24e910399376f7277cf8508b27e5b88499f053de6b115a8"},
    {file = "msgpack-1.0.4-cp36-cp36m-musllinux_1_1_i686.whl", hash = "sha256:76ee788122de3a68a02ed6f3a16bbcd97bc7c2e39bd4d94be2f1821e7c4a64e6"},
    {file = "msgpack-1.0.4-cp36-cp36m-musllinux_1_1_x86_64.whl", hash = "sha256:0a68d3ac0104e2d3510de90a1091720157c319ceeb90d74f7b5295a6bee51bae"},
    {file = "msgpack-1.0.4-cp36-cp36m-win32.whl", hash = "sha256:85f279d88d8e833ec015650fd15ae5eddce0791e1e8a59165318f371158efec6"},
    {file = "msgpack-1.0.4-cp36-cp36m-win_amd64.whl", hash = "sha256:c1683841cd4fa45ac427c18854c3ec3cd9b681694caf5bff04edb9387602d661"},
    {file = "msgpack-1.0.4-cp37-cp37m-macosx_10_9_x86_64.whl", hash = "sha256:a75dfb03f8b06f4ab093dafe3ddcc2d633259e6c3f74bb1b01996f5d8aa5868c"},
    {file = "msgpack-1.0.4-cp37-cp37m-manylinux_2_17_aarch64.manylinux2014_aarch64.whl", hash = "sha256:9667bdfdf523c40d2511f0e98a6c9d3603be6b371ae9a238b7ef2dc4e7a427b0"},
    {file = "msgpack-1.0.4-cp37-cp37m-manylinux_2_17_x86_64.manylinux2014_x86_64.whl", hash = "sha256:11184bc7e56fd74c00ead4f9cc9a3091d62ecb96e97653add7a879a14b003227"},
    {file = "msgpack-1.0.4-cp37-cp37m-manylinux_2_5_i686.manylinux1_i686.manylinux_2_17_i686.manylinux2014_i686.whl", hash = "sha256:ac5bd7901487c4a1dd51a8c58f2632b15d838d07ceedaa5e4c080f7190925bff"},
    {file = "msgpack-1.0.4-cp37-cp37m-musllinux_1_1_aarch64.whl", hash = "sha256:1e91d641d2bfe91ba4c52039adc5bccf27c335356055825c7f88742c8bb900dd"},
    {file = "msgpack-1.0.4-cp37-cp37m-musllinux_1_1_i686.whl", hash = "sha256:2a2df1b55a78eb5f5b7d2a4bb221cd8363913830145fad05374a80bf0877cb1e"},
    {file = "msgpack-1.0.4-cp37-cp37m-musllinux_1_1_x86_64.whl", hash = "sha256:545e3cf0cf74f3e48b470f68ed19551ae6f9722814ea969305794645da091236"},
    {file = "msgpack-1.0.4-cp37-cp37m-win32.whl", hash = "sha256:2cc5ca2712ac0003bcb625c96368fd08a0f86bbc1a5578802512d87bc592fe44"},
    {file = "msgpack-1.0.4-cp37-cp37m-win_amd64.whl", hash = "sha256:eba96145051ccec0ec86611fe9cf693ce55f2a3ce89c06ed307de0e085730ec1"},
    {file = "msgpack-1.0.4-cp38-cp38-macosx_10_9_universal2.whl", hash = "sha256:7760f85956c415578c17edb39eed99f9181a48375b0d4a94076d84148cf67b2d"},
    {file = "msgpack-1.0.4-cp38-cp38-macosx_10_9_x86_64.whl", hash = "sha256:449e57cc1ff18d3b444eb554e44613cffcccb32805d16726a5494038c3b93dab"},
    {file = "msgpack-1.0.4-cp38-cp38-macosx_11_0_arm64.whl", hash = "sha256:d603de2b8d2ea3f3bcb2efe286849aa7a81531abc52d8454da12f46235092bcb"},
    {file = "msgpack-1.0.4-cp38-cp38-manylinux_2_17_aarch64.manylinux2014_aarch64.whl", hash = "sha256:48f5d88c99f64c456413d74a975bd605a9b0526293218a3b77220a2c15458ba9"},
    {file = "msgpack-1.0.4-cp38-cp38-manylinux_2_17_x86_64.manylinux2014_x86_64.whl", hash = "sha256:6916c78f33602ecf0509cc40379271ba0f9ab572b066bd4bdafd7434dee4bc6e"},
    {file = "msgpack-1.0.4-cp38-cp38-manylinux_2_5_i686.manylinux1_i686.manylinux_2_17_i686.manylinux2014_i686.whl", hash = "sha256:81fc7ba725464651190b196f3cd848e8553d4d510114a954681fd0b9c479d7e1"},
    {file = "msgpack-1.0.4-cp38-cp38-musllinux_1_1_aarch64.whl", hash = "sha256:d5b5b962221fa2c5d3a7f8133f9abffc114fe218eb4365e40f17732ade576c8e"},
    {file = "msgpack-1.0.4-cp38-cp38-musllinux_1_1_i686.whl", hash = "sha256:77ccd2af37f3db0ea59fb280fa2165bf1b096510ba9fe0cc2bf8fa92a22fdb43"},
    {file = "msgpack-1.0.4-cp38-cp38-musllinux_1_1_x86_64.whl", hash = "sha256:b17be2478b622939e39b816e0aa8242611cc8d3583d1cd8ec31b249f04623243"},
    {file = "msgpack-1.0.4-cp38-cp38-win32.whl", hash = "sha256:2bb8cdf50dd623392fa75525cce44a65a12a00c98e1e37bf0fb08ddce2ff60d2"},
    {file = "msgpack-1.0.4-cp38-cp38-win_amd64.whl", hash = "sha256:26b8feaca40a90cbe031b03d82b2898bf560027160d3eae1423f4a67654ec5d6"},
    {file = "msgpack-1.0.4-cp39-cp39-macosx_10_9_universal2.whl", hash = "sha256:462497af5fd4e0edbb1559c352ad84f6c577ffbbb708566a0abaaa84acd9f3ae"},
    {file = "msgpack-1.0.4-cp39-cp39-macosx_10_9_x86_64.whl", hash = "sha256:2999623886c5c02deefe156e8f869c3b0aaeba14bfc50aa2486a0415178fce55"},
    {file = "msgpack-1.0.4-cp39-cp39-macosx_11_0_arm64.whl", hash = "sha256:f0029245c51fd9473dc1aede1160b0a29f4a912e6b1dd353fa6d317085b219da"},
    {file = "msgpack-1.0.4-cp39-cp39-manylinux_2_17_aarch64.manylinux2014_aarch64.whl", hash = "sha256:ed6f7b854a823ea44cf94919ba3f727e230da29feb4a99711433f25800cf747f"},
    {file = "msgpack-1.0.4-cp39-cp39-manylinux_2_17_x86_64.manylinux2014_x86_64.whl", hash = "sha256:0df96d6eaf45ceca04b3f3b4b111b86b33785683d682c655063ef8057d61fd92"},
    {file = "msgpack-1.0.4-cp39-cp39-manylinux_2_5_i686.manylinux1_i686.manylinux_2_17_i686.manylinux2014_i686.whl", hash = "sha256:6a4192b1ab40f8dca3f2877b70e63799d95c62c068c84dc028b40a6cb03ccd0f"},
    {file = "msgpack-1.0.4-cp39-cp39-musllinux_1_1_aarch64.whl", hash = "sha256:0e3590f9fb9f7fbc36df366267870e77269c03172d086fa76bb4eba8b2b46624"},
    {file = "msgpack-1.0.4-cp39-cp39-musllinux_1_1_i686.whl", hash = "sha256:1576bd97527a93c44fa856770197dec00d223b0b9f36ef03f65bac60197cedf8"},
    {file = "msgpack-1.0.4-cp39-cp39-musllinux_1_1_x86_64.whl", hash = "sha256:63e29d6e8c9ca22b21846234913c3466b7e4ee6e422f205a2988083de3b08cae"},
    {file = "msgpack-1.0.4-cp39-cp39-win32.whl", hash = "sha256:fb62ea4b62bfcb0b380d5680f9a4b3f9a2d166d9394e9bbd9666c0ee09a3645c"},
    {file = "msgpack-1.0.4-cp39-cp39-win_amd64.whl", hash = "sha256:4d5834a2a48965a349da1c5a79760d94a1a0172fbb5ab6b5b33cbf8447e109ce"},
    {file = "msgpack-1.0.4.tar.gz", hash = "sha256:f5d869c18f030202eb412f08b28d2afeea553d6613aee89e200d7aca7ef01f5f"},
]
mypy-extensions = [
    {file = "mypy_extensions-0.4.3-py2.py3-none-any.whl", hash = "sha256:090fedd75945a69ae91ce1303b5824f428daf5a028d2f6ab8a299250a846f15d"},
    {file = "mypy_extensions-0.4.3.tar.gz", hash = "sha256:2d82818f5bb3e369420cb3c4060a7970edba416647068eb4c5343488a6c604a8"},
]
packaging = [
    {file = "packaging-21.3-py3-none-any.whl", hash = "sha256:ef103e05f519cdc783ae24ea4e2e0f508a9c99b2d4969652eed6a2e1ea5bd522"},
    {file = "packaging-21.3.tar.gz", hash = "sha256:dd47c42927d89ab911e606518907cc2d3a1f38bbd026385970643f9c5b8ecfeb"},
]
pathspec = [
    {file = "pathspec-0.9.0-py2.py3-none-any.whl", hash = "sha256:7d15c4ddb0b5c802d161efc417ec1a2558ea2653c2e8ad9c19098201dc1c993a"},
    {file = "pathspec-0.9.0.tar.gz", hash = "sha256:e564499435a2673d586f6b2130bb5b95f04a3ba06f81b8f895b651a3c76aabb1"},
]
pillow = [
    {file = "Pillow-9.1.1-cp310-cp310-macosx_10_10_x86_64.whl", hash = "sha256:42dfefbef90eb67c10c45a73a9bc1599d4dac920f7dfcbf4ec6b80cb620757fe"},
    {file = "Pillow-9.1.1-cp310-cp310-macosx_11_0_arm64.whl", hash = "sha256:ffde4c6fabb52891d81606411cbfaf77756e3b561b566efd270b3ed3791fde4e"},
    {file = "Pillow-9.1.1-cp310-cp310-manylinux_2_17_aarch64.manylinux2014_aarch64.whl", hash = "sha256:9c857532c719fb30fafabd2371ce9b7031812ff3889d75273827633bca0c4602"},
    {file = "Pillow-9.1.1-cp310-cp310-manylinux_2_17_i686.manylinux2014_i686.whl", hash = "sha256:59789a7d06c742e9d13b883d5e3569188c16acb02eeed2510fd3bfdbc1bd1530"},
    {file = "Pillow-9.1.1-cp310-cp310-manylinux_2_17_x86_64.manylinux2014_x86_64.whl", hash = "sha256:4d45dbe4b21a9679c3e8b3f7f4f42a45a7d3ddff8a4a16109dff0e1da30a35b2"},
    {file = "Pillow-9.1.1-cp310-cp310-musllinux_1_1_x86_64.whl", hash = "sha256:e9ed59d1b6ee837f4515b9584f3d26cf0388b742a11ecdae0d9237a94505d03a"},
    {file = "Pillow-9.1.1-cp310-cp310-win32.whl", hash = "sha256:b3fe2ff1e1715d4475d7e2c3e8dabd7c025f4410f79513b4ff2de3d51ce0fa9c"},
    {file = "Pillow-9.1.1-cp310-cp310-win_amd64.whl", hash = "sha256:5b650dbbc0969a4e226d98a0b440c2f07a850896aed9266b6fedc0f7e7834108"},
    {file = "Pillow-9.1.1-cp37-cp37m-macosx_10_10_x86_64.whl", hash = "sha256:0b4d5ad2cd3a1f0d1df882d926b37dbb2ab6c823ae21d041b46910c8f8cd844b"},
    {file = "Pillow-9.1.1-cp37-cp37m-manylinux_2_17_aarch64.manylinux2014_aarch64.whl", hash = "sha256:9370d6744d379f2de5d7fa95cdbd3a4d92f0b0ef29609b4b1687f16bc197063d"},
    {file = "Pillow-9.1.1-cp37-cp37m-manylinux_2_17_i686.manylinux2014_i686.whl", hash = "sha256:b761727ed7d593e49671d1827044b942dd2f4caae6e51bab144d4accf8244a84"},
    {file = "Pillow-9.1.1-cp37-cp37m-manylinux_2_17_x86_64.manylinux2014_x86_64.whl", hash = "sha256:8a66fe50386162df2da701b3722781cbe90ce043e7d53c1fd6bd801bca6b48d4"},
    {file = "Pillow-9.1.1-cp37-cp37m-win32.whl", hash = "sha256:2b291cab8a888658d72b575a03e340509b6b050b62db1f5539dd5cd18fd50578"},
    {file = "Pillow-9.1.1-cp37-cp37m-win_amd64.whl", hash = "sha256:1d4331aeb12f6b3791911a6da82de72257a99ad99726ed6b63f481c0184b6fb9"},
    {file = "Pillow-9.1.1-cp38-cp38-macosx_10_10_x86_64.whl", hash = "sha256:8844217cdf66eabe39567118f229e275f0727e9195635a15e0e4b9227458daaf"},
    {file = "Pillow-9.1.1-cp38-cp38-macosx_11_0_arm64.whl", hash = "sha256:b6617221ff08fbd3b7a811950b5c3f9367f6e941b86259843eab77c8e3d2b56b"},
    {file = "Pillow-9.1.1-cp38-cp38-manylinux_2_17_aarch64.manylinux2014_aarch64.whl", hash = "sha256:20d514c989fa28e73a5adbddd7a171afa5824710d0ab06d4e1234195d2a2e546"},
    {file = "Pillow-9.1.1-cp38-cp38-manylinux_2_17_i686.manylinux2014_i686.whl", hash = "sha256:088df396b047477dd1bbc7de6e22f58400dae2f21310d9e2ec2933b2ef7dfa4f"},
    {file = "Pillow-9.1.1-cp38-cp38-manylinux_2_17_x86_64.manylinux2014_x86_64.whl", hash = "sha256:53c27bd452e0f1bc4bfed07ceb235663a1df7c74df08e37fd6b03eb89454946a"},
    {file = "Pillow-9.1.1-cp38-cp38-musllinux_1_1_x86_64.whl", hash = "sha256:3f6c1716c473ebd1649663bf3b42702d0d53e27af8b64642be0dd3598c761fb1"},
    {file = "Pillow-9.1.1-cp38-cp38-win32.whl", hash = "sha256:c67db410508b9de9c4694c57ed754b65a460e4812126e87f5052ecf23a011a54"},
    {file = "Pillow-9.1.1-cp38-cp38-win_amd64.whl", hash = "sha256:f054b020c4d7e9786ae0404278ea318768eb123403b18453e28e47cdb7a0a4bf"},
    {file = "Pillow-9.1.1-cp39-cp39-macosx_10_10_x86_64.whl", hash = "sha256:c17770a62a71718a74b7548098a74cd6880be16bcfff5f937f900ead90ca8e92"},
    {file = "Pillow-9.1.1-cp39-cp39-macosx_11_0_arm64.whl", hash = "sha256:f3f6a6034140e9e17e9abc175fc7a266a6e63652028e157750bd98e804a8ed9a"},
    {file = "Pillow-9.1.1-cp39-cp39-manylinux_2_17_aarch64.manylinux2014_aarch64.whl", hash = "sha256:f372d0f08eff1475ef426344efe42493f71f377ec52237bf153c5713de987251"},
    {file = "Pillow-9.1.1-cp39-cp39-manylinux_2_17_i686.manylinux2014_i686.whl", hash = "sha256:09e67ef6e430f90caa093528bd758b0616f8165e57ed8d8ce014ae32df6a831d"},
    {file = "Pillow-9.1.1-cp39-cp39-manylinux_2_17_x86_64.manylinux2014_x86_64.whl", hash = "sha256:66daa16952d5bf0c9d5389c5e9df562922a59bd16d77e2a276e575d32e38afd1"},
    {file = "Pillow-9.1.1-cp39-cp39-musllinux_1_1_x86_64.whl", hash = "sha256:d78ca526a559fb84faaaf84da2dd4addef5edb109db8b81677c0bb1aad342601"},
    {file = "Pillow-9.1.1-cp39-cp39-win32.whl", hash = "sha256:55e74faf8359ddda43fee01bffbc5bd99d96ea508d8a08c527099e84eb708f45"},
    {file = "Pillow-9.1.1-cp39-cp39-win_amd64.whl", hash = "sha256:7c150dbbb4a94ea4825d1e5f2c5501af7141ea95825fadd7829f9b11c97aaf6c"},
    {file = "Pillow-9.1.1-pp37-pypy37_pp73-macosx_10_10_x86_64.whl", hash = "sha256:769a7f131a2f43752455cc72f9f7a093c3ff3856bf976c5fb53a59d0ccc704f6"},
    {file = "Pillow-9.1.1-pp37-pypy37_pp73-manylinux_2_17_i686.manylinux2014_i686.whl", hash = "sha256:488f3383cf5159907d48d32957ac6f9ea85ccdcc296c14eca1a4e396ecc32098"},
    {file = "Pillow-9.1.1-pp37-pypy37_pp73-manylinux_2_17_x86_64.manylinux2014_x86_64.whl", hash = "sha256:0b525a356680022b0af53385944026d3486fc8c013638cf9900eb87c866afb4c"},
    {file = "Pillow-9.1.1-pp38-pypy38_pp73-macosx_10_10_x86_64.whl", hash = "sha256:6e760cf01259a1c0a50f3c845f9cad1af30577fd8b670339b1659c6d0e7a41dd"},
    {file = "Pillow-9.1.1-pp38-pypy38_pp73-manylinux_2_17_i686.manylinux2014_i686.whl", hash = "sha256:a4165205a13b16a29e1ac57efeee6be2dfd5b5408122d59ef2145bc3239fa340"},
    {file = "Pillow-9.1.1-pp38-pypy38_pp73-manylinux_2_17_x86_64.manylinux2014_x86_64.whl", hash = "sha256:937a54e5694684f74dcbf6e24cc453bfc5b33940216ddd8f4cd8f0f79167f765"},
    {file = "Pillow-9.1.1-pp38-pypy38_pp73-win_amd64.whl", hash = "sha256:baf3be0b9446a4083cc0c5bb9f9c964034be5374b5bc09757be89f5d2fa247b8"},
    {file = "Pillow-9.1.1.tar.gz", hash = "sha256:7502539939b53d7565f3d11d87c78e7ec900d3c72945d4ee0e2f250d598309a0"},
]
platformdirs = [
    {file = "platformdirs-2.5.2-py3-none-any.whl", hash = "sha256:027d8e83a2d7de06bbac4e5ef7e023c02b863d7ea5d079477e722bb41ab25788"},
    {file = "platformdirs-2.5.2.tar.gz", hash = "sha256:58c8abb07dcb441e6ee4b11d8df0ac856038f944ab98b7be6b27b2a3c7feef19"},
]
pluggy = [
    {file = "pluggy-0.13.1-py2.py3-none-any.whl", hash = "sha256:966c145cd83c96502c3c3868f50408687b38434af77734af1e9ca461a4081d2d"},
    {file = "pluggy-0.13.1.tar.gz", hash = "sha256:15b2acde666561e1298d71b523007ed7364de07029219b604cf808bfa1c765b0"},
]
psycopg2 = []
py = [
    {file = "py-1.11.0-py2.py3-none-any.whl", hash = "sha256:607c53218732647dff4acdfcd50cb62615cedf612e72d1724fb1a0cc6405b378"},
    {file = "py-1.11.0.tar.gz", hash = "sha256:51c75c4126074b472f746a24399ad32f6053d1b34b68d2fa41e558e6f4a98719"},
]
pyasn1 = [
    {file = "pyasn1-0.4.8-py2.4.egg", hash = "sha256:fec3e9d8e36808a28efb59b489e4528c10ad0f480e57dcc32b4de5c9d8c9fdf3"},
    {file = "pyasn1-0.4.8-py2.5.egg", hash = "sha256:0458773cfe65b153891ac249bcf1b5f8f320b7c2ce462151f8fa74de8934becf"},
    {file = "pyasn1-0.4.8-py2.6.egg", hash = "sha256:5c9414dcfede6e441f7e8f81b43b34e834731003427e5b09e4e00e3172a10f00"},
    {file = "pyasn1-0.4.8-py2.7.egg", hash = "sha256:6e7545f1a61025a4e58bb336952c5061697da694db1cae97b116e9c46abcf7c8"},
    {file = "pyasn1-0.4.8-py2.py3-none-any.whl", hash = "sha256:39c7e2ec30515947ff4e87fb6f456dfc6e84857d34be479c9d4a4ba4bf46aa5d"},
    {file = "pyasn1-0.4.8-py3.1.egg", hash = "sha256:78fa6da68ed2727915c4767bb386ab32cdba863caa7dbe473eaae45f9959da86"},
    {file = "pyasn1-0.4.8-py3.2.egg", hash = "sha256:08c3c53b75eaa48d71cf8c710312316392ed40899cb34710d092e96745a358b7"},
    {file = "pyasn1-0.4.8-py3.3.egg", hash = "sha256:03840c999ba71680a131cfaee6fab142e1ed9bbd9c693e285cc6aca0d555e576"},
    {file = "pyasn1-0.4.8-py3.4.egg", hash = "sha256:7ab8a544af125fb704feadb008c99a88805126fb525280b2270bb25cc1d78a12"},
    {file = "pyasn1-0.4.8-py3.5.egg", hash = "sha256:e89bf84b5437b532b0803ba5c9a5e054d21fec423a89952a74f87fa2c9b7bce2"},
    {file = "pyasn1-0.4.8-py3.6.egg", hash = "sha256:014c0e9976956a08139dc0712ae195324a75e142284d5f87f1a87ee1b068a359"},
    {file = "pyasn1-0.4.8-py3.7.egg", hash = "sha256:99fcc3c8d804d1bc6d9a099921e39d827026409a58f2a720dcdb89374ea0c776"},
    {file = "pyasn1-0.4.8.tar.gz", hash = "sha256:aef77c9fb94a3ac588e87841208bdec464471d9871bd5050a287cc9a475cd0ba"},
]
pyasn1-modules = [
    {file = "pyasn1-modules-0.2.8.tar.gz", hash = "sha256:905f84c712230b2c592c19470d3ca8d552de726050d1d1716282a1f6146be65e"},
    {file = "pyasn1_modules-0.2.8-py2.4.egg", hash = "sha256:0fe1b68d1e486a1ed5473f1302bd991c1611d319bba158e98b106ff86e1d7199"},
    {file = "pyasn1_modules-0.2.8-py2.5.egg", hash = "sha256:fe0644d9ab041506b62782e92b06b8c68cca799e1a9636ec398675459e031405"},
    {file = "pyasn1_modules-0.2.8-py2.6.egg", hash = "sha256:a99324196732f53093a84c4369c996713eb8c89d360a496b599fb1a9c47fc3eb"},
    {file = "pyasn1_modules-0.2.8-py2.7.egg", hash = "sha256:0845a5582f6a02bb3e1bde9ecfc4bfcae6ec3210dd270522fee602365430c3f8"},
    {file = "pyasn1_modules-0.2.8-py2.py3-none-any.whl", hash = "sha256:a50b808ffeb97cb3601dd25981f6b016cbb3d31fbf57a8b8a87428e6158d0c74"},
    {file = "pyasn1_modules-0.2.8-py3.1.egg", hash = "sha256:f39edd8c4ecaa4556e989147ebf219227e2cd2e8a43c7e7fcb1f1c18c5fd6a3d"},
    {file = "pyasn1_modules-0.2.8-py3.2.egg", hash = "sha256:b80486a6c77252ea3a3e9b1e360bc9cf28eaac41263d173c032581ad2f20fe45"},
    {file = "pyasn1_modules-0.2.8-py3.3.egg", hash = "sha256:65cebbaffc913f4fe9e4808735c95ea22d7a7775646ab690518c056784bc21b4"},
    {file = "pyasn1_modules-0.2.8-py3.4.egg", hash = "sha256:15b7c67fabc7fc240d87fb9aabf999cf82311a6d6fb2c70d00d3d0604878c811"},
    {file = "pyasn1_modules-0.2.8-py3.5.egg", hash = "sha256:426edb7a5e8879f1ec54a1864f16b882c2837bfd06eee62f2c982315ee2473ed"},
    {file = "pyasn1_modules-0.2.8-py3.6.egg", hash = "sha256:cbac4bc38d117f2a49aeedec4407d23e8866ea4ac27ff2cf7fb3e5b570df19e0"},
    {file = "pyasn1_modules-0.2.8-py3.7.egg", hash = "sha256:c29a5e5cc7a3f05926aff34e097e84f8589cd790ce0ed41b67aed6857b26aafd"},
]
pycodestyle = [
    {file = "pycodestyle-2.8.0-py2.py3-none-any.whl", hash = "sha256:720f8b39dde8b293825e7ff02c475f3077124006db4f440dcbc9a20b76548a20"},
    {file = "pycodestyle-2.8.0.tar.gz", hash = "sha256:eddd5847ef438ea1c7870ca7eb78a9d47ce0cdb4851a5523949f2601d0cbbe7f"},
]
pycparser = [
    {file = "pycparser-2.21-py2.py3-none-any.whl", hash = "sha256:8ee45429555515e1f6b185e78100aea234072576aa43ab53aefcae078162fca9"},
    {file = "pycparser-2.21.tar.gz", hash = "sha256:e644fdec12f7872f86c58ff790da456218b10f863970249516d60a5eaca77206"},
]
pyflakes = [
    {file = "pyflakes-2.4.0-py2.py3-none-any.whl", hash = "sha256:3bb3a3f256f4b7968c9c788781e4ff07dce46bdf12339dcda61053375426ee2e"},
    {file = "pyflakes-2.4.0.tar.gz", hash = "sha256:05a85c2872edf37a4ed30b0cce2f6093e1d0581f8c19d7393122da7e25b2b24c"},
]
pymongo = [
    {file = "pymongo-3.12.1-cp27-cp27m-macosx_10_14_intel.whl", hash = "sha256:c4653830375ab019b86d218c749ad38908b74182b2863d09936aa8d7f990d30e"},
    {file = "pymongo-3.12.1-cp27-cp27m-manylinux1_i686.whl", hash = "sha256:2462a68f6675da548e333fa299d8e9807e00f95a4d198cfe9194d7be69f40c9b"},
    {file = "pymongo-3.12.1-cp27-cp27m-manylinux1_x86_64.whl", hash = "sha256:4168b6c425d783e81723fc3dc382d374a228ff29530436a472a36d9f27593e73"},
    {file = "pymongo-3.12.1-cp27-cp27m-manylinux_2_5_i686.manylinux1_i686.whl", hash = "sha256:36806ee53a85c3ba73939652f2ced2961e6a77cfbae385cd83f2e24cd97964b7"},
    {file = "pymongo-3.12.1-cp27-cp27m-manylinux_2_5_x86_64.manylinux1_x86_64.whl", hash = "sha256:bf2d9d62178bb5c05e77d40becf89c309b1966fbcfb5c306238f81bf1ec2d6a2"},
    {file = "pymongo-3.12.1-cp27-cp27m-win32.whl", hash = "sha256:75c7ef67b4b8ec070e7a4740764f6c03ec9246b59d95e2ae45c029d41cb9efa1"},
    {file = "pymongo-3.12.1-cp27-cp27m-win_amd64.whl", hash = "sha256:49b0d92724d3fce1174fd30b0b428595072d5c6b14d6203e46a9ea347ae7b439"},
    {file = "pymongo-3.12.1-cp27-cp27mu-manylinux1_i686.whl", hash = "sha256:cef2675004d85d85a4ccc24730b73a99931547368d18ceeed1259a2d9fcddbc1"},
    {file = "pymongo-3.12.1-cp27-cp27mu-manylinux1_x86_64.whl", hash = "sha256:5e3833c001a04aa06a28c6fd9628256862a654c09b0f81c07734b5629bc014ab"},
    {file = "pymongo-3.12.1-cp27-cp27mu-manylinux_2_5_i686.manylinux1_i686.whl", hash = "sha256:6a96c04ce39d66df60d9ce89f4c254c4967bc7d9e2e2c52adc58f47be826ee96"},
    {file = "pymongo-3.12.1-cp27-cp27mu-manylinux_2_5_x86_64.manylinux1_x86_64.whl", hash = "sha256:c2a17752f97a942bdb4ff4a0516a67c5ade1658ebe1ab2edacdec0b42e39fa75"},
    {file = "pymongo-3.12.1-cp310-cp310-macosx_10_9_universal2.whl", hash = "sha256:02e0c088f189ca69fac094cb5f851b43bbbd7cec42114495777d4d8f297f7f8a"},
    {file = "pymongo-3.12.1-cp310-cp310-manylinux1_i686.whl", hash = "sha256:45d6b47d70ed44e3c40bef618ed61866c48176e7e5dff80d06d8b1a6192e8584"},
    {file = "pymongo-3.12.1-cp310-cp310-manylinux2014_aarch64.whl", hash = "sha256:891f541c7ed29b95799da0cd249ae1db1842777b564e8205a197b038c5df6135"},
    {file = "pymongo-3.12.1-cp310-cp310-manylinux2014_i686.whl", hash = "sha256:dc4749c230a71b34db50ac2481d9008bb17b67c92671c443c3b40e192fbea78e"},
    {file = "pymongo-3.12.1-cp310-cp310-manylinux2014_ppc64le.whl", hash = "sha256:aa434534cc91f51a85e3099dc257ee8034b3d2be77f2ca58fb335a686e3a681f"},
    {file = "pymongo-3.12.1-cp310-cp310-manylinux2014_s390x.whl", hash = "sha256:180b405e17b90a877ea5dbc5efe7f4c171af4c89323148e100c0f12cedb86f12"},
    {file = "pymongo-3.12.1-cp310-cp310-manylinux2014_x86_64.whl", hash = "sha256:a472ca3d43d33e596ff5836c6cc71c3e61be33f44fe1cfdab4a1100f4af60333"},
    {file = "pymongo-3.12.1-cp310-cp310-manylinux_2_17_aarch64.manylinux2014_aarch64.whl", hash = "sha256:fe16517b275031d61261a4e3941c411fb7c46a9cd012f02381b56e7907cc9e06"},
    {file = "pymongo-3.12.1-cp310-cp310-manylinux_2_17_ppc64le.manylinux2014_ppc64le.whl", hash = "sha256:c0947d7be30335cb4c3d5d0983d8ebc8294ae52503cf1d596c926f7e7183900b"},
    {file = "pymongo-3.12.1-cp310-cp310-manylinux_2_17_s390x.manylinux2014_s390x.whl", hash = "sha256:adb37bf22d25a51b84d989a2a5c770d4514ac590201eea1cb50ce8c9c5257f1d"},
    {file = "pymongo-3.12.1-cp310-cp310-manylinux_2_17_x86_64.manylinux2014_x86_64.whl", hash = "sha256:5f5fe59328838fa28958cc06ecf94be585726b97d637012f168bc3c7abe4fd81"},
    {file = "pymongo-3.12.1-cp310-cp310-manylinux_2_5_i686.manylinux1_i686.manylinux_2_17_i686.manylinux2014_i686.whl", hash = "sha256:87114b995506e7584cf3daf891e419b5f6e7e383e7df6267494da3a76312aa22"},
    {file = "pymongo-3.12.1-cp310-cp310-win32.whl", hash = "sha256:4f4bc64fe9cbd70d46f519f1e88c9e4677f7af18ab9cd4942abce2bcfa7549c3"},
    {file = "pymongo-3.12.1-cp310-cp310-win_amd64.whl", hash = "sha256:8f87f53c9cd89010ae45490ec2c963ff18b31f5f290dc08b04151709589fe8d9"},
    {file = "pymongo-3.12.1-cp34-cp34m-macosx_10_6_intel.whl", hash = "sha256:37a63da5ee623acdf98e6d511171c8a5827a6106b0712c18af4441ef4f11e6be"},
    {file = "pymongo-3.12.1-cp34-cp34m-manylinux1_i686.whl", hash = "sha256:b1b06038c9940a49c73db0aeb0f6809b308e198da1326171768cf68d843af521"},
    {file = "pymongo-3.12.1-cp34-cp34m-manylinux1_x86_64.whl", hash = "sha256:ab27d6d7d41a66d9e54269a290d27cd5c74f08e9add0054a754b4821026c4f42"},
    {file = "pymongo-3.12.1-cp34-cp34m-win32.whl", hash = "sha256:63be03f7ae1e15e72a234637ec7941ef229c7ab252c9ff6af48bba1e5418961c"},
    {file = "pymongo-3.12.1-cp34-cp34m-win_amd64.whl", hash = "sha256:56feb80ea1f5334ccab9bd16a5161571ab70392e51fcc752fb8a1dc67125f663"},
    {file = "pymongo-3.12.1-cp35-cp35m-macosx_10_6_intel.whl", hash = "sha256:a81e52dbf95f236a0c89a5abcd2b6e1331da0c0312f471c73fae76c79d2acf6b"},
    {file = "pymongo-3.12.1-cp35-cp35m-manylinux1_i686.whl", hash = "sha256:712de1876608fd5d76abc3fc8ec55077278dd5044073fbe9492631c9a2c58351"},
    {file = "pymongo-3.12.1-cp35-cp35m-manylinux1_x86_64.whl", hash = "sha256:47ed77f62c8417a86f9ad158b803f3459a636386cb9d3d4e9e7d6a82d051f907"},
    {file = "pymongo-3.12.1-cp35-cp35m-manylinux_2_5_i686.manylinux1_i686.whl", hash = "sha256:1fa6f08ddb6975371777f97592d35c771e713ee2250e55618148a5e57e260aff"},
    {file = "pymongo-3.12.1-cp35-cp35m-manylinux_2_5_x86_64.manylinux1_x86_64.whl", hash = "sha256:3a2fcbd04273a509fa85285d9eccf17ab65ce440bd4f5e5a58c978e563cd9e9a"},
    {file = "pymongo-3.12.1-cp35-cp35m-win32.whl", hash = "sha256:d1b98539b0de822b6f717498e59ae3e5ae2e7f564370ab513e6d0c060753e447"},
    {file = "pymongo-3.12.1-cp35-cp35m-win_amd64.whl", hash = "sha256:c660fd1e4a4b52f79f7d134a3d31d452948477b7f46ff5061074a534c5805ba6"},
    {file = "pymongo-3.12.1-cp36-cp36m-macosx_10_6_intel.whl", hash = "sha256:460bdaa3f65ddb5b7474ae08589a1763b5da1a78b8348351b9ba1c63b459d67d"},
    {file = "pymongo-3.12.1-cp36-cp36m-manylinux1_i686.whl", hash = "sha256:1d55982e5335925c55e2b87467043866ce72bd30ea7e7e3eeed6ec3d95a806d4"},
    {file = "pymongo-3.12.1-cp36-cp36m-manylinux1_x86_64.whl", hash = "sha256:67e0b2ad3692f6d0335ae231a40de55ec395b6c2e971ad6f55b162244d1ec542"},
    {file = "pymongo-3.12.1-cp36-cp36m-manylinux2014_aarch64.whl", hash = "sha256:515e4708d6567901ffc06476a38abe2c9093733f52638235d9f149579c1d3de0"},
    {file = "pymongo-3.12.1-cp36-cp36m-manylinux2014_i686.whl", hash = "sha256:ed20ec5a01c43254f6047c5d8124b70d28e39f128c8ad960b437644fe94e1827"},
    {file = "pymongo-3.12.1-cp36-cp36m-manylinux2014_ppc64le.whl", hash = "sha256:e2bccadbe313b11704160aaba5eec95d2da1aa663f02f41d2d1520d02bbbdcd5"},
    {file = "pymongo-3.12.1-cp36-cp36m-manylinux2014_s390x.whl", hash = "sha256:ef8b927813c27c3bdfc82c55682d7767403bcdadfd9f9c0fc49f4be4553a877b"},
    {file = "pymongo-3.12.1-cp36-cp36m-manylinux2014_x86_64.whl", hash = "sha256:2d3abe548a280b49269c7907d5b71199882510c484d680a5ea7860f30c4a695f"},
    {file = "pymongo-3.12.1-cp36-cp36m-manylinux_2_17_aarch64.manylinux2014_aarch64.whl", hash = "sha256:e30cce3cc86d6082c8596b3fbee0d4f54bc4d337a4fa1bf536920e2e319e24f0"},
    {file = "pymongo-3.12.1-cp36-cp36m-manylinux_2_17_ppc64le.manylinux2014_ppc64le.whl", hash = "sha256:fe3ae4294d593da54862f0140fdcc89d1aeeb94258ca97f094119ed7f0e5882d"},
    {file = "pymongo-3.12.1-cp36-cp36m-manylinux_2_17_s390x.manylinux2014_s390x.whl", hash = "sha256:9641be893ccce7d192a0094efd0a0d9f1783a1ebf314b4128f8a27bfadb8a77c"},
    {file = "pymongo-3.12.1-cp36-cp36m-manylinux_2_17_x86_64.manylinux2014_x86_64.whl", hash = "sha256:13a7c6d055af58a1e9c505e736da8b6a2e95ccc8cec10b008143f7a536e5de8a"},
    {file = "pymongo-3.12.1-cp36-cp36m-manylinux_2_5_i686.manylinux1_i686.manylinux_2_17_i686.manylinux2014_i686.whl", hash = "sha256:25fd76deabe9ea37c8360c362b32f702cc095a208dd1c5328189938ca7685847"},
    {file = "pymongo-3.12.1-cp36-cp36m-manylinux_2_5_i686.manylinux1_i686.whl", hash = "sha256:e841695b5dbea38909ab2dbf17e91e9a823412d8d88d1ef77f1b94a7bc551c0f"},
    {file = "pymongo-3.12.1-cp36-cp36m-manylinux_2_5_x86_64.manylinux1_x86_64.whl", hash = "sha256:6ead0126fb4424c6c6a4fdc603d699a9db7c03cdb8eac374c352a75fec8a820a"},
    {file = "pymongo-3.12.1-cp36-cp36m-win32.whl", hash = "sha256:a5dbeeea6a375fbd79448b48a54c46fc9351611a03ef8398d2a40b684ce46194"},
    {file = "pymongo-3.12.1-cp36-cp36m-win_amd64.whl", hash = "sha256:87db421c9eb915b8d9a9a13c5b2ee338350e36ee83e26ff0adfc48abc5db3ac3"},
    {file = "pymongo-3.12.1-cp37-cp37m-macosx_10_6_intel.whl", hash = "sha256:8851544168703fb519e95556e3b463fca4beeef7ed3f731d81a68c8268515d9d"},
    {file = "pymongo-3.12.1-cp37-cp37m-manylinux1_i686.whl", hash = "sha256:7d8cdd2f070c71366e64990653522cce84b08dc26ab0d1fa19aa8d14ee0cf9ba"},
    {file = "pymongo-3.12.1-cp37-cp37m-manylinux1_x86_64.whl", hash = "sha256:51437c77030bed72d57d8a61e22758e3c389b13fea7787c808030002bb05ca39"},
    {file = "pymongo-3.12.1-cp37-cp37m-manylinux2014_aarch64.whl", hash = "sha256:f43cacda46fc188f998e6d308afe1c61ff41dcb300949f4cbf731e9a0a5eb2d3"},
    {file = "pymongo-3.12.1-cp37-cp37m-manylinux2014_i686.whl", hash = "sha256:1a7b138a04fdd17849930dc8bf664002e17db38448850bfb96d200c9c5a8b3a1"},
    {file = "pymongo-3.12.1-cp37-cp37m-manylinux2014_ppc64le.whl", hash = "sha256:444c00ebc20f2f9dc62e34f7dc9453dc2f5f5a72419c8dccad6e26d546c35712"},
    {file = "pymongo-3.12.1-cp37-cp37m-manylinux2014_s390x.whl", hash = "sha256:81ce5f871f5d8e82615c8bd0b34b68a9650204c8b1a04ce7890d58c98eb66e39"},
    {file = "pymongo-3.12.1-cp37-cp37m-manylinux2014_x86_64.whl", hash = "sha256:837cdef094f39c6f4a2967abc646a412999c2540fbf5d3cce1dd3b671f4b876c"},
    {file = "pymongo-3.12.1-cp37-cp37m-manylinux_2_17_aarch64.manylinux2014_aarch64.whl", hash = "sha256:2174d3279b8e2b6d7613b338f684cd78ff7adf1e7ec5b7b7bde5609a129c9898"},
    {file = "pymongo-3.12.1-cp37-cp37m-manylinux_2_17_ppc64le.manylinux2014_ppc64le.whl", hash = "sha256:303531649fa45f96b694054c1aa02f79bda32ef57affe42c5c339336717eed74"},
    {file = "pymongo-3.12.1-cp37-cp37m-manylinux_2_17_s390x.manylinux2014_s390x.whl", hash = "sha256:1821ce4e5a293313947fd017bbd2d2535aa6309680fa29b33d0442d15da296ec"},
    {file = "pymongo-3.12.1-cp37-cp37m-manylinux_2_17_x86_64.manylinux2014_x86_64.whl", hash = "sha256:15dae01341571d0af51526b7a21648ca575e9375e16ba045c9860848dfa8952f"},
    {file = "pymongo-3.12.1-cp37-cp37m-manylinux_2_5_i686.manylinux1_i686.manylinux_2_17_i686.manylinux2014_i686.whl", hash = "sha256:fcc021530b7c71069132fe4846d95a3cdd74d143adc2f7e398d5fabf610f111c"},
    {file = "pymongo-3.12.1-cp37-cp37m-manylinux_2_5_i686.manylinux1_i686.whl", hash = "sha256:f44bea60fd2178d7153deef9621c4b526a93939da30010bba24d3408a98b0f79"},
    {file = "pymongo-3.12.1-cp37-cp37m-manylinux_2_5_x86_64.manylinux1_x86_64.whl", hash = "sha256:6f0f0a10f128ea0898e607d351ebfabf70941494fc94e87f12c76e2894d8e6c4"},
    {file = "pymongo-3.12.1-cp37-cp37m-win32.whl", hash = "sha256:afb16330ab6efbbf995375ad94e970fa2f89bb46bd10d854b7047620fdb0d67d"},
    {file = "pymongo-3.12.1-cp37-cp37m-win_amd64.whl", hash = "sha256:dcf906c1f7a33e4222e4bff18da1554d69323bc4dd95fe867a6fa80709ee5f93"},
    {file = "pymongo-3.12.1-cp38-cp38-macosx_10_9_x86_64.whl", hash = "sha256:9b62d84478f471fdb0dcea3876acff38f146bd23cbdbed15074fb4622064ec2e"},
    {file = "pymongo-3.12.1-cp38-cp38-manylinux1_i686.whl", hash = "sha256:48722e91981bb22a16b0431ea01da3e1cc5b96805634d3b8d3c2a5315c1ce7f1"},
    {file = "pymongo-3.12.1-cp38-cp38-manylinux1_x86_64.whl", hash = "sha256:d6c6989c10008ac70c2bb2ad2b940fcfe883712746c89f7e3308c14c213a70d7"},
    {file = "pymongo-3.12.1-cp38-cp38-manylinux2014_aarch64.whl", hash = "sha256:573e2387d0686976642142c50740dfc4d3494cc627e2a7d22782b99f70879055"},
    {file = "pymongo-3.12.1-cp38-cp38-manylinux2014_i686.whl", hash = "sha256:7117bfd8827cfe550f65a3c399dcd6e02226197a91c6d11a3540c3e8efc686d6"},
    {file = "pymongo-3.12.1-cp38-cp38-manylinux2014_ppc64le.whl", hash = "sha256:6eb6789f26c398c383225e1313c8e75a7d290d323b8eaf65f3f3ddd0eb8a5a3c"},
    {file = "pymongo-3.12.1-cp38-cp38-manylinux2014_s390x.whl", hash = "sha256:138248c542051eb462f88b50b0267bd5286d6661064bab06faa0ef6ac30cdb4b"},
    {file = "pymongo-3.12.1-cp38-cp38-manylinux2014_x86_64.whl", hash = "sha256:7abc87e45b572eb6d17a50422e69a9e5d6f13e691e821fe2312df512500faa50"},
    {file = "pymongo-3.12.1-cp38-cp38-manylinux_2_17_aarch64.manylinux2014_aarch64.whl", hash = "sha256:a7430f3987d232e782304c109be1d0e6fff46ca6405cb2479e4d8d08cd29541e"},
    {file = "pymongo-3.12.1-cp38-cp38-manylinux_2_17_ppc64le.manylinux2014_ppc64le.whl", hash = "sha256:cb48ff6cc6109190e1ccf8ea1fc71cc244c9185813ce7d1c415dce991cfb8709"},
    {file = "pymongo-3.12.1-cp38-cp38-manylinux_2_17_s390x.manylinux2014_s390x.whl", hash = "sha256:68409171ab2aa7ccd6e8e839233e4b8ddeec246383c9a3698614e814739356f9"},
    {file = "pymongo-3.12.1-cp38-cp38-manylinux_2_17_x86_64.manylinux2014_x86_64.whl", hash = "sha256:13d74bf3435c1e58d8fafccc0d5e87f246ae2c6e9cbef4b35e32a1c3759e354f"},
    {file = "pymongo-3.12.1-cp38-cp38-manylinux_2_5_i686.manylinux1_i686.manylinux_2_17_i686.manylinux2014_i686.whl", hash = "sha256:849e641cfed05c75d772f9e9018f42c5fbd00655d43d52da1b9c56346fd3e4cc"},
    {file = "pymongo-3.12.1-cp38-cp38-manylinux_2_5_i686.manylinux1_i686.whl", hash = "sha256:5183b698d6542219e4135de583b57bc6286bd37df7f645b688278eb919bfa785"},
    {file = "pymongo-3.12.1-cp38-cp38-manylinux_2_5_x86_64.manylinux1_x86_64.whl", hash = "sha256:65f159c445761cab04b665fc448b3fc008aebc98e54fdcbfd1aff195ef1b1408"},
    {file = "pymongo-3.12.1-cp38-cp38-win32.whl", hash = "sha256:3b40e36d3036bfe69ba63ec8e746a390721f75467085a0384b528e1dda532c69"},
    {file = "pymongo-3.12.1-cp38-cp38-win_amd64.whl", hash = "sha256:58a67b3800476232f9989e533d0244060309451b436d46670a53e6d189f1a7e7"},
    {file = "pymongo-3.12.1-cp39-cp39-macosx_10_9_x86_64.whl", hash = "sha256:db3efec9dcecd96555d752215797816da40315d61878f90ca39c8e269791bf17"},
    {file = "pymongo-3.12.1-cp39-cp39-manylinux1_i686.whl", hash = "sha256:bfd073fea04061019a103a288847846b5ef40dfa2f73b940ed61e399ca95314f"},
    {file = "pymongo-3.12.1-cp39-cp39-manylinux1_x86_64.whl", hash = "sha256:5067c04d3b19c820faac6342854d887ade58e8d38c3db79b68c2a102bbb100e7"},
    {file = "pymongo-3.12.1-cp39-cp39-manylinux2014_aarch64.whl", hash = "sha256:1c4e51a3b69789b6f468a8e881a13f2d1e8f5e99e41f80fd44845e6ec0f701e1"},
    {file = "pymongo-3.12.1-cp39-cp39-manylinux2014_i686.whl", hash = "sha256:2fa101bb23619120673899694a65b094364269e597f551a87c4bdae3a474d726"},
    {file = "pymongo-3.12.1-cp39-cp39-manylinux2014_ppc64le.whl", hash = "sha256:eb65ec0255a0fccc47c87d44e505ef5180bfd71690bd5f84161b1f23949fb209"},
    {file = "pymongo-3.12.1-cp39-cp39-manylinux2014_s390x.whl", hash = "sha256:ed751a20840a31242e7bea566fcf93ba75bc11b33afe2777bbf46069c1af5094"},
    {file = "pymongo-3.12.1-cp39-cp39-manylinux2014_x86_64.whl", hash = "sha256:17238115e6d37f5423b046cb829f1ca02c4ea7edb163f5b8b88e0c975dc3fec9"},
    {file = "pymongo-3.12.1-cp39-cp39-manylinux_2_17_aarch64.manylinux2014_aarch64.whl", hash = "sha256:2fda3b3fb5c0d159195ab834b322a23808f1b059bcc7e475765abeddee6a2529"},
    {file = "pymongo-3.12.1-cp39-cp39-manylinux_2_17_ppc64le.manylinux2014_ppc64le.whl", hash = "sha256:6235bf2157aa46e53568ed79b70603aa8874baa202d5d1de82fa0eb917696e73"},
    {file = "pymongo-3.12.1-cp39-cp39-manylinux_2_17_s390x.manylinux2014_s390x.whl", hash = "sha256:e5d6428b8b422ba5205140e8be11722fa7292a0bedaa8bc80fb34c92eb19ba45"},
    {file = "pymongo-3.12.1-cp39-cp39-manylinux_2_17_x86_64.manylinux2014_x86_64.whl", hash = "sha256:b1e6d1cf4bd6552b5f519432cce1530c09e6b0aab98d44803b991f7e880bd332"},
    {file = "pymongo-3.12.1-cp39-cp39-manylinux_2_5_i686.manylinux1_i686.manylinux_2_17_i686.manylinux2014_i686.whl", hash = "sha256:287c2a0063267c1458c4ddf528b44063ce7f376a6436eea5bccd7f625bbc3b5e"},
    {file = "pymongo-3.12.1-cp39-cp39-manylinux_2_5_i686.manylinux1_i686.whl", hash = "sha256:4a2d73a9281faefb273a5448f6d25f44ebd311ada9eb79b6801ae890508fe231"},
    {file = "pymongo-3.12.1-cp39-cp39-manylinux_2_5_x86_64.manylinux1_x86_64.whl", hash = "sha256:6f07888e3b73c0dfa46f12d098760494f5f23fd66923a6615edfe486e6a7649c"},
    {file = "pymongo-3.12.1-cp39-cp39-win32.whl", hash = "sha256:77dddf596fb065de29fb39992fbc81301f7fd0003be649b7fa7448c77ca53bed"},
    {file = "pymongo-3.12.1-cp39-cp39-win_amd64.whl", hash = "sha256:979e34db4f3dc5710c18db437aaf282f691092b352e708cb2afd4df287698c76"},
    {file = "pymongo-3.12.1-py2.7-macosx-10.14-intel.egg", hash = "sha256:c04e84ccf590933a266180286d8b6a5fc844078a5d934432628301bd8b5f9ca7"},
    {file = "pymongo-3.12.1.tar.gz", hash = "sha256:704879b6a54c45ad76cea7c6789c1ae7185050acea7afd15b58318fa1932ed45"},
]
pyopenssl = [
    {file = "pyOpenSSL-22.0.0-py2.py3-none-any.whl", hash = "sha256:ea252b38c87425b64116f808355e8da644ef9b07e429398bfece610f893ee2e0"},
    {file = "pyOpenSSL-22.0.0.tar.gz", hash = "sha256:660b1b1425aac4a1bea1d94168a85d99f0b3144c869dd4390d27629d0087f1bf"},
]
pyparsing = [
    {file = "pyparsing-3.0.9-py3-none-any.whl", hash = "sha256:5026bae9a10eeaefb61dab2f09052b9f4307d44aee4eda64b309723d8d206bbc"},
    {file = "pyparsing-3.0.9.tar.gz", hash = "sha256:2b020ecf7d21b687f219b71ecad3631f644a47f01403fa1d1036b0c6416d70fb"},
]
pytest = [
    {file = "pytest-5.4.3-py3-none-any.whl", hash = "sha256:5c0db86b698e8f170ba4582a492248919255fcd4c79b1ee64ace34301fb589a1"},
    {file = "pytest-5.4.3.tar.gz", hash = "sha256:7979331bfcba207414f5e1263b5a0f8f521d0f457318836a7355531ed1a4c7d8"},
]
python-dateutil = [
    {file = "python-dateutil-2.8.2.tar.gz", hash = "sha256:0123cacc1627ae19ddf3c27a5de5bd67ee4586fbdd6440d9748f8abb483d3e86"},
    {file = "python_dateutil-2.8.2-py2.py3-none-any.whl", hash = "sha256:961d03dc3453ebbc59dbdea9e4e11c5651520a876d0f4db161e8674aae935da9"},
]
pytz = [
    {file = "pytz-2022.1-py2.py3-none-any.whl", hash = "sha256:e68985985296d9a66a881eb3193b0906246245294a881e7c8afe623866ac6a5c"},
    {file = "pytz-2022.1.tar.gz", hash = "sha256:1e760e2fe6a8163bc0b3d9a19c4f84342afa0a2affebfaa84b01b978a02ecaa7"},
]
requests = [
    {file = "requests-2.28.0-py3-none-any.whl", hash = "sha256:bc7861137fbce630f17b03d3ad02ad0bf978c844f3536d0edda6499dafce2b6f"},
    {file = "requests-2.28.0.tar.gz", hash = "sha256:d568723a7ebd25875d8d1eaf5dfa068cd2fc8194b2e483d7b1f7c81918dbec6b"},
]
"ruamel.yaml" = [
    {file = "ruamel.yaml-0.17.21-py3-none-any.whl", hash = "sha256:742b35d3d665023981bd6d16b3d24248ce5df75fdb4e2924e93a05c1f8b61ca7"},
    {file = "ruamel.yaml-0.17.21.tar.gz", hash = "sha256:8b7ce697a2f212752a35c1ac414471dc16c424c9573be4926b56ff3f5d23b7af"},
]
"ruamel.yaml.clib" = [
    {file = "ruamel.yaml.clib-0.2.6-cp310-cp310-macosx_10_9_universal2.whl", hash = "sha256:6e7be2c5bcb297f5b82fee9c665eb2eb7001d1050deaba8471842979293a80b0"},
    {file = "ruamel.yaml.clib-0.2.6-cp310-cp310-manylinux_2_17_x86_64.manylinux2014_x86_64.manylinux_2_24_x86_64.whl", hash = "sha256:221eca6f35076c6ae472a531afa1c223b9c29377e62936f61bc8e6e8bdc5f9e7"},
    {file = "ruamel.yaml.clib-0.2.6-cp310-cp310-win32.whl", hash = "sha256:1070ba9dd7f9370d0513d649420c3b362ac2d687fe78c6e888f5b12bf8bc7bee"},
    {file = "ruamel.yaml.clib-0.2.6-cp310-cp310-win_amd64.whl", hash = "sha256:77df077d32921ad46f34816a9a16e6356d8100374579bc35e15bab5d4e9377de"},
    {file = "ruamel.yaml.clib-0.2.6-cp35-cp35m-macosx_10_6_intel.whl", hash = "sha256:cfdb9389d888c5b74af297e51ce357b800dd844898af9d4a547ffc143fa56751"},
    {file = "ruamel.yaml.clib-0.2.6-cp35-cp35m-manylinux1_x86_64.whl", hash = "sha256:7b2927e92feb51d830f531de4ccb11b320255ee95e791022555971c466af4527"},
    {file = "ruamel.yaml.clib-0.2.6-cp35-cp35m-win32.whl", hash = "sha256:ada3f400d9923a190ea8b59c8f60680c4ef8a4b0dfae134d2f2ff68429adfab5"},
    {file = "ruamel.yaml.clib-0.2.6-cp35-cp35m-win_amd64.whl", hash = "sha256:de9c6b8a1ba52919ae919f3ae96abb72b994dd0350226e28f3686cb4f142165c"},
    {file = "ruamel.yaml.clib-0.2.6-cp36-cp36m-macosx_10_9_x86_64.whl", hash = "sha256:d67f273097c368265a7b81e152e07fb90ed395df6e552b9fa858c6d2c9f42502"},
    {file = "ruamel.yaml.clib-0.2.6-cp36-cp36m-manylinux1_x86_64.whl", hash = "sha256:72a2b8b2ff0a627496aad76f37a652bcef400fd861721744201ef1b45199ab78"},
    {file = "ruamel.yaml.clib-0.2.6-cp36-cp36m-win32.whl", hash = "sha256:9efef4aab5353387b07f6b22ace0867032b900d8e91674b5d8ea9150db5cae94"},
    {file = "ruamel.yaml.clib-0.2.6-cp36-cp36m-win_amd64.whl", hash = "sha256:846fc8336443106fe23f9b6d6b8c14a53d38cef9a375149d61f99d78782ea468"},
    {file = "ruamel.yaml.clib-0.2.6-cp37-cp37m-macosx_10_9_x86_64.whl", hash = "sha256:0847201b767447fc33b9c235780d3aa90357d20dd6108b92be544427bea197dd"},
    {file = "ruamel.yaml.clib-0.2.6-cp37-cp37m-manylinux1_x86_64.whl", hash = "sha256:78988ed190206672da0f5d50c61afef8f67daa718d614377dcd5e3ed85ab4a99"},
    {file = "ruamel.yaml.clib-0.2.6-cp37-cp37m-win32.whl", hash = "sha256:a49e0161897901d1ac9c4a79984b8410f450565bbad64dbfcbf76152743a0cdb"},
    {file = "ruamel.yaml.clib-0.2.6-cp37-cp37m-win_amd64.whl", hash = "sha256:bf75d28fa071645c529b5474a550a44686821decebdd00e21127ef1fd566eabe"},
    {file = "ruamel.yaml.clib-0.2.6-cp38-cp38-macosx_10_9_x86_64.whl", hash = "sha256:a32f8d81ea0c6173ab1b3da956869114cae53ba1e9f72374032e33ba3118c233"},
    {file = "ruamel.yaml.clib-0.2.6-cp38-cp38-manylinux1_x86_64.whl", hash = "sha256:7f7ecb53ae6848f959db6ae93bdff1740e651809780822270eab111500842a84"},
    {file = "ruamel.yaml.clib-0.2.6-cp38-cp38-win32.whl", hash = "sha256:89221ec6d6026f8ae859c09b9718799fea22c0e8da8b766b0b2c9a9ba2db326b"},
    {file = "ruamel.yaml.clib-0.2.6-cp38-cp38-win_amd64.whl", hash = "sha256:31ea73e564a7b5fbbe8188ab8b334393e06d997914a4e184975348f204790277"},
    {file = "ruamel.yaml.clib-0.2.6-cp39-cp39-macosx_10_9_x86_64.whl", hash = "sha256:dc6a613d6c74eef5a14a214d433d06291526145431c3b964f5e16529b1842bed"},
    {file = "ruamel.yaml.clib-0.2.6-cp39-cp39-manylinux1_x86_64.whl", hash = "sha256:1866cf2c284a03b9524a5cc00daca56d80057c5ce3cdc86a52020f4c720856f0"},
    {file = "ruamel.yaml.clib-0.2.6-cp39-cp39-win32.whl", hash = "sha256:3fb9575a5acd13031c57a62cc7823e5d2ff8bc3835ba4d94b921b4e6ee664104"},
    {file = "ruamel.yaml.clib-0.2.6-cp39-cp39-win_amd64.whl", hash = "sha256:825d5fccef6da42f3c8eccd4281af399f21c02b32d98e113dbc631ea6a6ecbc7"},
    {file = "ruamel.yaml.clib-0.2.6.tar.gz", hash = "sha256:4ff604ce439abb20794f05613c374759ce10e3595d1867764dd1ae675b85acbd"},
]
s3transfer = []
sentry-sdk = []
service-identity = [
    {file = "service-identity-21.1.0.tar.gz", hash = "sha256:6e6c6086ca271dc11b033d17c3a8bea9f24ebff920c587da090afc9519419d34"},
    {file = "service_identity-21.1.0-py2.py3-none-any.whl", hash = "sha256:f0b0caac3d40627c3c04d7a51b6e06721857a0e10a8775f2d1d7e72901b3a7db"},
]
six = [
    {file = "six-1.16.0-py2.py3-none-any.whl", hash = "sha256:8abb2f1d86890a2dfb989f9a77cfcfd3e47c2a354b01111771326f8aa26e0254"},
    {file = "six-1.16.0.tar.gz", hash = "sha256:1e61c37477a1626458e36f7b1d82aa5c9b094fa4802892072e49de9c60c4c926"},
]
sqlparse = [
    {file = "sqlparse-0.2.4-py2.py3-none-any.whl", hash = "sha256:d9cf190f51cbb26da0412247dfe4fb5f4098edb73db84e02f9fc21fdca31fed4"},
    {file = "sqlparse-0.2.4.tar.gz", hash = "sha256:ce028444cfab83be538752a2ffdb56bc417b7784ff35bb9a3062413717807dec"},
]
tomli = [
    {file = "tomli-2.0.1-py3-none-any.whl", hash = "sha256:939de3e7a6161af0c887ef91b7d41a53e7c5a1ca976325f429cb46ea9bc30ecc"},
    {file = "tomli-2.0.1.tar.gz", hash = "sha256:de526c12914f0c550d15924c62d72abc48d6fe7364aa87328337a31007fe8a4f"},
]
twisted = [
    {file = "Twisted-22.4.0-py3-none-any.whl", hash = "sha256:f9f7a91f94932477a9fc3b169d57f54f96c6e74a23d78d9ce54039a7f48928a2"},
    {file = "Twisted-22.4.0.tar.gz", hash = "sha256:a047990f57dfae1e0bd2b7df2526d4f16dcdc843774dc108b78c52f2a5f13680"},
]
twisted-iocpsupport = [
    {file = "twisted-iocpsupport-1.0.2.tar.gz", hash = "sha256:72068b206ee809c9c596b57b5287259ea41ddb4774d86725b19f35bf56aa32a9"},
    {file = "twisted_iocpsupport-1.0.2-cp310-cp310-win32.whl", hash = "sha256:985c06a33f5c0dae92c71a036d1ea63872ee86a21dd9b01e1f287486f15524b4"},
    {file = "twisted_iocpsupport-1.0.2-cp310-cp310-win_amd64.whl", hash = "sha256:81b3abe3527b367da0220482820cb12a16c661672b7bcfcde328902890d63323"},
    {file = "twisted_iocpsupport-1.0.2-cp36-cp36m-win32.whl", hash = "sha256:9dbb8823b49f06d4de52721b47de4d3b3026064ef4788ce62b1a21c57c3fff6f"},
    {file = "twisted_iocpsupport-1.0.2-cp36-cp36m-win_amd64.whl", hash = "sha256:b9fed67cf0f951573f06d560ac2f10f2a4bbdc6697770113a2fc396ea2cb2565"},
    {file = "twisted_iocpsupport-1.0.2-cp37-cp37m-win32.whl", hash = "sha256:b76b4eed9b27fd63ddb0877efdd2d15835fdcb6baa745cb85b66e5d016ac2878"},
    {file = "twisted_iocpsupport-1.0.2-cp37-cp37m-win_amd64.whl", hash = "sha256:851b3735ca7e8102e661872390e3bce88f8901bece95c25a0c8bb9ecb8a23d32"},
    {file = "twisted_iocpsupport-1.0.2-cp38-cp38-win32.whl", hash = "sha256:bf4133139d77fc706d8f572e6b7d82871d82ec7ef25d685c2351bdacfb701415"},
    {file = "twisted_iocpsupport-1.0.2-cp38-cp38-win_amd64.whl", hash = "sha256:306becd6e22ab6e8e4f36b6bdafd9c92e867c98a5ce517b27fdd27760ee7ae41"},
    {file = "twisted_iocpsupport-1.0.2-cp39-cp39-win32.whl", hash = "sha256:3c61742cb0bc6c1ac117a7e5f422c129832f0c295af49e01d8a6066df8cfc04d"},
    {file = "twisted_iocpsupport-1.0.2-cp39-cp39-win_amd64.whl", hash = "sha256:b435857b9efcbfc12f8c326ef0383f26416272260455bbca2cd8d8eca470c546"},
    {file = "twisted_iocpsupport-1.0.2-pp37-pypy37_pp73-win_amd64.whl", hash = "sha256:7d972cfa8439bdcb35a7be78b7ef86d73b34b808c74be56dfa785c8a93b851bf"},
]
txaio = [
    {file = "txaio-22.2.1-py2.py3-none-any.whl", hash = "sha256:41223af4a9d5726e645a8ee82480f413e5e300dd257db94bc38ae12ea48fb2e5"},
    {file = "txaio-22.2.1.tar.gz", hash = "sha256:2e4582b70f04b2345908254684a984206c0d9b50e3074a24a4c55aba21d24d01"},
]
typing-extensions = [
    {file = "typing_extensions-4.2.0-py3-none-any.whl", hash = "sha256:6657594ee297170d19f67d55c05852a874e7eb634f4f753dbd667855e07c1708"},
    {file = "typing_extensions-4.2.0.tar.gz", hash = "sha256:f1c24655a0da0d1b67f07e17a5e6b2a105894e6824b92096378bb3668ef02376"},
]
tzdata = [
    {file = "tzdata-2022.1-py2.py3-none-any.whl", hash = "sha256:238e70234214138ed7b4e8a0fab0e5e13872edab3be586ab8198c407620e2ab9"},
    {file = "tzdata-2022.1.tar.gz", hash = "sha256:8b536a8ec63dc0751342b3984193a3118f8fca2afe25752bb9b7fffd398552d3"},
]
uritemplate = [
    {file = "uritemplate-4.1.1-py2.py3-none-any.whl", hash = "sha256:830c08b8d99bdd312ea4ead05994a38e8936266f84b9a7878232db50b044e02e"},
    {file = "uritemplate-4.1.1.tar.gz", hash = "sha256:4346edfc5c3b79f694bccd6d6099a322bbeb628dbf2cd86eea55a456ce5124f0"},
]
urllib3 = [
    {file = "urllib3-1.26.9-py2.py3-none-any.whl", hash = "sha256:44ece4d53fb1706f667c9bd1c648f5469a2ec925fcf3a776667042d645472c14"},
    {file = "urllib3-1.26.9.tar.gz", hash = "sha256:aabaf16477806a5e1dd19aa41f8c2b7950dd3c746362d7e3223dbe6de6ac448e"},
]
uvicorn = []
wcwidth = [
    {file = "wcwidth-0.2.5-py2.py3-none-any.whl", hash = "sha256:beb4802a9cebb9144e99086eff703a642a13d6a0052920003a230f3294bbe784"},
    {file = "wcwidth-0.2.5.tar.gz", hash = "sha256:c4d647b99872929fdb7bdcaa4fbe7f01413ed3d98077df798530e5b04f116c83"},
]
"zope.interface" = [
    {file = "zope.interface-5.4.0-cp27-cp27m-macosx_10_14_x86_64.whl", hash = "sha256:7df1e1c05304f26faa49fa752a8c690126cf98b40b91d54e6e9cc3b7d6ffe8b7"},
    {file = "zope.interface-5.4.0-cp27-cp27m-manylinux1_i686.whl", hash = "sha256:2c98384b254b37ce50eddd55db8d381a5c53b4c10ee66e1e7fe749824f894021"},
    {file = "zope.interface-5.4.0-cp27-cp27m-manylinux1_x86_64.whl", hash = "sha256:08f9636e99a9d5410181ba0729e0408d3d8748026ea938f3b970a0249daa8192"},
    {file = "zope.interface-5.4.0-cp27-cp27m-manylinux2010_i686.whl", hash = "sha256:0ea1d73b7c9dcbc5080bb8aaffb776f1c68e807767069b9ccdd06f27a161914a"},
    {file = "zope.interface-5.4.0-cp27-cp27m-manylinux2010_x86_64.whl", hash = "sha256:273f158fabc5ea33cbc936da0ab3d4ba80ede5351babc4f577d768e057651531"},
    {file = "zope.interface-5.4.0-cp27-cp27m-win32.whl", hash = "sha256:a1e6e96217a0f72e2b8629e271e1b280c6fa3fe6e59fa8f6701bec14e3354325"},
    {file = "zope.interface-5.4.0-cp27-cp27m-win_amd64.whl", hash = "sha256:877473e675fdcc113c138813a5dd440da0769a2d81f4d86614e5d62b69497155"},
    {file = "zope.interface-5.4.0-cp27-cp27mu-manylinux1_i686.whl", hash = "sha256:f7ee479e96f7ee350db1cf24afa5685a5899e2b34992fb99e1f7c1b0b758d263"},
    {file = "zope.interface-5.4.0-cp27-cp27mu-manylinux1_x86_64.whl", hash = "sha256:b0297b1e05fd128d26cc2460c810d42e205d16d76799526dfa8c8ccd50e74959"},
    {file = "zope.interface-5.4.0-cp27-cp27mu-manylinux2010_i686.whl", hash = "sha256:af310ec8335016b5e52cae60cda4a4f2a60a788cbb949a4fbea13d441aa5a09e"},
    {file = "zope.interface-5.4.0-cp27-cp27mu-manylinux2010_x86_64.whl", hash = "sha256:9a9845c4c6bb56e508651f005c4aeb0404e518c6f000d5a1123ab077ab769f5c"},
    {file = "zope.interface-5.4.0-cp35-cp35m-manylinux1_i686.whl", hash = "sha256:0b465ae0962d49c68aa9733ba92a001b2a0933c317780435f00be7ecb959c702"},
    {file = "zope.interface-5.4.0-cp35-cp35m-manylinux1_x86_64.whl", hash = "sha256:5dd9ca406499444f4c8299f803d4a14edf7890ecc595c8b1c7115c2342cadc5f"},
    {file = "zope.interface-5.4.0-cp35-cp35m-manylinux2010_i686.whl", hash = "sha256:469e2407e0fe9880ac690a3666f03eb4c3c444411a5a5fddfdabc5d184a79f05"},
    {file = "zope.interface-5.4.0-cp35-cp35m-manylinux2010_x86_64.whl", hash = "sha256:52de7fc6c21b419078008f697fd4103dbc763288b1406b4562554bd47514c004"},
    {file = "zope.interface-5.4.0-cp35-cp35m-manylinux2014_aarch64.whl", hash = "sha256:3dd4952748521205697bc2802e4afac5ed4b02909bb799ba1fe239f77fd4e117"},
    {file = "zope.interface-5.4.0-cp35-cp35m-win32.whl", hash = "sha256:dd93ea5c0c7f3e25335ab7d22a507b1dc43976e1345508f845efc573d3d779d8"},
    {file = "zope.interface-5.4.0-cp35-cp35m-win_amd64.whl", hash = "sha256:3748fac0d0f6a304e674955ab1365d515993b3a0a865e16a11ec9d86fb307f63"},
    {file = "zope.interface-5.4.0-cp36-cp36m-macosx_10_14_x86_64.whl", hash = "sha256:66c0061c91b3b9cf542131148ef7ecbecb2690d48d1612ec386de9d36766058f"},
    {file = "zope.interface-5.4.0-cp36-cp36m-manylinux1_i686.whl", hash = "sha256:d0c1bc2fa9a7285719e5678584f6b92572a5b639d0e471bb8d4b650a1a910920"},
    {file = "zope.interface-5.4.0-cp36-cp36m-manylinux1_x86_64.whl", hash = "sha256:2876246527c91e101184f63ccd1d716ec9c46519cc5f3d5375a3351c46467c46"},
    {file = "zope.interface-5.4.0-cp36-cp36m-manylinux2010_i686.whl", hash = "sha256:334701327f37c47fa628fc8b8d28c7d7730ce7daaf4bda1efb741679c2b087fc"},
    {file = "zope.interface-5.4.0-cp36-cp36m-manylinux2010_x86_64.whl", hash = "sha256:71aace0c42d53abe6fc7f726c5d3b60d90f3c5c055a447950ad6ea9cec2e37d9"},
    {file = "zope.interface-5.4.0-cp36-cp36m-manylinux2014_aarch64.whl", hash = "sha256:5bb3489b4558e49ad2c5118137cfeaf59434f9737fa9c5deefc72d22c23822e2"},
    {file = "zope.interface-5.4.0-cp36-cp36m-win32.whl", hash = "sha256:1c0e316c9add0db48a5b703833881351444398b04111188069a26a61cfb4df78"},
    {file = "zope.interface-5.4.0-cp36-cp36m-win_amd64.whl", hash = "sha256:6f0c02cbb9691b7c91d5009108f975f8ffeab5dff8f26d62e21c493060eff2a1"},
    {file = "zope.interface-5.4.0-cp37-cp37m-macosx_10_14_x86_64.whl", hash = "sha256:7d97a4306898b05404a0dcdc32d9709b7d8832c0c542b861d9a826301719794e"},
    {file = "zope.interface-5.4.0-cp37-cp37m-manylinux1_i686.whl", hash = "sha256:867a5ad16892bf20e6c4ea2aab1971f45645ff3102ad29bd84c86027fa99997b"},
    {file = "zope.interface-5.4.0-cp37-cp37m-manylinux1_x86_64.whl", hash = "sha256:5f931a1c21dfa7a9c573ec1f50a31135ccce84e32507c54e1ea404894c5eb96f"},
    {file = "zope.interface-5.4.0-cp37-cp37m-manylinux2010_i686.whl", hash = "sha256:194d0bcb1374ac3e1e023961610dc8f2c78a0f5f634d0c737691e215569e640d"},
    {file = "zope.interface-5.4.0-cp37-cp37m-manylinux2010_x86_64.whl", hash = "sha256:8270252effc60b9642b423189a2fe90eb6b59e87cbee54549db3f5562ff8d1b8"},
    {file = "zope.interface-5.4.0-cp37-cp37m-manylinux2014_aarch64.whl", hash = "sha256:15e7d1f7a6ee16572e21e3576d2012b2778cbacf75eb4b7400be37455f5ca8bf"},
    {file = "zope.interface-5.4.0-cp37-cp37m-win32.whl", hash = "sha256:8892f89999ffd992208754851e5a052f6b5db70a1e3f7d54b17c5211e37a98c7"},
    {file = "zope.interface-5.4.0-cp37-cp37m-win_amd64.whl", hash = "sha256:2e5a26f16503be6c826abca904e45f1a44ff275fdb7e9d1b75c10671c26f8b94"},
    {file = "zope.interface-5.4.0-cp38-cp38-macosx_10_14_x86_64.whl", hash = "sha256:0f91b5b948686659a8e28b728ff5e74b1be6bf40cb04704453617e5f1e945ef3"},
    {file = "zope.interface-5.4.0-cp38-cp38-manylinux1_i686.whl", hash = "sha256:4de4bc9b6d35c5af65b454d3e9bc98c50eb3960d5a3762c9438df57427134b8e"},
    {file = "zope.interface-5.4.0-cp38-cp38-manylinux1_x86_64.whl", hash = "sha256:bf68f4b2b6683e52bec69273562df15af352e5ed25d1b6641e7efddc5951d1a7"},
    {file = "zope.interface-5.4.0-cp38-cp38-manylinux2010_i686.whl", hash = "sha256:63b82bb63de7c821428d513607e84c6d97d58afd1fe2eb645030bdc185440120"},
    {file = "zope.interface-5.4.0-cp38-cp38-manylinux2010_x86_64.whl", hash = "sha256:db1fa631737dab9fa0b37f3979d8d2631e348c3b4e8325d6873c2541d0ae5a48"},
    {file = "zope.interface-5.4.0-cp38-cp38-manylinux2014_aarch64.whl", hash = "sha256:f44e517131a98f7a76696a7b21b164bcb85291cee106a23beccce454e1f433a4"},
    {file = "zope.interface-5.4.0-cp38-cp38-win32.whl", hash = "sha256:a9506a7e80bcf6eacfff7f804c0ad5350c8c95b9010e4356a4b36f5322f09abb"},
    {file = "zope.interface-5.4.0-cp38-cp38-win_amd64.whl", hash = "sha256:3c02411a3b62668200910090a0dff17c0b25aaa36145082a5a6adf08fa281e54"},
    {file = "zope.interface-5.4.0-cp39-cp39-macosx_10_14_x86_64.whl", hash = "sha256:0cee5187b60ed26d56eb2960136288ce91bcf61e2a9405660d271d1f122a69a4"},
    {file = "zope.interface-5.4.0-cp39-cp39-manylinux1_i686.whl", hash = "sha256:a8156e6a7f5e2a0ff0c5b21d6bcb45145efece1909efcbbbf48c56f8da68221d"},
    {file = "zope.interface-5.4.0-cp39-cp39-manylinux1_x86_64.whl", hash = "sha256:205e40ccde0f37496904572035deea747390a8b7dc65146d30b96e2dd1359a83"},
    {file = "zope.interface-5.4.0-cp39-cp39-manylinux2010_i686.whl", hash = "sha256:3f24df7124c323fceb53ff6168da70dbfbae1442b4f3da439cd441681f54fe25"},
    {file = "zope.interface-5.4.0-cp39-cp39-manylinux2010_x86_64.whl", hash = "sha256:5208ebd5152e040640518a77827bdfcc73773a15a33d6644015b763b9c9febc1"},
    {file = "zope.interface-5.4.0-cp39-cp39-manylinux2014_aarch64.whl", hash = "sha256:17776ecd3a1fdd2b2cd5373e5ef8b307162f581c693575ec62e7c5399d80794c"},
    {file = "zope.interface-5.4.0-cp39-cp39-win32.whl", hash = "sha256:d4d9d6c1a455d4babd320203b918ccc7fcbefe308615c521062bc2ba1aa4d26e"},
    {file = "zope.interface-5.4.0-cp39-cp39-win_amd64.whl", hash = "sha256:0cba8477e300d64a11a9789ed40ee8932b59f9ee05f85276dbb4b59acee5dd09"},
    {file = "zope.interface-5.4.0.tar.gz", hash = "sha256:5dba5f530fec3f0988d83b78cc591b58c0b6eb8431a85edd1569a0539a8a5a0e"},
]<|MERGE_RESOLUTION|>--- conflicted
+++ resolved
@@ -537,8 +537,7 @@
 i18n = ["Babel (>=2.7)"]
 
 [[package]]
-<<<<<<< HEAD
-=======
+
 name = "jmespath"
 version = "1.0.1"
 description = "JSON Matching Expressions"
@@ -547,7 +546,7 @@
 python-versions = ">=3.7"
 
 [[package]]
->>>>>>> f06ab257
+
 name = "josepy"
 version = "1.13.0"
 description = "JOSE protocol implementation in Python"
@@ -1082,11 +1081,7 @@
 [metadata]
 lock-version = "1.1"
 python-versions = "^3.8"
-<<<<<<< HEAD
-content-hash = "313e57ceafd67014a463c54032ff60badf2e48456b90de9a00d726b03c4f2ef1"
-=======
 content-hash = "85bd863986d2aaa1098ce263a9a79e50b9e4c37bd899aa822673f4d44d230fc5"
->>>>>>> f06ab257
 
 [metadata.files]
 aioredis = [
@@ -1385,10 +1380,8 @@
     {file = "Jinja2-3.1.2-py3-none-any.whl", hash = "sha256:6088930bfe239f0e6710546ab9c19c9ef35e29792895fed6e6e31a023a182a61"},
     {file = "Jinja2-3.1.2.tar.gz", hash = "sha256:31351a702a408a9e7595a8fc6150fc3f43bb6bf7e319770cbc0db9df9437e852"},
 ]
-<<<<<<< HEAD
-=======
+
 jmespath = []
->>>>>>> f06ab257
 josepy = [
     {file = "josepy-1.13.0-py2.py3-none-any.whl", hash = "sha256:6f64eb35186aaa1776b7a1768651b1c616cab7f9685f9660bffc6491074a5390"},
     {file = "josepy-1.13.0.tar.gz", hash = "sha256:8931daf38f8a4c85274a0e8b7cb25addfd8d1f28f9fb8fbed053dd51aec75dc9"},
