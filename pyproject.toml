--- conflicted
+++ resolved
@@ -20,11 +20,7 @@
 
 [tool.poetry.dependencies]
 python = "^3.8"
-<<<<<<< HEAD
-Django = "~4.0.4"
-=======
 Django = "4.0.4"
->>>>>>> fa2fa655
 Pillow = "^9.1.1"
 channels = "3.0.5"
 django-environ = "^0.8.1"
