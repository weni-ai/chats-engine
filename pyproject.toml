[tool.black]
exclude = '''
/(
  | migrations
)/
'''

[tool.isort]
profile = "black"
skip_glob = ["*/migrations/*"]

[flake8]
max-line-length = 120

[tool.poetry]
name = "weni-chats"
version = "0.1.0"
description = ""
authors = ["helllllllder <heldergsds@gmail.com>"]

[tool.poetry.dependencies]
python = "^3.8"
Django = "~4.0.4"
Pillow = "^9.1.1"
channels = "4.0.0"
django-environ = "^0.8.1"
pymongo = "3.12.1"
black = "^22.3.0"
isort = "5.12.0"
channels-redis = "4.1.0"
coreapi = "^2.3.3"
drf-yasg = "^1.20.0"
django-cors-headers = "^3.13.0"
django-csp = "^3.7"
mozilla-django-oidc = "^2.0.0"

sentry-sdk = "^1.8.0"
boto3 = "^1.37.38"
click = "^8.1.3"
uvicorn = { extras = ["standard"], version = "^0.18.3" }
gunicorn = "^20.1.0"
psycopg2 = "^2.9.3"
django-filter = "^22.1"
django-storages = "^1.12.3"
django-timezone-field = "^5.0"
tzdata = "^2022.2"
djangorestframework = "3.13.1"
pendulum = "^2.1.2"
prometheus-client = "^0.15.0"
pydub = "^0.25.1"
python-magic = "^0.4.27"
pylint = "v2.8.3"
pandas = "^2.0.1"
openpyxl = "^3.1.2"
django-redis = "^5.2.0"
elastic-apm = "^6.10.1"
django-prometheus = "^2.3.1"
celery = "^5.3.1"
django-celery-results = "^2.5.1"
django-celery-beat = "^2.5.0"
parameterized = "^0.9.0"
django-model-utils = "^5.0.0"
urllib3 = "1.26.20"
<<<<<<< HEAD
growthbook = "^1.3.1"
=======
workalendar = "^17.0.0"
xlsxwriter = "^3.2.5"
>>>>>>> 81def1a7

[tool.poetry.dev-dependencies]
pytest = "^5.2"
flake8 = "^4.0.1"
coverage = "^7.2.2"
ipython = "^8.12.0"
bandit = "^1.7.5"
pre-commit = "^3.2.1"

[build-system]
requires = ["poetry-core>=1.0.0"]
build-backend = "poetry.core.masonry.api"<|MERGE_RESOLUTION|>--- conflicted
+++ resolved
@@ -61,12 +61,9 @@
 parameterized = "^0.9.0"
 django-model-utils = "^5.0.0"
 urllib3 = "1.26.20"
-<<<<<<< HEAD
 growthbook = "^1.3.1"
-=======
 workalendar = "^17.0.0"
 xlsxwriter = "^3.2.5"
->>>>>>> 81def1a7
 
 [tool.poetry.dev-dependencies]
 pytest = "^5.2"
