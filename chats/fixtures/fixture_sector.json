--- conflicted
+++ resolved
@@ -11,8 +11,6 @@
         }
     },
     {
-<<<<<<< HEAD
-=======
         "model": "projects.project",
         "pk": "e7e5163d-4ee2-42da-a804-c252fda989b0",
         "fields": {
@@ -54,7 +52,6 @@
         }
     },
     {
->>>>>>> c7b774cb
         "model": "sectors.sector",
         "pk": "21aecf8c-0c73-4059-ba82-4343e0cc627c",
         "fields": {
@@ -157,8 +154,6 @@
     },
     {
         "model": "projects.projectpermission",
-<<<<<<< HEAD
-=======
         "pk": "b5fab78a-4836-468c-96c4-f5b0bba3303a",
         "fields": {
             "created_on": "2022-08-24T20:28:05.281Z",
@@ -170,7 +165,6 @@
     },
     {
         "model": "projects.projectpermission",
->>>>>>> c7b774cb
         "pk": "ce3f052c-e71d-402c-b02e-1dfaca8b3d45",
         "fields": {
             "created_on": "2022-08-24T20:28:05.281Z",
@@ -204,8 +198,6 @@
     },
     {
         "model": "sectors.sectorauthorization",
-<<<<<<< HEAD
-=======
         "pk": "c5378e06-ee3b-4cd4-a9c7-62410f6a45d4",
         "fields": {
             "created_on": "2022-08-24T21:13:48.359Z",
@@ -228,7 +220,6 @@
     },
     {
         "model": "sectors.sectorauthorization",
->>>>>>> c7b774cb
         "pk": "00185928-ef97-47b8-9295-5462ff797a4e",
         "fields": {
             "created_on": "2022-08-24T21:13:48.359Z",
@@ -251,8 +242,6 @@
     },
     {
         "model": "queues.queue",
-<<<<<<< HEAD
-=======
         "pk": "605e21b0-4177-4eae-9cfb-529d9972a192",
         "fields": {
             "created_on": "2022-08-24T21:40:15.274Z",
@@ -273,7 +262,6 @@
     },
     {
         "model": "queues.queue",
->>>>>>> c7b774cb
         "pk": "f2519480-7e58-4fc4-9894-9ab1769e29cf",
         "fields": {
             "created_on": "2022-08-24T21:40:15.274Z",
@@ -294,8 +282,6 @@
     },
     {
         "model": "queues.queueauthorization",
-<<<<<<< HEAD
-=======
         "pk": "355297c1-448f-4357-b4b1-97df80c240b4",
         "fields": {
             "created_on": "2022-08-25T04:55:18.502Z",
@@ -318,7 +304,6 @@
     },
     {
         "model": "queues.queueauthorization",
->>>>>>> c7b774cb
         "pk": "3717f056-7ea5-4d38-80f5-ba907132807c",
         "fields": {
             "created_on": "2022-08-25T04:55:18.502Z",
@@ -355,11 +340,7 @@
                 "mood": "angry",
                 "country": "brazil"
             },
-<<<<<<< HEAD
             "callback_url": "http://localhost:8000/callback/uuid",
-=======
-            "callback_url": "https://flows.weni.ai/callback/uuid",
->>>>>>> c7b774cb
             "ended_at": null,
             "ended_by": null,
             "is_active": true,
