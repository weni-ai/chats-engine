--- conflicted
+++ resolved
@@ -1,167 +1,137 @@
-from collections import deque
-
-from django.conf import settings
-
-from chats.apps.msgs.models import ChatMessageReplyIndex, Message
-from chats.utils.websockets import send_channels_group
-
-
-class MessageStatusNotifier:
-    @classmethod
-    def notify_status_update(cls, message_uuid, message_status, permission_pk):
-        send_channels_group(
-            group_name=f"permission_{permission_pk}",
-            call_type="notify",
-            content={"uuid": str(message_uuid), "status": message_status},
-            action="message.status_update",
-        )
-
-    @classmethod
-    def notify_for_message(cls, message, message_status):
-        if message and message.room and message.room.user:
-            project = message.room.project
-            if project:
-                permission = message.room.user.project_permissions.filter(
-                    project=project
-                ).first()
-                if permission:
-                    cls.notify_status_update(
-                        message.uuid, message_status, permission.pk
-                    )
-                    return True
-        return False
-
-
-class UpdateStatusMessageUseCase:
-    def __init__(self):
-        self._msgs = deque()
-
-<<<<<<< HEAD
-            if not message.room or not message.room.project:
-                return
-=======
-    def _bulk_create(self):
-        msgs_to_process = []
-        while len(self._msgs) > 0:
-            try:
-                msg = self._msgs.popleft()
-                msgs_to_process.append(msg)
-            except IndexError:
-                break
-
-        if not msgs_to_process:
-            return
-
-        print(
-            f"[UpdateStatusMessageUseCase] - Processing bulk update of {len(msgs_to_process)} messages"
-        )
-
-        messages_to_update = []
-        update_fields_set = set()
-
-        for msg_data in msgs_to_process:
-            if not msg_data or not isinstance(msg_data, dict):
-                continue
-            if not msg_data.get("message_id"):
-                continue
-            try:
-                reply_index = ChatMessageReplyIndex.objects.get(
-                    external_id=msg_data["message_id"]
-                )
-                message = reply_index.message
-
-                if not message.room or not message.room.project:
-                    continue
-
-                updated = False
-                if (
-                    msg_data["message_status"] == "read"
-                    and str(message.is_read or "") != "read"
-                ):
-                    message.is_read = "read"
-                    update_fields_set.add("is_read")
-                    updated = True
-                elif (
-                    msg_data["message_status"] == "delivered"
-                    and str(message.is_delivered or "") != "delivered"
-                ):
-                    message.is_delivered = "delivered"
-                    update_fields_set.add("is_delivered")
-                    updated = True
-
-                if updated:
-                    messages_to_update.append(message)
-                    message._pending_status = msg_data["message_status"]
-
-            except ChatMessageReplyIndex.DoesNotExist:
-                continue
-            except Exception as error:
-                print(
-                    f"[UpdateStatusMessageUseCase] - Error processing message {msg_data.get('message_id')}: {error}"
-                )
-                continue
-
-        if messages_to_update:
-            update_fields = list(update_fields_set)
-            Message.objects.bulk_update(messages_to_update, update_fields)
-
-            for message in messages_to_update:
-                if hasattr(message, "_pending_status"):
-                    try:
-                        MessageStatusNotifier.notify_for_message(
-                            message, message._pending_status
-                        )
-                    except Exception as error:
-                        print(
-                            f"[UpdateStatusMessageUseCase] - Notification failed for message {message.uuid}: {error}"
-                        )
-                        continue
-
-        print(
-            f"[UpdateStatusMessageUseCase] - Bulk update completed for {len(messages_to_update)} messages"
-        )
-
-    def update_status_message(self, message_id, message_status):
-        try:
-            reply_index = ChatMessageReplyIndex.objects.select_related(
-                "message__room__project"
-            ).get(external_id=message_id)
-            project_uuid = str(reply_index.message.room.project.uuid)
->>>>>>> 59209b4f
-
-            if project_uuid not in settings.MESSAGE_STATUS_UPDATE_ENABLED_PROJECTS:
-                return
-        except ChatMessageReplyIndex.DoesNotExist:
-            return
-        except Exception:
-            return
-
-<<<<<<< HEAD
-            updated = False
-            update_fields = []
-
-            if message_status == "read":
-                if message.is_read != "read":
-                    message.is_read = "read"
-                    update_fields.append("is_read")
-                    updated = True
-            elif message_status == "delivered":
-                if message.is_delivered != "delivered":
-                    message.is_delivered = "delivered"
-                    update_fields.append("is_delivered")
-                    updated = True
-            else:
-                if message.status != message_status:
-                    message.status = message_status
-                    update_fields.append("status")
-                    updated = True
-
-            if updated:
-                message.save(update_fields=update_fields)
-                MessageStatusNotifier.notify_for_message(message, message_status)
-=======
-        self._msgs.append({"message_id": message_id, "message_status": message_status})
->>>>>>> 59209b4f
-
-        if len(self._msgs) >= getattr(settings, "MESSAGE_BULK_SIZE", 100):
-            self._bulk_create()
+from collections import deque
+
+from django.conf import settings
+
+from chats.apps.msgs.models import ChatMessageReplyIndex, Message
+from chats.utils.websockets import send_channels_group
+
+
+class MessageStatusNotifier:
+    @classmethod
+    def notify_status_update(cls, message_uuid, message_status, permission_pk):
+        send_channels_group(
+            group_name=f"permission_{permission_pk}",
+            call_type="notify",
+            content={"uuid": str(message_uuid), "status": message_status},
+            action="message.status_update",
+        )
+
+    @classmethod
+    def notify_for_message(cls, message, message_status):
+        if message and message.room and message.room.user:
+            project = message.room.project
+            if project:
+                permission = message.room.user.project_permissions.filter(
+                    project=project
+                ).first()
+                if permission:
+                    cls.notify_status_update(
+                        message.uuid, message_status, permission.pk
+                    )
+                    return True
+        return False
+
+
+class UpdateStatusMessageUseCase:
+    def __init__(self):
+        self._msgs = deque()
+
+    def _bulk_create(self):
+        msgs_to_process = []
+        while len(self._msgs) > 0:
+            try:
+                msg = self._msgs.popleft()
+                msgs_to_process.append(msg)
+            except IndexError:
+                break
+
+        if not msgs_to_process:
+            return
+
+        print(
+            f"[UpdateStatusMessageUseCase] - Processing bulk update of {len(msgs_to_process)} messages"
+        )
+
+        messages_to_update = []
+        update_fields_set = set()
+
+        for msg_data in msgs_to_process:
+            if not msg_data or not isinstance(msg_data, dict):
+                continue
+            if not msg_data.get("message_id"):
+                continue
+            try:
+                reply_index = ChatMessageReplyIndex.objects.get(
+                    external_id=msg_data["message_id"]
+                )
+                message = reply_index.message
+
+                if not message.room or not message.room.project:
+                    continue
+
+                updated = False
+                if (
+                    msg_data["message_status"] == "read"
+                    and str(message.is_read or "") != "read"
+                ):
+                    message.is_read = "read"
+                    update_fields_set.add("is_read")
+                    updated = True
+                elif (
+                    msg_data["message_status"] == "delivered"
+                    and str(message.is_delivered or "") != "delivered"
+                ):
+                    message.is_delivered = "delivered"
+                    update_fields_set.add("is_delivered")
+                    updated = True
+
+                if updated:
+                    messages_to_update.append(message)
+                    message._pending_status = msg_data["message_status"]
+
+            except ChatMessageReplyIndex.DoesNotExist:
+                continue
+            except Exception as error:
+                print(
+                    f"[UpdateStatusMessageUseCase] - Error processing message {msg_data.get('message_id')}: {error}"
+                )
+                continue
+
+        if messages_to_update:
+            update_fields = list(update_fields_set)
+            Message.objects.bulk_update(messages_to_update, update_fields)
+
+            for message in messages_to_update:
+                if hasattr(message, "_pending_status"):
+                    try:
+                        MessageStatusNotifier.notify_for_message(
+                            message, message._pending_status
+                        )
+                    except Exception as error:
+                        print(
+                            f"[UpdateStatusMessageUseCase] - Notification failed for message {message.uuid}: {error}"
+                        )
+                        continue
+
+        print(
+            f"[UpdateStatusMessageUseCase] - Bulk update completed for {len(messages_to_update)} messages"
+        )
+
+    def update_status_message(self, message_id, message_status):
+        try:
+            reply_index = ChatMessageReplyIndex.objects.select_related(
+                "message__room__project"
+            ).get(external_id=message_id)
+            project_uuid = str(reply_index.message.room.project.uuid)
+
+            if project_uuid not in settings.MESSAGE_STATUS_UPDATE_ENABLED_PROJECTS:
+                return
+        except ChatMessageReplyIndex.DoesNotExist:
+            return
+        except Exception:
+            return
+
+        self._msgs.append({"message_id": message_id, "message_status": message_status})
+
+        if len(self._msgs) >= getattr(settings, "MESSAGE_BULK_SIZE", 100):
+            self._bulk_create()