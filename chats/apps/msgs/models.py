--- conflicted
+++ resolved
@@ -39,14 +39,6 @@
     external_id = models.CharField(
         _("External ID"), max_length=200, blank=True, null=True
     )
-<<<<<<< HEAD
-    status = models.JSONField(
-        _("message status"),
-        blank=True,
-        null=True,
-    )
-=======
->>>>>>> a90a134e
 
     class Meta:
         verbose_name = "Message"
