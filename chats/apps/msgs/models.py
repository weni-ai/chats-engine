import json

from django.conf import settings
from django.core.serializers.json import DjangoJSONEncoder
from django.db import models
from django.utils.translation import gettext_lazy as _
from rest_framework.exceptions import ValidationError

from chats.core.models import BaseModelWithManualCreatedOn
from chats.core.requests import get_request_session_with_retries


class Message(BaseModelWithManualCreatedOn):
    room = models.ForeignKey(
        "rooms.Room",
        related_name="messages",
        verbose_name=_("room"),
        on_delete=models.CASCADE,
    )
    user = models.ForeignKey(
        "accounts.User",
        related_name="messages",
        verbose_name=_("user"),
        on_delete=models.CASCADE,
        null=True,
        blank=True,
        to_field="email",
    )
    contact = models.ForeignKey(
        "contacts.Contact",
        related_name="messages",
        verbose_name=_("contact"),
        on_delete=models.CASCADE,
        null=True,
        blank=True,
    )
    text = models.TextField(_("Text"), blank=True, null=True)
    seen = models.BooleanField(_("Was it seen?"), default=False)
    external_id = models.CharField(
        _("External ID"), max_length=200, blank=True, null=True
    )
    metadata = models.JSONField(
<<<<<<< HEAD
        _("message metadata"), blank=True, null=True, default=dict)

    status = models.JSONField(
        _("message status"),
        blank=True,
        null=True,
=======
        _("message metadata"), blank=True, null=True, default=dict
>>>>>>> 906dd595
    )

    class Meta:
        verbose_name = "Message"
        verbose_name_plural = "Messages"
        ordering = ["created_on"]

    def save(self, *args, **kwargs) -> None:
        if self.room.is_active is False:
            raise ValidationError({"detail": _("Closed rooms cannot receive messages")})
        if self.room.is_24h_valid is False and self.user is not None:
            raise ValidationError(
                {
                    "detail": _(
                        "You cannot send messages after 24h from the last contact message"
                    )
                }
            )

        return super().save(*args, **kwargs)

    @property
    def serialized_ws_data(self) -> dict:
        from chats.apps.api.v1.msgs.serializers import MessageWSSerializer

        return dict(MessageWSSerializer(self).data)

    @property
    def signed_text(self):
        return f"{self.user.first_name}:\n\n{self.text}"

    def get_authorization(self, user):
        return self.room.get_authorization(user)

    def media(self):
        return self.medias.all()

    def get_sender(self):
        return self.user or self.contact

    def update_msg_text_with_signature(self, msg_data: dict):
        if self.user and self.room.queue.sector.sign_messages and self.text:
            msg_data["text"] = self.signed_text
        return msg_data

    def notify_room(self, action: str, callback: bool = False):
        """ """
        data = self.serialized_ws_data
        self.room.base_notification(content=data, action=f"msg.{action}")
        if self.room.callback_url and callback:
            data = self.update_msg_text_with_signature(data)
            request_session = get_request_session_with_retries(
                status_forcelist=[429, 500, 502, 503, 504], method_whitelist=["POST"]
            )
            request_session.post(
                self.room.callback_url,
                data=json.dumps(
                    {"type": "msg.create", "content": data},
                    sort_keys=True,
                    indent=1,
                    cls=DjangoJSONEncoder,
                ),
                headers={"content-type": "application/json"},
            )

    @property
    def project(self):
        return self.room.project


class MessageMedia(BaseModelWithManualCreatedOn):
    message = models.ForeignKey(
        Message,
        related_name="medias",
        verbose_name=_("message"),
        on_delete=models.CASCADE,
    )
    content_type = models.CharField(_("Content Type"), max_length=300)
    media_file = models.FileField(
        _("Media File"),
        null=True,
        blank=True,
        max_length=300,
    )
    media_url = models.TextField(_("Media url"), null=True, blank=True)

    class Meta:
        verbose_name = _("MessageMedia")
        verbose_name_plural = _("MessageMedias")

    def __str__(self):
        return f"{self.message.pk} - {self.url}"

    def save(self, *args, **kwargs) -> None:
        if self.message.room.is_active is False:
            raise ValidationError({"detail": _("Closed rooms cannot receive messages")})
        return super().save(*args, **kwargs)

    @property
    def url(self):
        url = self.media_file.url if self.media_file else self.media_url
        try:
            if url.startswith("/"):
                url = settings.ENGINE_BASE_URL + url
        except AttributeError:
            return ""
        return url

    def get_authorization(self, user):
        return self.room.get_authorization(user)

    def callback(self):
        """ """
        msg_data = self.message.serialized_ws_data
        msg_data["text"] = ""

        if self.message.room.callback_url:
            request_session = get_request_session_with_retries(
                status_forcelist=[429, 500, 502, 503, 504], method_whitelist=["POST"]
            )
            request_session.post(
                self.message.room.callback_url,
                data=json.dumps(
                    {"type": "msg.create", "content": msg_data},
                    sort_keys=True,
                    indent=1,
                    cls=DjangoJSONEncoder,
                ),
                headers={"content-type": "application/json"},
            )

    def notify_room(self, *args, **kwargs):
        """ """
        self.message.notify_room(*args, **kwargs)

    @property
    def project(self):
        return self.message.project<|MERGE_RESOLUTION|>--- conflicted
+++ resolved
@@ -40,16 +40,13 @@
         _("External ID"), max_length=200, blank=True, null=True
     )
     metadata = models.JSONField(
-<<<<<<< HEAD
-        _("message metadata"), blank=True, null=True, default=dict)
+        _("message metadata"), blank=True, null=True, default=dict
+    )
 
     status = models.JSONField(
         _("message status"),
         blank=True,
         null=True,
-=======
-        _("message metadata"), blank=True, null=True, default=dict
->>>>>>> 906dd595
     )
 
     class Meta:
