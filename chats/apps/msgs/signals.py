<<<<<<< HEAD
from django.db.models.signals import post_save, post_delete
from django.utils import timezone
=======
import json

from asgiref.sync import async_to_sync
from channels.layers import get_channel_layer
from django.db.models.signals import post_save, post_delete
>>>>>>> b64f09bb
from django.dispatch import receiver

from chats.apps.msgs.models import Message as ChatMessage

<<<<<<< HEAD
from dateutil.relativedelta import relativedelta

from chats.apps.api.v1.prometheus.metrics import(
    chats_total_message,
    chats_total_msgs_last_month,
    chats_total_msgs_last_3_months,
    chats_total_msgs_last_6_months,
    chats_total_msgs_last_year,
)
=======
from datetime import datetime
from dateutil.relativedelta import *

from chats.apps.api.v1.prometheus.metrics import(
    total_message,
    total_msgs_last_month,
    total_msgs_last_3_months,
    total_msgs_last_6_months,
    total_msgs_last_year,
)

now = datetime.now()
last_month = now + relativedelta(months=-1)
last_3_months = now + relativedelta(months=-3)
last_6_months = now + relativedelta(months=-6)
last_year = now + relativedelta(years=-1)
>>>>>>> b64f09bb

@receiver(post_save, sender=ChatMessage)
def send_websocket_message_notification(sender, instance, created, **kwargs):
    pass
    # if created:
    #     channel_layer = get_channel_layer()
    #     async_to_sync(channel_layer.group_send)(
    #         f"service_{instance.room.pk}",
    #         {"type": "room_messages", "message": json.dumps(instance)},
    #     )

@receiver([post_save, post_delete], sender=ChatMessage)
def msgs_metrics_sender(sender, instance, **kwargs):
   Metrics()

class Metrics():
    def __init__(self):
        metrics = [method for method in dir(self) if callable(getattr(self, method)) if not method.startswith('_') ]
        for method in metrics:
            getattr(self, method)()


    def send_metric_about_created_messages(self):
        message_count = ChatMessage.objects.all().count()
<<<<<<< HEAD
        chats_total_message.labels("total_message").set(message_count)

    def metric_total_msgs_created_last_month(self):
        now = timezone.now()
        last_month = now + relativedelta(months=-1)
       
        last_month_msgs_count = ChatMessage.objects.filter(created_on__gte=last_month).count()
        chats_total_msgs_last_month.labels("total_msgs_last_month").set(last_month_msgs_count)

    def metric_total_msgs_created_last_3_months(self):
        now = timezone.now()
        last_3_months = now + relativedelta(months=-3)

        last_3_months_msgs_count = ChatMessage.objects.filter(created_on__gte=last_3_months).count()
        chats_total_msgs_last_3_months.labels("total_msgs_last_3_months").set(last_3_months_msgs_count)

    def metric_total_msgs_created_last_6_months(self):
        now = timezone.now()
        last_6_months = now + relativedelta(months=-6)

        last_6_months_msgs_count = ChatMessage.objects.filter(created_on__gte=last_6_months).count()
        chats_total_msgs_last_6_months.labels("total_msgs_last_6_months").set(last_6_months_msgs_count)

    def metric_total_msgs_created_last_year(self):
        now = timezone.now()
        last_year = now + relativedelta(years=-1)

        last_year_msgs_count = ChatMessage.objects.filter(created_on__gte=last_year).count()
        chats_total_msgs_last_year.labels("total_msgs_last_year").set(last_year_msgs_count)
=======
        total_message.labels("total_message").set(message_count)

    def metric_total_msgs_created_last_month(self):
        last_month_msgs_count = ChatMessage.objects.filter(created_on__range=[last_month,now]).count()
        total_msgs_last_month.labels("total_msgs_last_month").set(last_month_msgs_count)

    def metric_total_msgs_created_last_3_months(self):
        last_3_months_msgs_count = ChatMessage.objects.filter(created_on__range=[last_3_months,now]).count()
        total_msgs_last_3_months.labels("total_msgs_last_3_months").set(last_3_months_msgs_count)

    def metric_total_msgs_created_last_6_months(self):
        last_6_months_msgs_count = ChatMessage.objects.filter(created_on__range=[last_6_months,now]).count()
        total_msgs_last_6_months.labels("total_msgs_last_6_months").set(last_6_months_msgs_count)

    def metric_total_msgs_created_last_year(self):
        last_year_msgs_count = ChatMessage.objects.filter(created_on__range=[last_year,now]).count()
        total_msgs_last_year.labels("total_msgs_last_year").set(last_year_msgs_count)
>>>>>>> b64f09bb
<|MERGE_RESOLUTION|>--- conflicted
+++ resolved
@@ -1,18 +1,9 @@
-<<<<<<< HEAD
 from django.db.models.signals import post_save, post_delete
 from django.utils import timezone
-=======
-import json
-
-from asgiref.sync import async_to_sync
-from channels.layers import get_channel_layer
-from django.db.models.signals import post_save, post_delete
->>>>>>> b64f09bb
 from django.dispatch import receiver
 
 from chats.apps.msgs.models import Message as ChatMessage
 
-<<<<<<< HEAD
 from dateutil.relativedelta import relativedelta
 
 from chats.apps.api.v1.prometheus.metrics import(
@@ -22,24 +13,6 @@
     chats_total_msgs_last_6_months,
     chats_total_msgs_last_year,
 )
-=======
-from datetime import datetime
-from dateutil.relativedelta import *
-
-from chats.apps.api.v1.prometheus.metrics import(
-    total_message,
-    total_msgs_last_month,
-    total_msgs_last_3_months,
-    total_msgs_last_6_months,
-    total_msgs_last_year,
-)
-
-now = datetime.now()
-last_month = now + relativedelta(months=-1)
-last_3_months = now + relativedelta(months=-3)
-last_6_months = now + relativedelta(months=-6)
-last_year = now + relativedelta(years=-1)
->>>>>>> b64f09bb
 
 @receiver(post_save, sender=ChatMessage)
 def send_websocket_message_notification(sender, instance, created, **kwargs):
@@ -64,7 +37,6 @@
 
     def send_metric_about_created_messages(self):
         message_count = ChatMessage.objects.all().count()
-<<<<<<< HEAD
         chats_total_message.labels("total_message").set(message_count)
 
     def metric_total_msgs_created_last_month(self):
@@ -94,22 +66,3 @@
 
         last_year_msgs_count = ChatMessage.objects.filter(created_on__gte=last_year).count()
         chats_total_msgs_last_year.labels("total_msgs_last_year").set(last_year_msgs_count)
-=======
-        total_message.labels("total_message").set(message_count)
-
-    def metric_total_msgs_created_last_month(self):
-        last_month_msgs_count = ChatMessage.objects.filter(created_on__range=[last_month,now]).count()
-        total_msgs_last_month.labels("total_msgs_last_month").set(last_month_msgs_count)
-
-    def metric_total_msgs_created_last_3_months(self):
-        last_3_months_msgs_count = ChatMessage.objects.filter(created_on__range=[last_3_months,now]).count()
-        total_msgs_last_3_months.labels("total_msgs_last_3_months").set(last_3_months_msgs_count)
-
-    def metric_total_msgs_created_last_6_months(self):
-        last_6_months_msgs_count = ChatMessage.objects.filter(created_on__range=[last_6_months,now]).count()
-        total_msgs_last_6_months.labels("total_msgs_last_6_months").set(last_6_months_msgs_count)
-
-    def metric_total_msgs_created_last_year(self):
-        last_year_msgs_count = ChatMessage.objects.filter(created_on__range=[last_year,now]).count()
-        total_msgs_last_year.labels("total_msgs_last_year").set(last_year_msgs_count)
->>>>>>> b64f09bb
