--- conflicted
+++ resolved
@@ -34,14 +34,10 @@
     internal_token_cache_ttl = settings.OIDC_INTERNAL_TOKEN_CACHE_TTL
 
     def get_userinfo(self, access_token, *args):
-<<<<<<< HEAD
-        LOGGER.info("Getting user info for access token")
-
-=======
         """
         Cache OIDC token userinfo to avoid external calls to Keycloak
         """
->>>>>>> 04fbfc46
+        LOGGER.info("Getting user info for access token")
         if not self.cache_token:
             LOGGER.info("Not using cache for the get user info operation")
             return super().get_userinfo(access_token, *args)
