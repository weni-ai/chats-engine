import json
import logging

from django.conf import settings
from django.contrib.auth.models import Permission
from django.contrib.contenttypes.models import ContentType
from django_redis import get_redis_connection
from mozilla_django_oidc.auth import OIDCAuthenticationBackend

from chats.apps.accounts.models import User
from chats.core.cache_utils import get_cached_user, invalidate_cached_user

LOGGER = logging.getLogger("weni_django_oidc")


def check_module_permission(claims, user):
    if claims.get("can_communicate_internally", False):
        content_type = ContentType.objects.get_for_model(User)
        permission, created = Permission.objects.get_or_create(
            codename="can_communicate_internally",
            name="can communicate internally",
            content_type=content_type,
        )
        if not user.has_perm("accounts.can_communicate_internally"):
            user.user_permissions.add(permission)
        return True
    return False


class WeniOIDCAuthenticationBackend(OIDCAuthenticationBackend):
    cache_token = settings.OIDC_CACHE_TOKEN
    cache_ttl = settings.OIDC_CACHE_TTL
    internal_token_cache_ttl = settings.OIDC_INTERNAL_TOKEN_CACHE_TTL

    def get_userinfo(self, access_token, *args):
        """
        Cache OIDC token userinfo to avoid external calls to Keycloak
        """
        LOGGER.info("Getting user info for access token")
        if not self.cache_token:
            LOGGER.info("Not using cache for the get user info operation")
            return super().get_userinfo(access_token, *args)

        redis_connection = get_redis_connection()

        userinfo = redis_connection.get(access_token)

        if userinfo is not None:
            email = json.loads(userinfo).get("email")
            LOGGER.info("Cached user info found for user %s", email)
            return json.loads(userinfo)

        LOGGER.info("Cached info not found, getting user info from keycloak")
        userinfo = super().get_userinfo(access_token, *args)

        LOGGER.info(
            "User %s info fetched from keycloak, checking if it has can_communicate_internally",
            userinfo.get("email"),
        )
        can_communicate_internally = userinfo.get("can_communicate_internally", False)

        LOGGER.info(
            "User %s has can_communicate_internally: %s",
            userinfo.get("email"),
            can_communicate_internally,
        )

        # Internal clients tokens have a longer cache time
        cache_ttl = (
            self.internal_token_cache_ttl
            if can_communicate_internally
            else self.cache_ttl
        )

        LOGGER.info(
            "Setting cache for user %s with ttl %s", userinfo.get("email"), cache_ttl
        )

        redis_connection.set(access_token, json.dumps(userinfo), cache_ttl)

        return userinfo

    def verify_claims(self, claims):
        verified = super(WeniOIDCAuthenticationBackend, self).verify_claims(claims)
        return verified

    def get_username(self, claims):
        username = claims.get("preferred_username")
        if username:
            return username
        return super(WeniOIDCAuthenticationBackend, self).get_username(claims=claims)

    def get_or_create_user(self, access_token, id_token, payload):
        """
        Override complete method to use cache and avoid filter_users_by_claims query.
        This eliminates the expensive UPPER(email) database query on every request.
        """
        user_info = self.get_userinfo(access_token, id_token, payload)
<<<<<<< HEAD
        
        email = user_info.get('email')
        if not email:
            return None
        
        user = get_cached_user(email)
        
        if user:
            first_name = user_info.get("given_name", "")
            last_name = user_info.get("family_name", "")
            
=======

        email = user_info.get("email")
        if not email:
            return None

        user = get_cached_user(email)

        if user:
            first_name = user_info.get("given_name", "")
            last_name = user_info.get("family_name", "")

>>>>>>> fdead663
            if user.first_name != first_name or user.last_name != last_name:
                user.first_name = first_name
                user.last_name = last_name
                user.save()
                invalidate_cached_user(email)
<<<<<<< HEAD
            
            check_module_permission(user_info, user)
            return user
        
        user, created = self.UserModel.objects.get_or_create(email=email)
        
        user.first_name = user_info.get("given_name", "")
        user.last_name = user_info.get("family_name", "")
        user.save()
        
        invalidate_cached_user(email)
        check_module_permission(user_info, user)
        
        if created:
            LOGGER.info(f"Created new user: {email}")
        
=======

            check_module_permission(user_info, user)
            return user

        user, created = self.UserModel.objects.get_or_create(email=email)

        user.first_name = user_info.get("given_name", "")
        user.last_name = user_info.get("family_name", "")
        user.save()

        invalidate_cached_user(email)
        check_module_permission(user_info, user)

        if created:
            LOGGER.info(f"Created new user: {email}")

>>>>>>> fdead663
        return user

    def create_user(self, claims):
        """
        Fallback method - kept for compatibility but not used when get_or_create_user is overridden.
        This method was causing redundant queries, now handled by get_or_create_user with cache.
        """
        email = claims.get("email")
<<<<<<< HEAD
        
        user = get_cached_user(email)
        
        if not user:
            user = self.UserModel.objects.create(email=email)
        
        user.first_name = claims.get("given_name", "")
        user.last_name = claims.get("family_name", "")
        user.save()
        
=======

        user = get_cached_user(email)

        if not user:
            user = self.UserModel.objects.create(email=email)

        user.first_name = claims.get("given_name", "")
        user.last_name = claims.get("family_name", "")
        user.save()

>>>>>>> fdead663
        invalidate_cached_user(email)
        check_module_permission(claims, user)
        
        return user<|MERGE_RESOLUTION|>--- conflicted
+++ resolved
@@ -96,19 +96,6 @@
         This eliminates the expensive UPPER(email) database query on every request.
         """
         user_info = self.get_userinfo(access_token, id_token, payload)
-<<<<<<< HEAD
-        
-        email = user_info.get('email')
-        if not email:
-            return None
-        
-        user = get_cached_user(email)
-        
-        if user:
-            first_name = user_info.get("given_name", "")
-            last_name = user_info.get("family_name", "")
-            
-=======
 
         email = user_info.get("email")
         if not email:
@@ -120,30 +107,11 @@
             first_name = user_info.get("given_name", "")
             last_name = user_info.get("family_name", "")
 
->>>>>>> fdead663
             if user.first_name != first_name or user.last_name != last_name:
                 user.first_name = first_name
                 user.last_name = last_name
                 user.save()
                 invalidate_cached_user(email)
-<<<<<<< HEAD
-            
-            check_module_permission(user_info, user)
-            return user
-        
-        user, created = self.UserModel.objects.get_or_create(email=email)
-        
-        user.first_name = user_info.get("given_name", "")
-        user.last_name = user_info.get("family_name", "")
-        user.save()
-        
-        invalidate_cached_user(email)
-        check_module_permission(user_info, user)
-        
-        if created:
-            LOGGER.info(f"Created new user: {email}")
-        
-=======
 
             check_module_permission(user_info, user)
             return user
@@ -160,7 +128,6 @@
         if created:
             LOGGER.info(f"Created new user: {email}")
 
->>>>>>> fdead663
         return user
 
     def create_user(self, claims):
@@ -169,18 +136,18 @@
         This method was causing redundant queries, now handled by get_or_create_user with cache.
         """
         email = claims.get("email")
-<<<<<<< HEAD
-        
+
         user = get_cached_user(email)
-        
+
         if not user:
             user = self.UserModel.objects.create(email=email)
-        
-        user.first_name = claims.get("given_name", "")
-        user.last_name = claims.get("family_name", "")
-        user.save()
-        
-=======
+
+    def create_user(self, claims):
+        """
+        Fallback method - kept for compatibility but not used when get_or_create_user is overridden.
+        This method was causing redundant queries, now handled by get_or_create_user with cache.
+        """
+        email = claims.get("email")
 
         user = get_cached_user(email)
 
@@ -190,9 +157,7 @@
         user.first_name = claims.get("given_name", "")
         user.last_name = claims.get("family_name", "")
         user.save()
-
->>>>>>> fdead663
         invalidate_cached_user(email)
         check_module_permission(claims, user)
-        
+
         return user