from django.conf import settings
from django.contrib.auth import get_user_model
from django.core.exceptions import (
    MultipleObjectsReturned,
    ObjectDoesNotExist,
    ValidationError,
)
from django.db import IntegrityError, models, transaction
from django.db.models import Q, UniqueConstraint
from django.utils.translation import gettext_lazy as _
from requests.exceptions import JSONDecodeError
from timezone_field import TimeZoneField
from django.utils import timezone

import logging

from chats.apps.api.v1.internal.rest_clients.flows_rest_client import FlowRESTClient
from chats.apps.api.v1.internal.rest_clients.integrations_rest_client import (
    IntegrationsRESTClient,
)
from chats.core.models import BaseConfigurableModel, BaseModel, BaseSoftDeleteModel
from chats.utils.websockets import send_channels_group

from .permission_managers import UserPermissionsManager

User = get_user_model()
logger = logging.getLogger(__name__)

# Create your models here.


class TemplateType(BaseSoftDeleteModel, BaseModel):
    name = models.CharField(max_length=255)
    setup = models.JSONField(_("Template Setup"), default=dict)

    def __str__(self) -> str:
        return self.name  # pragma: no cover

    class Meta:
        verbose_name = "TemplateType"
        verbose_name_plural = "TemplateTypes"


class RoomRoutingType(models.TextChoices):
    """
    GENERAL: Agents can select rooms from the queue.
    If agents are online and have not reached the limit of rooms,
    new rooms are routed to them, despite rooms waiting in the queue.

    QUEUE_PRIORITY: Rooms are routed based on the queue priority,
    with new rooms being added to the end of the queue, even if agents
    are online and have not reached the limit of rooms.
    They cannot select the room from the queue.
    When an agent becomes available, the system will assign
    the oldest room in the queue to them.
    """

    GENERAL = "GENERAL"
    QUEUE_PRIORITY = "QUEUE_PRIORITY"


class Project(BaseConfigurableModel, BaseModel):
    DATE_FORMAT_DAY_FIRST = "D"
    DATE_FORMAT_MONTH_FIRST = "M"
    DATE_FORMATS = (
        (DATE_FORMAT_DAY_FIRST, "DD-MM-YYYY"),
        (DATE_FORMAT_MONTH_FIRST, "MM-DD-YYYY"),
    )

    name = models.CharField(_("name"), max_length=50)
    timezone = TimeZoneField(verbose_name=_("Timezone"))
    flows_authorization = models.CharField(
        _("Flows Authorization Token"), max_length=50, null=True, blank=True
    )
    date_format = models.CharField(
        verbose_name=_("Date Format"),
        max_length=1,
        choices=DATE_FORMATS,
        default=DATE_FORMAT_DAY_FIRST,
        help_text=_("Whether day comes first or month comes first in dates"),
    )
    is_template = models.BooleanField(_("is template?"), default=False)
    template_type = models.ForeignKey(
        TemplateType,
        verbose_name=_("template type"),
        on_delete=models.SET_NULL,
        null=True,
        blank=True,
    )
    org = models.CharField(_("org uuid"), max_length=50, null=True, blank=True)
    room_routing_type = models.CharField(
        _("Room routing type"),
        max_length=50,
        null=True,
        blank=True,
        choices=RoomRoutingType.choices,
        default=RoomRoutingType.QUEUE_PRIORITY,
        help_text=_(
            "Whether to route rooms using the queue priority or general routing"
        ),
    )
<<<<<<< HEAD
    internal_flags = models.JSONField(
        _("Internal flags"),
        default=dict,
        help_text=_("Internal flags for the project"),
    )
=======
    is_csat_enabled = models.BooleanField(_("is CSAT enabled?"), default=False)
>>>>>>> dcd1a99b

    class Meta:
        verbose_name = _("Project")
        verbose_name_plural = _("Projects")

    def __str__(self):
        return self.name

    def get_cached_config(self):
        """Try to get config from cache first"""
        from chats.core.cache_utils import get_project_config_cached

        cached = get_project_config_cached(str(self.uuid))
        if cached is not None:
            return cached
        return self.config or {}

    @property
    def agents_can_see_queue_history(self):
        """
        True > agents will see the whole history of the queues they have permission in
        False > agents will only see rooms that have been closed by them
        """
        try:
            config = self.get_cached_config()
            return config.get("agents_can_see_queue_history", True)
        except AttributeError:
            return True

    @property
    def routing_option(self):
        """
        OPTIONS>
            "general": will consider closed rooms on the day. e.g.: a agent has 3 open rooms and 1 closed,
                the limit for the sector is 4, new rooms will go to other agents or stay in the queue.
            None: Will only consider open rooms, does not matter when the room was created.
        """
        try:
            config = self.get_cached_config()
            return config.get("routing_option", None)
        except AttributeError:
            return None

    @property
    def history_contacts_blocklist(self):
        try:
            config = self.get_cached_config()
            return config.get("history_contacts_blocklist", [])
        except AttributeError:
            return []

    @property
    def openai_token(self):
        try:
            config = self.get_cached_config()
            return config.get("openai_token")
        except AttributeError:
            return None

    @property
    def external_token(self):
        try:
            return self.permissions(manager="auth").get_or_create(user=None, role=1)[0]
        except MultipleObjectsReturned:
            return self.permissions(manager="auth").filter(user=None, role=1).first()

    def add_contact_to_history_blocklist(self, contact_external_id: str):
        config = self.config or {}
        blocked_list = self.history_contacts_blocklist
        blocked_list.append(contact_external_id)
        config["history_contacts_blocklist"] = blocked_list
        self.config = config
        self.save()

    def get_permission(self, user):
        try:
            return self.permissions.get(user=user)
        except ProjectPermission.DoesNotExist:
            return None

    def set_flows_project_auth_token(
        self, user_email: str = "", permissions: list = []
    ):
        if user_email != "":
            permissions.insert(0, user_email)
        while permissions != []:
            email = permissions.pop(0)
            response = FlowRESTClient().get_user_api_token(str(self.uuid), email)
            if response.status_code == 200:
                break
        try:
            token = response.json().get("api_token")
        except (UnboundLocalError, JSONDecodeError):
            return None
        self.flows_authorization = token
        self.save()
        return token

    def set_chat_gpt_auth_token(self, user_login_token: str = ""):
        token = IntegrationsRESTClient().get_chatgpt_token(
            str(self.pk), user_login_token
        )
        config = self.config or {}
        config["chat_gpt_token"] = token
        self.config = config
        self.save()
        return token

    def get_openai_token(self, user_login_token):
        token = self.openai_token
        if token:
            return token
        return self.set_chat_gpt_auth_token(user_login_token)

    def get_internal_flag(self, flag_name: str) -> bool:
        internal_flags = self.internal_flags or {}
        return internal_flags.get(flag_name, False)

    def set_internal_flag(self, flag_name: str, value: bool):
        internal_flags = self.internal_flags or {}
        internal_flags[flag_name] = value

        self.internal_flags = internal_flags

        self.save(update_fields=["internal_flags"])

    @property
    def admin_permissions(self):
        return self.permissions.filter(role=ProjectPermission.ROLE_ADMIN)

    @property
    def random_admin(self):
        return self.admin_permissions.first()

    @property
    def admins(self):
        return User.objects.filter(
            project_permissions__project=self, project_permissions__role=1
        )

    @property
    def online_admins(self):
        return User.objects.filter(
            project_permissions__project=self,
            project_permissions__role=1,
            project_permissions__status="ONLINE",
        )

    @property
    def use_queue_priority_routing(self):
        return self.room_routing_type == RoomRoutingType.QUEUE_PRIORITY

    @property
    def is_copilot_active(self):
        return self.get_internal_flag("is_copilot_active")

    def get_sectors(self, user, custom_filters: dict = {}):
        user_permission = self.get_permission(user)
        sectors = self.sectors.all()
        if (
            user_permission is not None
            and user_permission.role == ProjectPermission.ROLE_ADMIN
        ):  # Admin role
            return sectors
        sector_auth_filter = Q(authorizations__permission=user_permission)
        queue_auth_filter = Q(queues__authorizations__permission=user_permission)
        return sectors.filter(
            Q(sector_auth_filter | queue_auth_filter), **custom_filters
        ).distinct()

    @property
    def has_chats_summary(self):
        """
        Checks if the chat summary feature is enabled for this project.

        The feature is enabled if:
        1. `settings.AI_CHAT_SUMMARY_ENABLED_FOR_ALL_PROJECTS` is True, or
        2. The project-specific configuration "has_chats_summary" is True.

        Returns:
            bool: True if chat summary is enabled, False otherwise.
        """
        return settings.AI_CHAT_SUMMARY_ENABLED_FOR_ALL_PROJECTS or self.get_config(
            "has_chats_summary", False
        )

    def is_admin(self, user):
        return self.permissions.filter(
            user=user, role=ProjectPermission.ROLE_ADMIN
        ).exists()


class ProjectPermission(
    BaseModel
):  # TODO: ADD CONSTRAINT NOT TO SAVE THE SAME USER 2 TIME IN THE PROJECT
    ROLE_NOT_SETTED = 0
    ROLE_ADMIN = 1
    ROLE_ATTENDANT = 2

    ROLE_CHOICES = [
        (ROLE_NOT_SETTED, _("not set")),
        (ROLE_ADMIN, _("admin")),
        (ROLE_ATTENDANT, _("Attendant")),
    ]

    STATUS_ONLINE = "ONLINE"
    STATUS_OFFLINE = "OFFLINE"
    STATUS_AWAY = "AWAY"
    STATUS_BUSY = "BUSY"

    STATUS_CHOICES = [
        (STATUS_ONLINE, _("online")),
        (STATUS_OFFLINE, _("offline")),
        (STATUS_AWAY, _("away")),
        (STATUS_BUSY, _("busy")),
    ]

    project = models.ForeignKey(
        Project,
        verbose_name=_("Project"),
        related_name="permissions",
        on_delete=models.CASCADE,
    )
    user = models.ForeignKey(
        "accounts.User",
        related_name="project_permissions",
        verbose_name=_("users"),
        on_delete=models.CASCADE,
        to_field="email",
        null=True,
        blank=True,
    )
    role = models.PositiveIntegerField(
        _("role"), choices=ROLE_CHOICES, default=ROLE_NOT_SETTED
    )

    status = models.CharField(
        _("User Status"), max_length=10, choices=STATUS_CHOICES, default=STATUS_OFFLINE
    )

    first_access = models.BooleanField(
        _("Is it the first access of user?"), default=True
    )

    objects = UserPermissionsManager()
    auth = models.Manager()

    class Meta:
        verbose_name = _("Project Permission")
        verbose_name_plural = _("Project Permissions")
        constraints = [
            models.UniqueConstraint(
                fields=["user", "project"], name="unique_user_permission"
            )
        ]

    def __str__(self):
        return self.project.name

    def get_sectors(self, custom_filters: dict = {}):
        sectors = self.project.sectors.all()
        if self.role == ProjectPermission.ROLE_ADMIN:  # Admin role
            return sectors
        sector_auth_filter = Q(authorizations__permission=self)
        queue_auth_filter = Q(queues__authorizations__permission=self)
        return sectors.filter(
            Q(sector_auth_filter | queue_auth_filter), **custom_filters
        ).distinct()

    def notify_user(self, action, sender="user"):
        """ """
        send_channels_group(
            group_name=f"permission_{self.pk}",
            call_type="notify",
            content={"from": sender, "status": self.status},
            action=f"status.{action}",
        )

    def manager_sectors(self, custom_filters: dict = {}):
        sectors = self.project.sectors.all()
        if self.role == ProjectPermission.ROLE_ADMIN:  # Admin role
            return sectors
        sector_auth_filter = Q(authorizations__permission=self)
        return sectors.filter(sector_auth_filter).distinct()

    @property
    def is_user(self):
        return self.role == self.ROLE_USER

    @property
    def is_admin(self):
        return self.role == self.ROLE_ADMIN

    def is_manager(
        self, sector: str = None, queue: str = None, any_sector: bool = False
    ):
        if self.is_admin:
            return True
        if any_sector is True:
            return self.sector_authorizations.exists()
        qs = (
            models.Q(sector__uuid=sector)
            if sector is not None
            else models.Q(sector__queues__uuid=queue)
        )
        try:
            sector_authorization = self.sector_authorizations.get(qs)
            return (
                sector_authorization.role == 1
            )  # 1 = manager role at SectorAuthorization
        except ObjectDoesNotExist:
            pass

        return False

    def is_agent(self, queue: str, any_queue: bool = False, sector: str = None) -> bool:
        if self.is_admin:
            return True
        if any_queue:
            return self.queue_authorizations.exists()
        if sector:
            return (
                self.sector_authorizations.filter(sector=sector).exists()
                or self.queue_authorizations.filter(queue__sector=sector).exists()
            )
        if queue is None:
            return False

        sector = self.project.sectors.get(queues=queue)

        if self.is_manager(sector=str(sector.uuid)):
            return True
        self.queue_authorizations.get(queue__uuid=queue)
        return True  # 1 = agent role at QueueAuthorization

    def is_agent_on_sector(self, sector: str) -> bool:
        if self.is_admin:
            return True
        return self.sector_authorization

    # TODO: remove soft deleted queues/sectors
    @property
    def queue_ids(self):
        if self.is_admin:
            return list(
                self.project.sectors.filter(queues__isnull=False)
                .values_list("queues__uuid", flat=True)
                .distinct()
            )
        sector_manager_queues = list(
            self.sector_authorizations.filter(sector__queues__isnull=False)
            .values_list("sector__queues__uuid", flat=True)
            .distinct()
        )
        queue_agent_queues = list(
            self.queue_authorizations.exclude(queue__uuid__in=sector_manager_queues)
            .exclude(role=2)
            .values_list("queue", flat=True)
        )
        queues = set(sector_manager_queues + queue_agent_queues)

        return queues

    def get_permission(self, user):
        try:
            return self.project.get_permission(user=user)
        except ObjectDoesNotExist:
            return None

    @property
    def rooms_limit(self):
        if self.role == self.ROLE_ATTENDANT:
            limits = (
                self.queue_authorizations.all()
                .distinct("queue__sector")
                .values_list("queue__sector__limit", flat=True)
            )
            return max(limits)
        return 0  # If the user is not an agent, it won't be possible to receive rooms automatically


class LinkContact(BaseModel):
    user = models.ForeignKey(
        "accounts.User",
        verbose_name=_("User"),
        related_name="linked_contacts",
        on_delete=models.SET_NULL,
        null=True,
        blank=True,
    )
    contact = models.ForeignKey(
        "contacts.Contact",
        verbose_name=_("Contact"),
        related_name="linked_users",
        on_delete=models.CASCADE,
    )
    project = models.ForeignKey(
        Project,
        verbose_name=_("project"),
        related_name="linked_contacts",
        on_delete=models.CASCADE,
    )

    class Meta:
        verbose_name = _("Linked Contact")
        verbose_name_plural = _("Linked Contacts")
        constraints = [
            models.UniqueConstraint(
                fields=["contact", "project"], name="unique_link_contact_per_project"
            )
        ]

    def __str__(self):
        return self.project.name

    @property
    def full_name(self):
        if self.user:
            return self.user.full_name
        else:
            return ""

    @property
    def is_online(self):
        try:
            perm = self.project.permissions.get(user=self.user)
            return perm.status.lower() == "online"
        except (AttributeError, ProjectPermission.DoesNotExist):
            return False


class FlowStart(BaseModel):
    external_id = models.CharField(
        _("External ID"), max_length=200, blank=True, null=True
    )
    flow = models.CharField(_("flow ID"), max_length=200, blank=True, null=True)
    name = models.TextField(_("flow name"), blank=True, null=True, default="")
    project = models.ForeignKey(
        Project,
        verbose_name=_("Project"),
        related_name="flowstarts",
        on_delete=models.CASCADE,
    )
    permission = models.ForeignKey(
        ProjectPermission,
        verbose_name=_("Permission"),
        related_name="flowstarts",
        on_delete=models.SET_NULL,
        null=True,
    )
    room = models.ForeignKey(
        "rooms.Room",
        verbose_name=_("room"),
        related_name="flowstarts",
        on_delete=models.CASCADE,
        null=True,
        blank=True,
    )
    is_deleted = models.BooleanField(_("is deleted?"), default=False)
    contact_data = models.JSONField(_("contact data"), default=dict)

    class Meta:
        verbose_name = _("Flow Start")
        verbose_name_plural = _("Flow Starts")

    def __str__(self):
        return self.project.name


class ContactGroupFlowReference(BaseModel):
    receiver_type = models.CharField(
        _("Receiver Type"), max_length=50
    )  # Contact or Group, may use choices in the future
    external_id = models.CharField(
        _("External ID"), max_length=200, blank=True, null=True
    )
    flow_start = models.ForeignKey(
        FlowStart,
        verbose_name=_("Flow Start"),
        related_name="references",
        on_delete=models.CASCADE,
    )

    class Meta:
        verbose_name = _("Flow contact/group Reference")
        verbose_name_plural = _("Flow contact/group References")

    def __str__(self):
        return self.receiver_type + ": " + self.external_id

    @property
    def project(self):
        return self.flow_start.project


class CustomStatusType(BaseModel, BaseConfigurableModel):
    name = models.CharField(max_length=255)
    project = models.ForeignKey(
        Project, on_delete=models.CASCADE, related_name="custom_statuses"
    )
    is_deleted = models.BooleanField(default=False)

    def delete(self, *args, **kwargs):
        self.is_deleted = True
        self.save(update_fields=["is_deleted"])

    def save(self, *args, **kwargs):
        if not self.pk:
            with transaction.atomic():
                existing_count = (
                    CustomStatusType.objects.select_for_update()
                    .filter(
                        project=self.project,
                        is_deleted=False,
                        config__created_by_system__isnull=True,
                    )
                    .count()
                )
                if existing_count > 10:
                    raise ValidationError(
                        "A project can have a maximum of 10 custom statuses."
                    )
        super().save(*args, **kwargs)

    def __str__(self):
        return self.name

    def get_permission(self, user):
        try:
            return self.project.permissions.get(user=user)
        except ProjectPermission.DoesNotExist:
            return None

    class Meta:
        constraints = [
            UniqueConstraint(
                fields=["name", "project"],
                condition=Q(is_deleted=False),
                name="unique_custom_status",
            )
        ]


class CustomStatus(BaseModel):
    user = models.ForeignKey(
        "accounts.User",
        related_name="user_custom_status",
        verbose_name=_("user"),
        on_delete=models.CASCADE,
        null=True,
        blank=True,
        to_field="email",
    )
    status_type = models.ForeignKey(
        "CustomStatusType", on_delete=models.CASCADE, to_field="uuid"
    )
    is_active = models.BooleanField(default=True)
    break_time = models.PositiveIntegerField(_("Custom status timming"), default=0)
    project = models.ForeignKey(
        Project,
        on_delete=models.CASCADE,
        null=True,
    )

    class Meta:
        constraints = [
            models.UniqueConstraint(
                fields=["user", "project"],
                condition=models.Q(is_active=True),
                name="unique_active_custom_status_per_user_project",
            )
        ]

    def save(self, *args, **kwargs):
        if self.status_type:
            self.project = self.status_type.project

        try:
            with transaction.atomic():
                if self.is_active and self.user:
                    CustomStatus.objects.select_for_update().filter(
                        user=self.user, project=self.project, is_active=True
                    ).exclude(pk=self.pk).update(is_active=False)

                super().save(*args, **kwargs)
        except IntegrityError as error:
            if "unique_active_custom_status_per_user_project" in str(error):
                raise ValidationError(
                    "you can't have more than one active status per project."
                )
            raise


class AgentDisconnectLog(BaseModel):
    """
    Audit log for supervisor-enforced agent disconnections.
    """

    project = models.ForeignKey(
        "projects.Project",
        related_name="agent_disconnect_logs",
        verbose_name=_("project"),
        on_delete=models.CASCADE,
    )
    agent = models.ForeignKey(
        User,
        related_name="agent_disconnected_logs",
        verbose_name=_("agent"),
        on_delete=models.CASCADE,
        to_field="email",
    )
    disconnected_by = models.ForeignKey(
        User,
        related_name="agent_disconnect_actions",
        verbose_name=_("disconnected by"),
        on_delete=models.CASCADE,
        to_field="email",
    )

    def __str__(self) -> str:
        return f"{self.project.name}: {self.agent.email} disconnected by {self.disconnected_by.email}"

    class Meta:
        verbose_name = "Agent Disconnect Log"
        verbose_name_plural = "Agent Disconnect Logs"<|MERGE_RESOLUTION|>--- conflicted
+++ resolved
@@ -99,15 +99,12 @@
             "Whether to route rooms using the queue priority or general routing"
         ),
     )
-<<<<<<< HEAD
     internal_flags = models.JSONField(
         _("Internal flags"),
         default=dict,
         help_text=_("Internal flags for the project"),
     )
-=======
     is_csat_enabled = models.BooleanField(_("is CSAT enabled?"), default=False)
->>>>>>> dcd1a99b
 
     class Meta:
         verbose_name = _("Project")
