--- conflicted
+++ resolved
@@ -300,7 +300,6 @@
         ).exists()
 
     @property
-<<<<<<< HEAD
     def csat_flow_uuid(self) -> Optional[UUID]:
         csat_flow_config: Optional["CSATFlowProjectConfig"] = getattr(
             self, "csat_flow_project_config", None
@@ -310,10 +309,10 @@
             return None
 
         return csat_flow_config.flow_uuid
-=======
+
+    @property
     def is_csat_enabled(self):
         return self.sectors.filter(is_csat_enabled=True).exists()
->>>>>>> 295b18a1
 
 
 class ProjectPermission(
