--- conflicted
+++ resolved
@@ -115,6 +115,7 @@
     def get_cached_config(self):
         """Try to get config from cache first"""
         from chats.core.cache_utils import get_project_config_cached
+
         cached = get_project_config_cached(str(self.uuid))
         if cached is not None:
             return cached
@@ -700,10 +701,7 @@
     """
     Audit log for supervisor-enforced agent disconnections.
     """
-<<<<<<< HEAD
-=======
-
->>>>>>> 48559a72
+
     project = models.ForeignKey(
         "projects.Project",
         related_name="agent_disconnect_logs",
@@ -725,12 +723,9 @@
         to_field="email",
     )
 
-<<<<<<< HEAD
-=======
     def __str__(self) -> str:
         return f"{self.project.name}: {self.agent.email} disconnected by {self.disconnected_by.email}"
 
->>>>>>> 48559a72
     class Meta:
         verbose_name = "Agent Disconnect Log"
         verbose_name_plural = "Agent Disconnect Logs"