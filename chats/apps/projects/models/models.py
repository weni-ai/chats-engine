--- conflicted
+++ resolved
@@ -581,15 +581,11 @@
             with transaction.atomic():
                 existing_count = (
                     CustomStatusType.objects.select_for_update()
-<<<<<<< HEAD
-                    .filter(project=self.project, is_deleted=False, config__created_by_system__isnull=True)
-=======
                     .filter(
                         project=self.project,
                         is_deleted=False,
                         config__created_by_system__isnull=True,
                     )
->>>>>>> 29dbf3fe
                     .count()
                 )
                 if existing_count > 10:
