from typing import TYPE_CHECKING, Optional
from uuid import UUID
from django.conf import settings
from django.contrib.auth import get_user_model
from django.core.exceptions import (
    MultipleObjectsReturned,
    ObjectDoesNotExist,
    ValidationError,
)
from django.db import IntegrityError, models, transaction
from django.db.models import Q, UniqueConstraint
from django.utils.translation import gettext_lazy as _
from requests.exceptions import JSONDecodeError
from timezone_field import TimeZoneField

from chats.apps.api.v1.internal.rest_clients.flows_rest_client import FlowRESTClient
from chats.apps.api.v1.internal.rest_clients.integrations_rest_client import (
    IntegrationsRESTClient,
)
from chats.core.models import BaseConfigurableModel, BaseModel, BaseSoftDeleteModel
from chats.utils.websockets import send_channels_group

from .permission_managers import UserPermissionsManager

User = get_user_model()


if TYPE_CHECKING:
    from chats.apps.csat.models import CSATFlowProjectConfig


class TemplateType(BaseSoftDeleteModel, BaseModel):
    name = models.CharField(max_length=255)
    setup = models.JSONField(_("Template Setup"), default=dict)

    def __str__(self) -> str:
        return self.name  # pragma: no cover

    class Meta:
        verbose_name = "TemplateType"
        verbose_name_plural = "TemplateTypes"


class RoomRoutingType(models.TextChoices):
    """
    GENERAL: Agents can select rooms from the queue.
    If agents are online and have not reached the limit of rooms,
    new rooms are routed to them, despite rooms waiting in the queue.

    QUEUE_PRIORITY: Rooms are routed based on the queue priority,
    with new rooms being added to the end of the queue, even if agents
    are online and have not reached the limit of rooms.
    They cannot select the room from the queue.
    When an agent becomes available, the system will assign
    the oldest room in the queue to them.
    """

    GENERAL = "GENERAL"
    QUEUE_PRIORITY = "QUEUE_PRIORITY"


class Project(BaseConfigurableModel, BaseModel):
    DATE_FORMAT_DAY_FIRST = "D"
    DATE_FORMAT_MONTH_FIRST = "M"
    DATE_FORMATS = (
        (DATE_FORMAT_DAY_FIRST, "DD-MM-YYYY"),
        (DATE_FORMAT_MONTH_FIRST, "MM-DD-YYYY"),
    )

    name = models.CharField(_("name"), max_length=50)
    timezone = TimeZoneField(verbose_name=_("Timezone"))
    flows_authorization = models.CharField(
        _("Flows Authorization Token"), max_length=50, null=True, blank=True
    )
    date_format = models.CharField(
        verbose_name=_("Date Format"),
        max_length=1,
        choices=DATE_FORMATS,
        default=DATE_FORMAT_DAY_FIRST,
        help_text=_("Whether day comes first or month comes first in dates"),
    )
    is_template = models.BooleanField(_("is template?"), default=False)
    template_type = models.ForeignKey(
        TemplateType,
        verbose_name=_("template type"),
        on_delete=models.SET_NULL,
        null=True,
        blank=True,
    )
    org = models.CharField(_("org uuid"), max_length=50, null=True, blank=True)
    room_routing_type = models.CharField(
        _("Room routing type"),
        max_length=50,
        null=True,
        blank=True,
        choices=RoomRoutingType.choices,
        default=RoomRoutingType.QUEUE_PRIORITY,
        help_text=_(
            "Whether to route rooms using the queue priority or general routing"
        ),
    )

    class Meta:
        verbose_name = _("Project")
        verbose_name_plural = _("Projects")

    def __str__(self):
        return self.name

    def get_cached_config(self):
        """Try to get config from cache first"""
        from chats.core.cache_utils import get_project_config_cached

        cached = get_project_config_cached(str(self.uuid))
        if cached is not None:
            return cached
        return self.config or {}

    @property
    def agents_can_see_queue_history(self):
        """
        True > agents will see the whole history of the queues they have permission in
        False > agents will only see rooms that have been closed by them
        """
        try:
            config = self.get_cached_config()
            return config.get("agents_can_see_queue_history", True)
        except AttributeError:
            return True

    @property
    def routing_option(self):
        """
        OPTIONS>
            "general": will consider closed rooms on the day. e.g.: a agent has 3 open rooms and 1 closed,
                the limit for the sector is 4, new rooms will go to other agents or stay in the queue.
            None: Will only consider open rooms, does not matter when the room was created.
        """
        try:
            config = self.get_cached_config()
            return config.get("routing_option", None)
        except AttributeError:
            return None

    @property
    def history_contacts_blocklist(self):
        try:
            config = self.get_cached_config()
            return config.get("history_contacts_blocklist", [])
        except AttributeError:
            return []

    @property
    def openai_token(self):
        try:
            config = self.get_cached_config()
            return config.get("openai_token")
        except AttributeError:
            return None

    @property
    def external_token(self):
        try:
            return self.permissions(manager="auth").get_or_create(user=None, role=1)[0]
        except MultipleObjectsReturned:
            return self.permissions(manager="auth").filter(user=None, role=1).first()

    def add_contact_to_history_blocklist(self, contact_external_id: str):
        config = self.config or {}
        blocked_list = self.history_contacts_blocklist
        blocked_list.append(contact_external_id)
        config["history_contacts_blocklist"] = blocked_list
        self.config = config
        self.save()

    def get_permission(self, user):
        try:
            return self.permissions.get(user=user)
        except ProjectPermission.DoesNotExist:
            return None

    def set_flows_project_auth_token(
        self, user_email: str = "", permissions: list = []
    ):
        if user_email != "":
            permissions.insert(0, user_email)
        while permissions != []:
            email = permissions.pop(0)
            response = FlowRESTClient().get_user_api_token(str(self.uuid), email)
            if response.status_code == 200:
                break
        try:
            token = response.json().get("api_token")
        except (UnboundLocalError, JSONDecodeError):
            return None
        self.flows_authorization = token
        self.save()
        return token

    def set_chat_gpt_auth_token(self, user_login_token: str = ""):
        token = IntegrationsRESTClient().get_chatgpt_token(
            str(self.pk), user_login_token
        )
        config = self.config or {}
        config["chat_gpt_token"] = token
        self.config = config
        self.save()
        return token

    def get_openai_token(self, user_login_token):
        token = self.openai_token
        if token:
            return token
        return self.set_chat_gpt_auth_token(user_login_token)

    @property
    def admin_permissions(self):
        return self.permissions.filter(role=ProjectPermission.ROLE_ADMIN)

    @property
    def random_admin(self):
        return self.admin_permissions.first()

    @property
    def admins(self):
        return User.objects.filter(
            project_permissions__project=self, project_permissions__role=1
        )

    @property
    def online_admins(self):
        return User.objects.filter(
            project_permissions__project=self,
            project_permissions__role=1,
            project_permissions__status="ONLINE",
        )

    @property
    def use_queue_priority_routing(self):
        return self.room_routing_type == RoomRoutingType.QUEUE_PRIORITY

    def get_sectors(self, user, custom_filters: dict = {}):
        user_permission = self.get_permission(user)
        sectors = self.sectors.all()
        if (
            user_permission is not None
            and user_permission.role == ProjectPermission.ROLE_ADMIN
        ):  # Admin role
            return sectors
        sector_auth_filter = Q(authorizations__permission=user_permission)
        queue_auth_filter = Q(queues__authorizations__permission=user_permission)
        return sectors.filter(
            Q(sector_auth_filter | queue_auth_filter), **custom_filters
        ).distinct()

    @property
    def has_chats_summary(self):
        """
        Checks if the chat summary feature is enabled for this project.

        The feature is enabled if:
        1. `settings.AI_CHAT_SUMMARY_ENABLED_FOR_ALL_PROJECTS` is True, or
        2. The project-specific configuration "has_chats_summary" is True.

        Returns:
            bool: True if chat summary is enabled, False otherwise.
        """
        return settings.AI_CHAT_SUMMARY_ENABLED_FOR_ALL_PROJECTS or self.get_config(
            "has_chats_summary", False
        )

    def is_admin(self, user):
        return self.permissions.filter(
            user=user, role=ProjectPermission.ROLE_ADMIN
        ).exists()

    @property
<<<<<<< HEAD
    def csat_flow_uuid(self) -> Optional[UUID]:
        csat_flow_config: Optional["CSATFlowProjectConfig"] = getattr(
            self, "csat_flow_project_config", None
        )

        if not csat_flow_config:
            return None

        return csat_flow_config.flow_uuid
=======
    def is_csat_enabled(self):
        return self.sectors.filter(is_csat_enabled=True).exists()
>>>>>>> 3e4cd785


class ProjectPermission(
    BaseModel
):  # TODO: ADD CONSTRAINT NOT TO SAVE THE SAME USER 2 TIME IN THE PROJECT
    ROLE_NOT_SETTED = 0
    ROLE_ADMIN = 1
    ROLE_ATTENDANT = 2

    ROLE_CHOICES = [
        (ROLE_NOT_SETTED, _("not set")),
        (ROLE_ADMIN, _("admin")),
        (ROLE_ATTENDANT, _("Attendant")),
    ]

    STATUS_ONLINE = "ONLINE"
    STATUS_OFFLINE = "OFFLINE"
    STATUS_AWAY = "AWAY"
    STATUS_BUSY = "BUSY"

    STATUS_CHOICES = [
        (STATUS_ONLINE, _("online")),
        (STATUS_OFFLINE, _("offline")),
        (STATUS_AWAY, _("away")),
        (STATUS_BUSY, _("busy")),
    ]

    project = models.ForeignKey(
        Project,
        verbose_name=_("Project"),
        related_name="permissions",
        on_delete=models.CASCADE,
    )
    user = models.ForeignKey(
        "accounts.User",
        related_name="project_permissions",
        verbose_name=_("users"),
        on_delete=models.CASCADE,
        to_field="email",
        null=True,
        blank=True,
    )
    role = models.PositiveIntegerField(
        _("role"), choices=ROLE_CHOICES, default=ROLE_NOT_SETTED
    )

    status = models.CharField(
        _("User Status"), max_length=10, choices=STATUS_CHOICES, default=STATUS_OFFLINE
    )

    first_access = models.BooleanField(
        _("Is it the first access of user?"), default=True
    )

    objects = UserPermissionsManager()
    auth = models.Manager()

    class Meta:
        verbose_name = _("Project Permission")
        verbose_name_plural = _("Project Permissions")
        constraints = [
            models.UniqueConstraint(
                fields=["user", "project"], name="unique_user_permission"
            )
        ]

    def __str__(self):
        return self.project.name

    def get_sectors(self, custom_filters: dict = {}):
        sectors = self.project.sectors.all()
        if self.role == ProjectPermission.ROLE_ADMIN:  # Admin role
            return sectors
        sector_auth_filter = Q(authorizations__permission=self)
        queue_auth_filter = Q(queues__authorizations__permission=self)
        return sectors.filter(
            Q(sector_auth_filter | queue_auth_filter), **custom_filters
        ).distinct()

    def notify_user(self, action, sender="user"):
        """ """
        send_channels_group(
            group_name=f"permission_{self.pk}",
            call_type="notify",
            content={"from": sender, "status": self.status},
            action=f"status.{action}",
        )

    def manager_sectors(self, custom_filters: dict = {}):
        sectors = self.project.sectors.all()
        if self.role == ProjectPermission.ROLE_ADMIN:  # Admin role
            return sectors
        sector_auth_filter = Q(authorizations__permission=self)
        return sectors.filter(sector_auth_filter).distinct()

    @property
    def is_user(self):
        return self.role == self.ROLE_USER

    @property
    def is_admin(self):
        return self.role == self.ROLE_ADMIN

    def is_manager(
        self, sector: str = None, queue: str = None, any_sector: bool = False
    ):
        if self.is_admin:
            return True
        if any_sector is True:
            return self.sector_authorizations.exists()
        qs = (
            models.Q(sector__uuid=sector)
            if sector is not None
            else models.Q(sector__queues__uuid=queue)
        )
        try:
            sector_authorization = self.sector_authorizations.get(qs)
            return (
                sector_authorization.role == 1
            )  # 1 = manager role at SectorAuthorization
        except ObjectDoesNotExist:
            pass

        return False

    def is_agent(self, queue: str, any_queue: bool = False, sector: str = None) -> bool:
        if self.is_admin:
            return True
        if any_queue:
            return self.queue_authorizations.exists()
        if sector:
            return (
                self.sector_authorizations.filter(sector=sector).exists()
                or self.queue_authorizations.filter(queue__sector=sector).exists()
            )
        if queue is None:
            return False

        sector = self.project.sectors.get(queues=queue)

        if self.is_manager(sector=str(sector.uuid)):
            return True
        self.queue_authorizations.get(queue__uuid=queue)
        return True  # 1 = agent role at QueueAuthorization

    def is_agent_on_sector(self, sector: str) -> bool:
        if self.is_admin:
            return True
        return self.sector_authorization

    # TODO: remove soft deleted queues/sectors
    @property
    def queue_ids(self):
        if self.is_admin:
            return list(
                self.project.sectors.filter(queues__isnull=False)
                .values_list("queues__uuid", flat=True)
                .distinct()
            )
        sector_manager_queues = list(
            self.sector_authorizations.filter(sector__queues__isnull=False)
            .values_list("sector__queues__uuid", flat=True)
            .distinct()
        )
        queue_agent_queues = list(
            self.queue_authorizations.exclude(queue__uuid__in=sector_manager_queues)
            .exclude(role=2)
            .values_list("queue", flat=True)
        )
        queues = set(sector_manager_queues + queue_agent_queues)

        return queues

    def get_permission(self, user):
        try:
            return self.project.get_permission(user=user)
        except ObjectDoesNotExist:
            return None

    @property
    def rooms_limit(self):
        if self.role == self.ROLE_ATTENDANT:
            limits = (
                self.queue_authorizations.all()
                .distinct("queue__sector")
                .values_list("queue__sector__limit", flat=True)
            )
            return max(limits)
        return 0  # If the user is not an agent, it won't be possible to receive rooms automatically


class LinkContact(BaseModel):
    user = models.ForeignKey(
        "accounts.User",
        verbose_name=_("User"),
        related_name="linked_contacts",
        on_delete=models.SET_NULL,
        null=True,
        blank=True,
    )
    contact = models.ForeignKey(
        "contacts.Contact",
        verbose_name=_("Contact"),
        related_name="linked_users",
        on_delete=models.CASCADE,
    )
    project = models.ForeignKey(
        Project,
        verbose_name=_("project"),
        related_name="linked_contacts",
        on_delete=models.CASCADE,
    )

    class Meta:
        verbose_name = _("Linked Contact")
        verbose_name_plural = _("Linked Contacts")
        constraints = [
            models.UniqueConstraint(
                fields=["contact", "project"], name="unique_link_contact_per_project"
            )
        ]

    def __str__(self):
        return self.project.name

    @property
    def full_name(self):
        if self.user:
            return self.user.full_name
        else:
            return ""

    @property
    def is_online(self):
        try:
            perm = self.project.permissions.get(user=self.user)
            return perm.status.lower() == "online"
        except (AttributeError, ProjectPermission.DoesNotExist):
            return False


class FlowStart(BaseModel):
    external_id = models.CharField(
        _("External ID"), max_length=200, blank=True, null=True
    )
    flow = models.CharField(_("flow ID"), max_length=200, blank=True, null=True)
    name = models.TextField(_("flow name"), blank=True, null=True, default="")
    project = models.ForeignKey(
        Project,
        verbose_name=_("Project"),
        related_name="flowstarts",
        on_delete=models.CASCADE,
    )
    permission = models.ForeignKey(
        ProjectPermission,
        verbose_name=_("Permission"),
        related_name="flowstarts",
        on_delete=models.SET_NULL,
        null=True,
    )
    room = models.ForeignKey(
        "rooms.Room",
        verbose_name=_("room"),
        related_name="flowstarts",
        on_delete=models.CASCADE,
        null=True,
        blank=True,
    )
    is_deleted = models.BooleanField(_("is deleted?"), default=False)
    contact_data = models.JSONField(_("contact data"), default=dict)

    class Meta:
        verbose_name = _("Flow Start")
        verbose_name_plural = _("Flow Starts")

    def __str__(self):
        return self.project.name


class ContactGroupFlowReference(BaseModel):
    receiver_type = models.CharField(
        _("Receiver Type"), max_length=50
    )  # Contact or Group, may use choices in the future
    external_id = models.CharField(
        _("External ID"), max_length=200, blank=True, null=True
    )
    flow_start = models.ForeignKey(
        FlowStart,
        verbose_name=_("Flow Start"),
        related_name="references",
        on_delete=models.CASCADE,
    )

    class Meta:
        verbose_name = _("Flow contact/group Reference")
        verbose_name_plural = _("Flow contact/group References")

    def __str__(self):
        return self.receiver_type + ": " + self.external_id

    @property
    def project(self):
        return self.flow_start.project


class CustomStatusType(BaseModel, BaseConfigurableModel):
    name = models.CharField(max_length=255)
    project = models.ForeignKey(
        Project, on_delete=models.CASCADE, related_name="custom_statuses"
    )
    is_deleted = models.BooleanField(default=False)

    def delete(self, *args, **kwargs):
        self.is_deleted = True
        self.save(update_fields=["is_deleted"])

    def save(self, *args, **kwargs):
        if not self.pk:
            with transaction.atomic():
                existing_count = (
                    CustomStatusType.objects.select_for_update()
                    .filter(
                        project=self.project,
                        is_deleted=False,
                        config__created_by_system__isnull=True,
                    )
                    .count()
                )
                if existing_count > 10:
                    raise ValidationError(
                        "A project can have a maximum of 10 custom statuses."
                    )
        super().save(*args, **kwargs)

    def __str__(self):
        return self.name

    def get_permission(self, user):
        try:
            return self.project.permissions.get(user=user)
        except ProjectPermission.DoesNotExist:
            return None

    class Meta:
        constraints = [
            UniqueConstraint(
                fields=["name", "project"],
                condition=Q(is_deleted=False),
                name="unique_custom_status",
            )
        ]


class CustomStatus(BaseModel):
    user = models.ForeignKey(
        "accounts.User",
        related_name="user_custom_status",
        verbose_name=_("user"),
        on_delete=models.CASCADE,
        null=True,
        blank=True,
        to_field="email",
    )
    status_type = models.ForeignKey(
        "CustomStatusType", on_delete=models.CASCADE, to_field="uuid"
    )
    is_active = models.BooleanField(default=True)
    break_time = models.PositiveIntegerField(_("Custom status timming"), default=0)
    project = models.ForeignKey(
        Project,
        on_delete=models.CASCADE,
        null=True,
    )

    class Meta:
        constraints = [
            models.UniqueConstraint(
                fields=["user", "project"],
                condition=models.Q(is_active=True),
                name="unique_active_custom_status_per_user_project",
            )
        ]

    def save(self, *args, **kwargs):
        if self.status_type:
            self.project = self.status_type.project

        try:
            with transaction.atomic():
                if self.is_active and self.user:
                    CustomStatus.objects.select_for_update().filter(
                        user=self.user, project=self.project, is_active=True
                    ).exclude(pk=self.pk).update(is_active=False)

                super().save(*args, **kwargs)
        except IntegrityError as error:
            if "unique_active_custom_status_per_user_project" in str(error):
                raise ValidationError(
                    "you can't have more than one active status per project."
                )
            raise


class AgentDisconnectLog(BaseModel):
    """
    Audit log for supervisor-enforced agent disconnections.
    """

    project = models.ForeignKey(
        "projects.Project",
        related_name="agent_disconnect_logs",
        verbose_name=_("project"),
        on_delete=models.CASCADE,
    )
    agent = models.ForeignKey(
        User,
        related_name="agent_disconnected_logs",
        verbose_name=_("agent"),
        on_delete=models.CASCADE,
        to_field="email",
    )
    disconnected_by = models.ForeignKey(
        User,
        related_name="agent_disconnect_actions",
        verbose_name=_("disconnected by"),
        on_delete=models.CASCADE,
        to_field="email",
    )

    def __str__(self) -> str:
        return f"{self.project.name}: {self.agent.email} disconnected by {self.disconnected_by.email}"

    class Meta:
        verbose_name = "Agent Disconnect Log"
        verbose_name_plural = "Agent Disconnect Logs"<|MERGE_RESOLUTION|>--- conflicted
+++ resolved
@@ -275,7 +275,6 @@
         ).exists()
 
     @property
-<<<<<<< HEAD
     def csat_flow_uuid(self) -> Optional[UUID]:
         csat_flow_config: Optional["CSATFlowProjectConfig"] = getattr(
             self, "csat_flow_project_config", None
@@ -285,10 +284,10 @@
             return None
 
         return csat_flow_config.flow_uuid
-=======
+
+    @property
     def is_csat_enabled(self):
         return self.sectors.filter(is_csat_enabled=True).exists()
->>>>>>> 3e4cd785
 
 
 class ProjectPermission(
