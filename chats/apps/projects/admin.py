--- conflicted
+++ resolved
@@ -5,10 +5,7 @@
     ProjectPermission,
     TemplateType,
     LinkContact,
-<<<<<<< HEAD
-=======
     FlowStart,
->>>>>>> 4dfd11df
 )
 
 # Register your models here.
@@ -16,9 +13,5 @@
 admin.site.register(Project)
 admin.site.register(ProjectPermission)
 admin.site.register(TemplateType)
-<<<<<<< HEAD
 admin.site.register(LinkContact)
-=======
-admin.site.register(LinkContact)
-admin.site.register(FlowStart)
->>>>>>> 4dfd11df
+admin.site.register(FlowStart)