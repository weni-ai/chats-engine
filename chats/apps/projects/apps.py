from django.apps import AppConfig


class ProjectsConfig(AppConfig):
    default_auto_field = "django.db.models.BigAutoField"
    name = "chats.apps.projects"
<<<<<<< HEAD
    
=======

>>>>>>> 42db7db4
    def ready(self):
        from .models import signals  # noqa: F401<|MERGE_RESOLUTION|>--- conflicted
+++ resolved
@@ -4,10 +4,6 @@
 class ProjectsConfig(AppConfig):
     default_auto_field = "django.db.models.BigAutoField"
     name = "chats.apps.projects"
-<<<<<<< HEAD
-    
-=======
 
->>>>>>> 42db7db4
     def ready(self):
         from .models import signals  # noqa: F401