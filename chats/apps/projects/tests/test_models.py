import uuid
from django.db import IntegrityError
from django.test import override_settings
from rest_framework.test import APITestCase

from chats.apps.csat.models import CSATFlowProjectConfig
from chats.apps.projects.models import Project, ProjectPermission
from chats.apps.sectors.models import Sector


class ConstraintTests(APITestCase):
    fixtures = ["chats/fixtures/fixture_sector.json"]

    def setUp(self):
        self.project_permission = ProjectPermission.objects.get(
            uuid="e416fd45-2896-43a5-bd7a-5067f03c77fa"
        )

    def test_unique_user_permission_constraint(self):
        with self.assertRaises(IntegrityError) as context:
            ProjectPermission.objects.create(
                user=self.project_permission.user,
                project=self.project_permission.project,
            )
        self.assertTrue(
            'duplicate key value violates unique constraint "unique_user_permission"'
            in str(context.exception)
        )


class PropertyTests(APITestCase):
    fixtures = ["chats/fixtures/fixture_sector.json"]

    def setUp(self):
        self.project_permission = ProjectPermission.objects.get(
            uuid="e416fd45-2896-43a5-bd7a-5067f03c77fa"
        )
        self.project = Project.objects.get(uuid="34a93b52-231e-11ed-861d-0242ac120002")
        self.sector = Sector.objects.get(uuid="21aecf8c-0c73-4059-ba82-4343e0cc627c")

    def test_name_property(self):
        """
        Verify if the property for get project name its returning the correct value.
        """
        self.assertEqual(self.project.__str__(), self.project.name)

    def test_get_permission(self):
        """
        Verify if the property to see if user permission its returning the correct value.
        """
        permission_returned = self.project.get_permission(self.project_permission.user)
        self.assertEqual(permission_returned.user, self.project_permission.user)

    def test_admin_permissions(self):
        """
        Verify if the property to return admin permission of project its returning the correct value.
        """
        permissions_count = self.project.admin_permissions.count()
        self.assertEqual(permissions_count, 3)

    def test_random_admin(self):
        """
        Verify if the property to return admin permission of project its returning the correct value.
        """
        first_admin = self.project.admin_permissions.first()
        self.assertEqual(self.project.random_admin, first_admin)

    def test_name_property_project_permission(self):
        """
        Verify if the property for get project name its returning the correct value.
        """
        self.assertEqual(
            self.project_permission.__str__(), self.project_permission.project.name
        )

    def test_is_admin(self):
        """
        Verify if the property to see if user is admin its returning the correct value.
        """
        self.assertEqual(self.project_permission.is_admin, True)

    def test_get_project_permission(self):
        """
        Verify if the property to see if user is admin its returning the correct value.
        """
        permission_returned = self.project_permission.get_permission(
            self.project_permission.user
        )
        self.assertEqual(permission_returned.user, self.project_permission.user)

    def test_get_sectors(self):
        """
        Verify if the property to see if user is admin its returning the correct value.
        """
        sector_project = self.project.get_sectors(
            user=self.project_permission.user.email
        )

        self.assertTrue(self.sector in sector_project)

    def test_is_manager(self):
        """
        Verify if the property to see if user is admin its returning the correct value.
        """
        user_permission = self.project_permission.is_manager(sector=self.sector)
        self.assertEqual(user_permission, True)

    @override_settings(AI_CHAT_SUMMARY_ENABLED_FOR_ALL_PROJECTS=False)
    def test_has_chats_summary_when_flag_is_not_in_config_and_not_enabled_for_all_projects(
        self,
    ):
        """
        Verify that `has_chats_summary` returns `False` when the global setting
        `AI_CHAT_SUMMARY_ENABLED_FOR_ALL_PROJECTS` is `False` and the project
        config does not explicitly set `has_chats_summary`.
        """
        project = Project.objects.create(
            name="Test Project",
        )

        self.assertEqual(project.has_chats_summary, False)

    @override_settings(AI_CHAT_SUMMARY_ENABLED_FOR_ALL_PROJECTS=False)
    def test_has_chats_summary_when_flag_is_in_config_and_is_false_when_flag_is_not_enabled_for_all_projects(
        self,
    ):
        """
        Verify that `has_chats_summary` returns `False` when the global setting
        `AI_CHAT_SUMMARY_ENABLED_FOR_ALL_PROJECTS` is `False` and the project
        config explicitly sets `has_chats_summary` to `False`.
        """

        project = Project.objects.create(
            name="Test Project",
            config={"has_chats_summary": False},
        )

        self.assertEqual(project.has_chats_summary, False)

    @override_settings(AI_CHAT_SUMMARY_ENABLED_FOR_ALL_PROJECTS=False)
    def test_has_chats_summary_when_flag_is_in_config_and_is_true_when_flag_is_not_enabled_for_all_projects(
        self,
    ):
        """
        Verify that `has_chats_summary` returns `True` when the global setting
        `AI_CHAT_SUMMARY_ENABLED_FOR_ALL_PROJECTS` is `False` and the project
        config explicitly sets `has_chats_summary` to `True`.
        """
        project = Project.objects.create(
            name="Test Project",
            config={"has_chats_summary": True},
        )

        self.assertEqual(project.has_chats_summary, True)

    @override_settings(AI_CHAT_SUMMARY_ENABLED_FOR_ALL_PROJECTS=True)
    def test_has_chats_summary_when_flag_is_not_in_config_and_flag_is_enabled_for_all_projects(
        self,
    ):
        """
        Verify that `has_chats_summary` returns `True` when the global setting
        `AI_CHAT_SUMMARY_ENABLED_FOR_ALL_PROJECTS` is `True` and the project
        config does not explicitly set `has_chats_summary`.
        """
        project = Project.objects.create(
            name="Test Project",
        )

        self.assertEqual(project.has_chats_summary, True)

    @override_settings(AI_CHAT_SUMMARY_ENABLED_FOR_ALL_PROJECTS=True)
    def test_has_chats_summary_when_flag_is_in_config_and_is_true_when_flag_is_enabled_for_all_projects(
        self,
    ):
        """
        Verify that `has_chats_summary` returns `True` when the global setting
        `AI_CHAT_SUMMARY_ENABLED_FOR_ALL_PROJECTS` is `True` and the project
        config explicitly sets `has_chats_summary` to `True`.
        """
        project = Project.objects.create(
            name="Test Project",
            config={"has_chats_summary": True},
        )

        self.assertEqual(project.has_chats_summary, True)

    @override_settings(AI_CHAT_SUMMARY_ENABLED_FOR_ALL_PROJECTS=True)
    def test_has_chats_summary_when_flag_is_in_config_and_is_false_when_flag_is_enabled_for_all_projects(
        self,
    ):
        """
        Verify that `has_chats_summary` returns `True` when the global setting
        `AI_CHAT_SUMMARY_ENABLED_FOR_ALL_PROJECTS` is `True` and the project
        config explicitly sets `has_chats_summary` to `False`.
        """
        project = Project.objects.create(
            name="Test Project",
            config={"has_chats_summary": False},
        )

        self.assertEqual(project.has_chats_summary, True)

<<<<<<< HEAD
    def test_get_and_set_internal_flag(self):
        self.assertEqual(self.project.internal_flags, {})
        self.assertEqual(self.project.get_internal_flag("example"), False)

        self.project.set_internal_flag("example", True)
        self.assertEqual(self.project.internal_flags, {"example": True})
        self.assertEqual(self.project.get_internal_flag("example"), True)

    def test_is_copilot_active_when_flag_is_not_set(self):
        self.assertEqual(self.project.internal_flags, {})
        self.assertFalse(self.project.get_internal_flag("is_copilot_active"))
        self.assertFalse(self.project.is_copilot_active)

    def test_is_copilot_active_when_flag_is_set_as_false(self):
        self.project.set_internal_flag("is_copilot_active", False)
        self.assertEqual(self.project.internal_flags, {"is_copilot_active": False})
        self.assertFalse(self.project.get_internal_flag("is_copilot_active"))
        self.assertFalse(self.project.is_copilot_active)

    def test_is_copilot_active_when_flag_is_set_as_true(self):
        self.project.set_internal_flag("is_copilot_active", True)
        self.assertEqual(self.project.internal_flags, {"is_copilot_active": True})
        self.assertTrue(self.project.get_internal_flag("is_copilot_active"))
        self.assertTrue(self.project.is_copilot_active)
=======
    def test_csat_flow_uuid_when_csat_flow_project_config_is_not_set(self):
        project = Project.objects.create(
            name="Test Project",
        )
        self.assertIsNone(project.csat_flow_uuid)

    def test_csat_flow_uuid_when_csat_flow_project_config_is_set(self):
        project = Project.objects.create(
            name="Test Project",
        )
        csat_flow_project_config = CSATFlowProjectConfig.objects.create(
            project=project,
            flow_uuid=uuid.uuid4(),
            version=1,
        )
        self.assertEqual(project.csat_flow_uuid, csat_flow_project_config.flow_uuid)
>>>>>>> a8338b6c
<|MERGE_RESOLUTION|>--- conflicted
+++ resolved
@@ -200,7 +200,6 @@
 
         self.assertEqual(project.has_chats_summary, True)
 
-<<<<<<< HEAD
     def test_get_and_set_internal_flag(self):
         self.assertEqual(self.project.internal_flags, {})
         self.assertEqual(self.project.get_internal_flag("example"), False)
@@ -225,7 +224,7 @@
         self.assertEqual(self.project.internal_flags, {"is_copilot_active": True})
         self.assertTrue(self.project.get_internal_flag("is_copilot_active"))
         self.assertTrue(self.project.is_copilot_active)
-=======
+
     def test_csat_flow_uuid_when_csat_flow_project_config_is_not_set(self):
         project = Project.objects.create(
             name="Test Project",
@@ -241,5 +240,4 @@
             flow_uuid=uuid.uuid4(),
             version=1,
         )
-        self.assertEqual(project.csat_flow_uuid, csat_flow_project_config.flow_uuid)
->>>>>>> a8338b6c
+        self.assertEqual(project.csat_flow_uuid, csat_flow_project_config.flow_uuid)