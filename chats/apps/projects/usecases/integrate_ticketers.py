--- conflicted
+++ resolved
@@ -63,11 +63,7 @@
         for secondary_project in projects:
             sectors = Sector.objects.filter(
                 project=project,
-<<<<<<< HEAD
-                secondary_project=str(secondary_project.uuid),
-=======
                 secondary_project__uuid=str(secondary_project.uuid),
->>>>>>> af203613
             )
 
             for sector in sectors:
@@ -128,11 +124,7 @@
         for secondary_project in projects:
             queues = Queue.objects.filter(
                 sector__project=project,
-<<<<<<< HEAD
-                sector__secondary_project=str(secondary_project.uuid),
-=======
                 sector__secondary_project__uuid=str(secondary_project.uuid),
->>>>>>> af203613
             )
 
             for queue in queues:
@@ -186,11 +178,7 @@
                 token_uuid = integrated_token
 
             sector = Sector.objects.get(
-<<<<<<< HEAD
-                project=project, secondary_project=str(integrated_token)
-=======
                 project=project, secondary_project__uuid=token_uuid
->>>>>>> af203613
             )
 
             # Check if already integrated
@@ -207,11 +195,7 @@
                 secondary_project_uuid = sector.secondary_project
 
             content = {
-<<<<<<< HEAD
-                "project_uuid": sector.secondary_project,
-=======
                 "project_uuid": str(secondary_project_uuid),
->>>>>>> af203613
                 "name": sector.name,
                 "config": {
                     "project_auth": str(sector.external_token.pk),
@@ -260,11 +244,7 @@
 
             queues = Queue.objects.filter(
                 sector__project=project,
-<<<<<<< HEAD
-                sector__secondary_project=str(sector_integrated_token),
-=======
                 sector__secondary_project__uuid=str(token_uuid),
->>>>>>> af203613
             )
 
             integrated_count = 0
@@ -287,11 +267,7 @@
                     "uuid": str(queue.uuid),
                     "name": queue.name,
                     "sector_uuid": str(queue.sector.uuid),
-<<<<<<< HEAD
-                    "project_uuid": queue.sector.secondary_project,
-=======
                     "project_uuid": str(secondary_project_uuid),
->>>>>>> af203613
                 }
 
                 try:
