--- conflicted
+++ resolved
@@ -2,11 +2,8 @@
 
 from django.contrib.auth import get_user_model
 
-<<<<<<< HEAD
 from ..models import ProjectPermission, Project
 
-=======
->>>>>>> 39fa0a4a
 from chats.apps.projects.usecases import InvalidProjectPermission
 
 from ..models import Project, ProjectPermission
