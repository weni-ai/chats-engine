import json
import logging
from typing import List
<<<<<<< HEAD

=======
>>>>>>> 678603fd
import boto3
from botocore.exceptions import ClientError
from django.conf import settings

from chats.apps.ai_features.integrations.aws.bedrock.models.registries import (
    ModelRequestBodyFormatterRegistry,
    ModelResponseBodyParserRegistry,
)
from chats.apps.ai_features.integrations.base_client import BaseAIPlatformClient
from chats.apps.ai_features.integrations.dataclass import PromptMessage


logger = logging.getLogger(__name__)


class BedrockClient(BaseAIPlatformClient):
    """
    Bedrock client for AWS Bedrock.
    """

    def __init__(
        self,
        model_id: str,
        request_body_formatter_registry: ModelRequestBodyFormatterRegistry = ModelRequestBodyFormatterRegistry(),
        response_body_parser_registry: ModelResponseBodyParserRegistry = ModelResponseBodyParserRegistry(),
    ):
        self.client = boto3.client(
            "bedrock-runtime",
            region_name=settings.AWS_BEDROCK_REGION_NAME,
        )
        self.model_id = model_id
        self.request_body_formatter_registry = request_body_formatter_registry
        self.response_body_parser_registry = response_body_parser_registry

    def get_text_from_response(self, response_body: dict) -> str:
        """
        Get the response text from the Bedrock client response body.
        Handles different response formats from different models.
        """
        parser = self.response_body_parser_registry.get_parser(self.model_id)

        return parser.parse(response_body)

    def format_request_body(
        self, prompt_settings: dict, prompt_msgs: List[PromptMessage]
    ) -> dict:
        """
        Format the request body for the Bedrock client.
        """
        formatter = self.request_body_formatter_registry.get_formatter(self.model_id)

        return formatter.format(prompt_settings, prompt_msgs)

    def generate_text(
        self, prompt_settings: dict, prompt_msgs: List[PromptMessage]
    ) -> str:
        """
        Generate text using the Bedrock client.
        """
        try:
            request_body = self.format_request_body(prompt_settings, prompt_msgs)

            response = self.client.invoke_model(
                modelId=self.model_id,
                body=json.dumps(request_body),
            )

            response_body = json.loads(response.get("body").read().decode("utf-8"))

            return self.get_text_from_response(response_body)

        except (ClientError, Exception) as e:
            logger.error("ERROR: Can't invoke '%s'. Reason: %s", self.model_id, e)
            raise e<|MERGE_RESOLUTION|>--- conflicted
+++ resolved
@@ -1,10 +1,7 @@
 import json
 import logging
 from typing import List
-<<<<<<< HEAD
 
-=======
->>>>>>> 678603fd
 import boto3
 from botocore.exceptions import ClientError
 from django.conf import settings
