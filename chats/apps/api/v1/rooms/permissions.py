from rest_framework import permissions
<<<<<<< HEAD

from chats.apps.rooms.models import Room


=======
from chats.apps.rooms.models import Room


class CanAddOrRemoveRoomTagPermission(permissions.BasePermission):

    def has_object_permission(self, request, view, obj):
        room_user = getattr(obj, "user", None)

        if not room_user:
            return False

        return room_user == request.user


>>>>>>> d245d056
class RoomNotePermission(permissions.BasePermission):
    def has_permission(self, request, view):
        user = request.user
        if view.action not in ["list", "create"]:
            return super().has_permission(request, view)

        room_uuid = request.data.get("room") or request.query_params.get("room")
        room = (
            Room.objects.filter(uuid=room_uuid)
            .select_related("queue__sector__project")
            .first()
        )
        if room:
            if room.user == user:
                return True
            project = room.queue.sector.project
            try:
                permission = user.project_permissions.get(project=project)
            except Exception:
                return False
        else:
            project_uuid = request.query_params.get("project")
            if not project_uuid:
                return False
            try:
                permission = user.project_permissions.get(project__uuid=project_uuid)
            except Exception:
                return False

<<<<<<< HEAD
        return permission.role > 0 if view.action == "list" else False


class CanAddOrRemoveRoomTagPermission(permissions.BasePermission):

    def has_object_permission(self, request, view, obj):
        room_user = getattr(obj, "user", None)

        if not room_user:
            return False

        return room_user == request.user
=======
        return permission.role > 0 if view.action == "list" else False
>>>>>>> d245d056
<|MERGE_RESOLUTION|>--- conflicted
+++ resolved
@@ -1,67 +1,56 @@
-from rest_framework import permissions
-<<<<<<< HEAD
-
-from chats.apps.rooms.models import Room
-
-
-=======
-from chats.apps.rooms.models import Room
-
-
-class CanAddOrRemoveRoomTagPermission(permissions.BasePermission):
-
-    def has_object_permission(self, request, view, obj):
-        room_user = getattr(obj, "user", None)
-
-        if not room_user:
-            return False
-
-        return room_user == request.user
-
-
->>>>>>> d245d056
-class RoomNotePermission(permissions.BasePermission):
-    def has_permission(self, request, view):
-        user = request.user
-        if view.action not in ["list", "create"]:
-            return super().has_permission(request, view)
-
-        room_uuid = request.data.get("room") or request.query_params.get("room")
-        room = (
-            Room.objects.filter(uuid=room_uuid)
-            .select_related("queue__sector__project")
-            .first()
-        )
-        if room:
-            if room.user == user:
-                return True
-            project = room.queue.sector.project
-            try:
-                permission = user.project_permissions.get(project=project)
-            except Exception:
-                return False
-        else:
-            project_uuid = request.query_params.get("project")
-            if not project_uuid:
-                return False
-            try:
-                permission = user.project_permissions.get(project__uuid=project_uuid)
-            except Exception:
-                return False
-
-<<<<<<< HEAD
-        return permission.role > 0 if view.action == "list" else False
-
-
-class CanAddOrRemoveRoomTagPermission(permissions.BasePermission):
-
-    def has_object_permission(self, request, view, obj):
-        room_user = getattr(obj, "user", None)
-
-        if not room_user:
-            return False
-
-        return room_user == request.user
-=======
-        return permission.role > 0 if view.action == "list" else False
->>>>>>> d245d056
+from rest_framework import permissions
+from chats.apps.rooms.models import Room
+
+
+class CanAddOrRemoveRoomTagPermission(permissions.BasePermission):
+
+    def has_object_permission(self, request, view, obj):
+        room_user = getattr(obj, "user", None)
+
+        if not room_user:
+            return False
+
+        return room_user == request.user
+
+
+class RoomNotePermission(permissions.BasePermission):
+    def has_permission(self, request, view):
+        user = request.user
+        if view.action not in ["list", "create"]:
+            return super().has_permission(request, view)
+
+        room_uuid = request.data.get("room") or request.query_params.get("room")
+        room = (
+            Room.objects.filter(uuid=room_uuid)
+            .select_related("queue__sector__project")
+            .first()
+        )
+        if room:
+            if room.user == user:
+                return True
+            project = room.queue.sector.project
+            try:
+                permission = user.project_permissions.get(project=project)
+            except Exception:
+                return False
+        else:
+            project_uuid = request.query_params.get("project")
+            if not project_uuid:
+                return False
+            try:
+                permission = user.project_permissions.get(project__uuid=project_uuid)
+            except Exception:
+                return False
+
+        return permission.role > 0 if view.action == "list" else False
+
+
+class CanAddOrRemoveRoomTagPermission(permissions.BasePermission):
+
+    def has_object_permission(self, request, view, obj):
+        room_user = getattr(obj, "user", None)
+
+        if not room_user:
+            return False
+
+        return room_user == request.user