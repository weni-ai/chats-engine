import json

from django.utils.translation import gettext_lazy as _
from django.utils import timezone
from rest_framework import mixins, permissions, status
from rest_framework.decorators import action
from django_filters.rest_framework import DjangoFilterBackend

from rest_framework.response import Response
from rest_framework.viewsets import GenericViewSet

from chats.apps.api.v1.rooms.serializers import RoomSerializer, TransferRoomSerializer
from chats.apps.dashboard.models import RoomMetrics
from chats.apps.msgs.models import Message
from chats.apps.rooms.models import Room
from chats.apps.api.v1.rooms import filters as room_filters
from chats.apps.api.v1 import permissions as api_permissions
from chats.utils.websockets import send_channels_group

<<<<<<< HEAD
=======
from django.conf import settings 

>>>>>>> ef7b1758
from django.db.models import Count, Avg, F, Sum, DateTimeField


class RoomViewset(
    mixins.ListModelMixin,
    mixins.RetrieveModelMixin,
    mixins.UpdateModelMixin,
    GenericViewSet,
):
    queryset = Room.objects.all()
    serializer_class = RoomSerializer
    filter_backends = [DjangoFilterBackend]
    filterset_class = room_filters.RoomFilter

    def get_permissions(self):
        permission_classes = [permissions.IsAuthenticated]
        if self.action != "list":
            permission_classes = (
                permissions.IsAuthenticated,
                api_permissions.IsQueueAgent,
            )
        return [permission() for permission in permission_classes]

    def get_queryset(self):
        if self.action != "list":
            self.filterset_class = None
        return super().get_queryset()

    def get_serializer_class(self):
        if self.action == "update":
            return TransferRoomSerializer
        return super().get_serializer_class()

    @action(detail=True, methods=["PUT", "PATCH"], url_name="close")
    def close(
        self, request, *args, **kwargs
    ):  # TODO: Remove the body options on swagger as it won't use any
        """
        Close a room, setting the ended_at date and turning the is_active flag as false
        """
        # Add send room notification to the channels group
        instance = self.get_object()
<<<<<<< HEAD
        messages_contact = Message.objects.filter(room=instance, contact__isnull=False)
        messages_agent = Message.objects.filter(room=instance, user__isnull=False)

        time_message_contact = 0
        time_message_agent = 0

        if messages_contact and messages_agent:
            for i in messages_contact:
                time_message_contact += i.created_on.timestamp()

            for i in messages_agent:
                time_message_agent += i.created_on.timestamp()

            difference_time = time_message_contact - time_message_agent
            interation_time = (
                Room.objects.filter(pk=instance.pk)
                .aggregate(
                    avg_time=Sum(
                        F("ended_at") - F("created_on"),
                    )
                )["avg_time"]
                .total_seconds()
            )

            metric_room = RoomMetrics.objects.get(room=instance)
            metric_room.message_response_time = difference_time
            metric_room.interaction_time = interation_time
            metric_room.save()

=======
>>>>>>> ef7b1758
        tags = request.data.get("tags", None)
        instance.close(tags, "agent")
        serialized_data = RoomSerializer(instance=instance)
        instance.notify_queue("close", callback=True)

        if not settings.ACTIVATE_CALC_METRICS:
            return Response(serialized_data.data, status=status.HTTP_200_OK)

        messages_contact = Message.objects.filter(room=instance, contact__isnull=False)
        messages_agent = Message.objects.filter(room=instance, user__isnull=False)

        time_message_contact = 0
        time_message_agent = 0

        if messages_contact and messages_agent:
            for i in messages_contact:
                time_message_contact += i.created_on.timestamp()

            for i in messages_agent:
                time_message_agent += i.created_on.timestamp()

            difference_time = time_message_contact - time_message_agent

            metric_room = RoomMetrics.objects.get(room=instance)
            metric_room.message_response_time = difference_time
            metric_room.save()

        return Response(serialized_data.data, status=status.HTTP_200_OK)

    def perform_create(self, serializer):
        serializer.save()
        serializer.instance.notify_queue("create")

    def perform_update(self, serializer):
        # TODO Separate this into smaller methods
        instance = self.get_object()
        transfer_history = instance.transfer_history or []

        old_queue = instance.queue

        user = self.request.data.get("user_email")
        queue = self.request.data.get("queue_uuid")
        serializer.save()

        if not (user or queue):
            return None

        instance = serializer.instance

        # Create transfer object based on whether it's a user or a queue transfer and add it to the history
        if user:
            if instance.user is None:
                time = timezone.now() - instance.modified_on
<<<<<<< HEAD
                RoomMetrics.objects.get_or_create(
=======
                room_metrics = RoomMetrics.objects.get_or_create(
>>>>>>> ef7b1758
                    room=instance, waiting_time=time.total_seconds()
                )
            else:
                _content = {"type": "user", "name": instance.user.first_name}
                transfer_history.append(_content)

            if instance.metric:
                instance.metric.queued_count += 1
                instance.metric.save()

        if queue:
            # Create constraint to make queue not none
            _content = {"type": "queue", "name": instance.queue.name}
            transfer_history.append(_content)
            if (
                not user
            ):  # if it is only a queue transfer from a user, need to reset the user field
                instance.user = None

        instance.transfer_history = transfer_history
        instance.save()

        # Create a message with the transfer data and Send to the room group
        msg = instance.messages.create(text=json.dumps(_content), seen=True)
        msg.notify_room("create")

        # Send Updated data to the room group
        instance.notify_room("update")

        # Force everyone on the queue group to exit the room Group
        send_channels_group(
            group_name=f"queue_{old_queue.pk}",
            call_type="exit",
            content={"name": "room", "id": str(instance.pk)},
            action="group.exit",
        )

        # Add the room group for the user or the queue that received it
        if user:
            send_channels_group(
                group_name=f"user_{instance.user.id}",
                call_type="join",
                content={"name": "room", "id": str(instance.pk)},
                action="group.join",
            )
            instance.notify_room("update")
            return None

        if queue:
            send_channels_group(
                group_name=f"queue_{instance.queue.pk}",
                call_type="join",
                content={"name": "room", "id": str(instance.pk)},
                action="group.join",
            )
            instance.notify_room("update")

    def perform_destroy(self, instance):
        instance.notify_room("destroy", callback=True)
        super().perform_destroy(instance)<|MERGE_RESOLUTION|>--- conflicted
+++ resolved
@@ -17,11 +17,8 @@
 from chats.apps.api.v1 import permissions as api_permissions
 from chats.utils.websockets import send_channels_group
 
-<<<<<<< HEAD
-=======
 from django.conf import settings 
 
->>>>>>> ef7b1758
 from django.db.models import Count, Avg, F, Sum, DateTimeField
 
 
@@ -64,7 +61,6 @@
         """
         # Add send room notification to the channels group
         instance = self.get_object()
-<<<<<<< HEAD
         messages_contact = Message.objects.filter(room=instance, contact__isnull=False)
         messages_agent = Message.objects.filter(room=instance, user__isnull=False)
 
@@ -94,8 +90,6 @@
             metric_room.interaction_time = interation_time
             metric_room.save()
 
-=======
->>>>>>> ef7b1758
         tags = request.data.get("tags", None)
         instance.close(tags, "agent")
         serialized_data = RoomSerializer(instance=instance)
@@ -149,11 +143,7 @@
         if user:
             if instance.user is None:
                 time = timezone.now() - instance.modified_on
-<<<<<<< HEAD
                 RoomMetrics.objects.get_or_create(
-=======
-                room_metrics = RoomMetrics.objects.get_or_create(
->>>>>>> ef7b1758
                     room=instance, waiting_time=time.total_seconds()
                 )
             else:
