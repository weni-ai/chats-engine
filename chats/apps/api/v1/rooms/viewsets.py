--- conflicted
+++ resolved
@@ -592,7 +592,6 @@
             RoomInfoSerializer(rooms, many=True).data, status=status.HTTP_200_OK
         )
 
-<<<<<<< HEAD
     @action(detail=True, methods=["get"], url_path="room-summary")
     def room_summary(self, request: Request, pk=None) -> Response:
         """
@@ -613,7 +612,7 @@
         serializer = RoomHistorySummarySerializer(history_summary)
 
         return Response(serializer.data, status=status.HTTP_200_OK)
-=======
+
 
 class RoomsReportViewSet(APIView):
     """
@@ -659,5 +658,4 @@
                 "detail": "The report will be sent to the email address provided when it's ready."
             },
             status=status.HTTP_202_ACCEPTED,
-        )
->>>>>>> 748c369d
+        )