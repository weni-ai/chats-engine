--- conflicted
+++ resolved
@@ -536,7 +536,6 @@
                 status=status.HTTP_400_BAD_REQUEST,
             )
 
-<<<<<<< HEAD
         try:
             if user_email:
                 user = User.objects.get(email=user_email)
@@ -614,24 +613,6 @@
                     room.queue = queue
                     room.transfer_history = feedback
                     room.save()
-=======
-        if user_email:
-            user = User.objects.get(email=user_email)
-
-            for room in rooms_list:
-                old_user = room.user
-                project = room.queue.project
-                if not project.permissions.filter(user=user).exists():
-                    return Response(
-                        {
-                            "error": (
-                                f"User {user.email} has no permission on the project "
-                                f"{project.name} <{project.uuid}>"
-                            )
-                        },
-                        status=status.HTTP_400_BAD_REQUEST,
-                    )
->>>>>>> d5b0290c
 
                 transfer_user = verify_user_room(room, user_request)
 
