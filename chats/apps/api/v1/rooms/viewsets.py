--- conflicted
+++ resolved
@@ -45,11 +45,6 @@
 )
 from django.utils.timezone import make_aware
 from datetime import datetime
-<<<<<<< HEAD
-from chats.apps.projects.usecases.send_room_info import RoomInfoUseCase
-from chats.apps.projects.usecases.status_service import InServiceStatusTracker
-=======
->>>>>>> 5fd85e21
 
 
 logger = logging.getLogger(__name__)
@@ -460,10 +455,10 @@
                         from_=transfer_user,
                         to=user,
                     )
-                    
+
                     # Garantir que _original_user seja configurado para o usuário atual
                     room._original_user = room.user
-                    
+
                     # Definir o novo usuário e salvar
                     room.user = user
                     room.transfer_history = feedback
@@ -503,10 +498,10 @@
                         from_=transfer_user,
                         to=queue,
                     )
-                    
+
                     # Garantir que _original_user seja configurado para o usuário atual
                     room._original_user = room.user
-                    
+
                     # Definir o novo usuário (None) e fila, depois salvar
                     room.user = None
                     room.queue = queue
