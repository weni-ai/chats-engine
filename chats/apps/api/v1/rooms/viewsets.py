--- conflicted
+++ resolved
@@ -851,7 +851,6 @@
 
     @action(
         detail=True,
-<<<<<<< HEAD
         methods=["get"],
         url_path="tags",
         serializer_class=RoomTagSerializer,
@@ -870,7 +869,9 @@
         serializer = self.get_serializer(tags, many=True)
 
         return Response(serializer.data, status=status.HTTP_200_OK)
-=======
+
+    @action(
+        detail=True,
         methods=["post"],
         url_path="room_note",
         serializer_class=RoomNoteSerializer,
@@ -915,7 +916,6 @@
 
         # Return serialized note
         return Response(RoomNoteSerializer(note).data, status=status.HTTP_201_CREATED)
->>>>>>> 5f008c22
 
 
 class RoomsReportViewSet(APIView):
