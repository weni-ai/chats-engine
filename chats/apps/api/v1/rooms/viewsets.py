import logging
from datetime import datetime, timedelta

from django.conf import settings
from django.db import transaction
from django.db.models import (
    BooleanField,
    Case,
    DateTimeField,
    Exists,
    Max,
    OuterRef,
    Q,
    Subquery,
    When,
)
from django.utils import timezone
from django.utils.timezone import make_aware
from django.utils.translation import gettext_lazy as _
from django_filters.rest_framework import DjangoFilterBackend
from rest_framework import filters, mixins, permissions, status
from rest_framework.decorators import action
from rest_framework.exceptions import NotFound, PermissionDenied, ValidationError
from rest_framework.filters import OrderingFilter
from rest_framework.permissions import IsAuthenticated
from rest_framework.request import Request
from rest_framework.response import Response
from rest_framework.views import APIView
from rest_framework.viewsets import GenericViewSet
from weni.feature_flags.shortcuts import is_feature_active

from chats.apps.accounts.authentication.drf.authorization import (
    ProjectAdminAuthentication,
)
from chats.apps.accounts.models import User
from chats.apps.ai_features.history_summary.models import (
    HistorySummary,
    HistorySummaryStatus,
)
from chats.apps.api.utils import verify_user_room
from chats.apps.api.v1 import permissions as api_permissions
from chats.apps.api.v1.rooms.permissions import RoomNotePermission
from chats.apps.api.v1.internal.rest_clients.openai_rest_client import OpenAIClient
from chats.apps.api.v1.msgs.serializers import ChatCompletionSerializer
from chats.apps.api.v1.rooms import filters as room_filters
from chats.apps.api.v1.rooms.pagination import RoomListPagination
from chats.apps.api.v1.rooms.permissions import (
    CanAddOrRemoveRoomTagPermission,
    RoomNotePermission,
)
from chats.apps.api.v1.rooms.serializers import (
    AddRoomTagSerializer,
    ListRoomSerializer,
    PinRoomSerializer,
    RemoveRoomTagSerializer,
    RoomHistorySummaryFeedbackSerializer,
    RoomHistorySummarySerializer,
    RoomInfoSerializer,
    RoomMessageStatusSerializer,
    RoomNoteSerializer,
    RoomSerializer,
    RoomsReportSerializer,
    RoomTagSerializer,
    TransferRoomSerializer,
)
from chats.apps.dashboard.models import RoomMetrics
from chats.apps.dashboard.utils import calculate_last_queue_waiting_time
from chats.apps.msgs.models import Message
from chats.apps.projects.models.models import Project
from chats.apps.queues.models import Queue
from chats.apps.queues.utils import start_queue_priority_routing
from chats.apps.rooms.choices import RoomFeedbackMethods
from chats.apps.rooms.exceptions import (
    MaxPinRoomLimitReachedError,
    RoomIsNotActiveError,
)
from chats.apps.rooms.models import Room, RoomNote, RoomPin
from chats.apps.rooms.services import RoomsReportService
from chats.apps.rooms.tasks import generate_rooms_report
from chats.apps.rooms.utils import create_transfer_json
from chats.apps.rooms.views import (
    close_room,
    create_room_feedback_message,
    get_editable_custom_fields_room,
    update_custom_fields,
    update_flows_custom_fields,
)


from chats.apps.sectors.models import SectorTag
from chats.core.cache_utils import get_user_id_by_email_cached

logger = logging.getLogger(__name__)


class RoomViewset(
    mixins.ListModelMixin,
    mixins.RetrieveModelMixin,
    mixins.UpdateModelMixin,
    GenericViewSet,
):
    swagger_tag = "Rooms"
    queryset = Room.objects.all()
    serializer_class = RoomSerializer
    filter_backends = [
        DjangoFilterBackend,
        filters.SearchFilter,
        OrderingFilter,
    ]
    filterset_class = room_filters.RoomFilter
    search_fields = ["contact__name", "urn", "protocol", "service_chat"]
    ordering_fields = "__all__"
    ordering = ["user", "-last_interaction", "created_on", "added_to_queue_at"]

    def get_permissions(self):
        permission_classes = [permissions.IsAuthenticated]

        if self.action == "tags":
            permission_classes.append(api_permissions.HasObjectProjectPermission)

        elif self.action != "list":
            permission_classes = (
                permissions.IsAuthenticated,
                api_permissions.IsQueueAgent,
            )
        return [permission() for permission in permission_classes]

    @property
    def pagination_class(self):
        if self.action == "list":
            return RoomListPagination

        return super().pagination_class

    def get_queryset(
        self,
    ):  # TODO: sparate list and retrieve queries from update and close
        if self.action != "list":
            self.filterset_class = None
        qs = (
            super()
            .get_queryset()
            .filter(queue__sector__project__permissions__user=self.request.user)
        )

        annotations = {
            "last_interaction": Max("messages__created_on"),
<<<<<<< HEAD
            "last_contact_interaction": Max(
                "messages__created_on", filter=Q(messages__contact__isnull=False)
            ),
=======
            "unread_msgs": Count("messages", filter=Q(messages__seen=False)),
>>>>>>> f842e3d5
            "last_message_text": Subquery(
                Message.objects.filter(room=OuterRef("pk"))
                .exclude(user__isnull=True, contact__isnull=True)
                .exclude(text="")
                .order_by("-created_on")
                .values("text")[:1]
            ),
        }

        project_uuid = self.request.query_params.get("project")

        if project_uuid and self.request.user.is_authenticated:
            try:
                if is_feature_active(
                    settings.WENI_CHATS_BACKEND_RETURN_24H_VALID_ON_ROOMS_LIST_FLAG_KEY,
                    self.request.user.email,
                    project_uuid,
                ):
                    last_24h = timezone.now() - timedelta(days=1)
                    annotations["last_contact_interaction"] = (
                        Max(
                            "messages__created_on",
                            filter=Q(messages__contact__isnull=False),
                        ),
                    )
                    annotations["is_24h_valid_computed"] = Case(
                        When(
                            Q(
                                urn__startswith="whatsapp",
                                last_contact_interaction__lt=last_24h,
                            ),
                            then=False,
                        ),
                        default=True,
                        output_field=BooleanField(),
                    )
            except Exception as e:
                logger.error(f"Error checking feature flag: {e}")

        qs = qs.annotate(**annotations).select_related(
            "user", "contact", "queue", "queue__sector"
        )

        return qs

    def get_serializer_class(self):
        if "update" in self.action:
            return TransferRoomSerializer
        elif "list" in self.action:
            return ListRoomSerializer
        return super().get_serializer_class()

    def get_serializer_context(self):
        context = super().get_serializer_context()
        context["disable_has_history"] = getattr(self, "disable_has_history", False)
        return context

    def list(self, request, *args, **kwargs):
        qs = self.get_queryset()
        project = request.query_params.get("project")
        is_active = request.query_params.get("is_active", None)

        if isinstance(is_active, str):
            is_active = is_active.lower() == "true"

        room_status = request.query_params.get("room_status", None)

        self.disable_has_history = False

        if (
            not project
            or is_active is False
            or (room_status is not None and room_status != "ongoing")
        ):
            filtered_qs = self.filter_queryset(qs)
            return self._get_paginated_response(filtered_qs)

        project_instance = None
        use_pins_optimization = False

        if project:
            project_instance = Project.objects.filter(uuid=project).first()
            if project_instance:
                use_pins_optimization = is_feature_active(
                    settings.WENI_CHATS_PIN_ROOMS_OPTIMIZATION_FLAG_KEY,
                    request.user.email,
                    str(project_instance.uuid),
                )
                if is_feature_active(
                    settings.WENI_CHATS_DISABLE_HAS_HISTORY_FLAG_KEY,
                    request.user.email,
                    str(project_instance.uuid),
                ):
                    self.disable_has_history = True

        if use_pins_optimization:
            return self._list_with_optimized_pin_order(qs, request, project)

        return self._list_with_legacy_pin_order(qs, request, project)

    def _list_with_legacy_pin_order(self, qs, request, project):
        pins_query = {
            "room__queue__sector__project": project,
        }

        if user_email := request.query_params.get("email"):
            pins_query["user__email"] = user_email
        else:
            pins_query["user"] = request.user

        pins = RoomPin.objects.filter(**pins_query)

        pinned_rooms = Room.objects.filter(
            pk__in=pins.values_list("room__pk", flat=True)
        )

        filtered_qs = self.filter_queryset(qs)
        room_ids = set(filtered_qs.values_list("pk", flat=True)) | set(
            pinned_rooms.values_list("pk", flat=True)
        )

        secondary_sort = list(filtered_qs.query.order_by or self.ordering or [])

        pin_created_on_subquery = (
            RoomPin.objects.filter(
                user=request.user,
                room=OuterRef("pk"),
                room__queue__sector__project=project,
            )
            .order_by("-created_on")
            .values("created_on")[:1]
        )

        annotated_qs = qs.filter(pk__in=room_ids).annotate(
            is_pinned=Case(
                When(pk__in=pinned_rooms, then=True),
                default=False,
                output_field=BooleanField(),
            ),
            pin_created_on=Subquery(
                pin_created_on_subquery, output_field=DateTimeField()
            ),
        )

        if secondary_sort:
            annotated_qs = annotated_qs.order_by(
                "-is_pinned", "-pin_created_on", *secondary_sort
            )
        else:
            annotated_qs = annotated_qs.order_by("-is_pinned", "-pin_created_on")

        return self._get_paginated_response(annotated_qs)

    def _list_with_optimized_pin_order(self, qs, request, project):
        target_pins_queryset = RoomPin.objects.filter(
            room__queue__sector__project=project,
        )

        if user_email := request.query_params.get("email"):
            target_pins_queryset = target_pins_queryset.filter(user__email=user_email)
        else:
            target_pins_queryset = target_pins_queryset.filter(user=request.user)

        annotation_pins_queryset = RoomPin.objects.filter(
            room__queue__sector__project=project,
        )
        if user_email:
            annotation_pins_queryset = annotation_pins_queryset.filter(
                user__email=user_email
            )
        else:
            annotation_pins_queryset = annotation_pins_queryset.filter(
                user=request.user
            )

        pin_subquery = annotation_pins_queryset.filter(room=OuterRef("pk")).order_by(
            "-created_on"
        )
        target_pin_subquery = target_pins_queryset.filter(room=OuterRef("pk")).order_by(
            "-created_on"
        )

        annotated_qs = qs.annotate(
            is_pinned=Exists(pin_subquery),
            pin_created_on=Subquery(
                pin_subquery.values("created_on")[:1],
                output_field=DateTimeField(),
            ),
            list_is_pinned=Exists(target_pin_subquery),
            list_pin_created_on=Subquery(
                target_pin_subquery.values("created_on")[:1],
                output_field=DateTimeField(),
            ),
        )

        filtered_qs = self.filter_queryset(annotated_qs)
        filtered_room_ids = filtered_qs.values("pk").order_by()

        secondary_sort = list(filtered_qs.query.order_by or self.ordering or [])

        pinned_room_subquery = target_pins_queryset.values("room_id")

        combined_qs = annotated_qs.filter(
            Q(pk__in=Subquery(filtered_room_ids))
            | Q(pk__in=Subquery(pinned_room_subquery))
        ).distinct()

        if secondary_sort:
            combined_qs = combined_qs.order_by(
                "-is_pinned", "-pin_created_on", *secondary_sort
            )
        else:
            combined_qs = combined_qs.order_by("-is_pinned", "-pin_created_on")

        return self._get_paginated_response(combined_qs)

    def _get_paginated_response(self, queryset):
        page = self.paginate_queryset(queryset)
        if page is not None:
            serializer = self.get_serializer(page, many=True)
            return self.get_paginated_response(serializer.data)
        serializer = self.get_serializer(queryset, many=True)
        return Response(serializer.data)

    @action(
        detail=True,
        methods=[
            "PATCH",
        ],
        url_name="bulk_update_msgs",
        serializer_class=RoomMessageStatusSerializer,
    )
    def bulk_update_msgs(self, request, *args, **kwargs):
        room = self.get_object()
        if room.user is None:
            return Response(
                {"detail": "Can't mark queued rooms as read"},
                status=status.HTTP_400_BAD_REQUEST,
            )
        serializer = RoomMessageStatusSerializer(data=request.data)
        serializer.is_valid(raise_exception=True)

        room.clear_unread_messages_count()
        room.refresh_from_db()
        room.notify_user("update")

        return Response(
            {"detail": "Unread messages count cleared"},
            status=status.HTTP_200_OK,
        )

    @action(detail=True, methods=["PUT", "PATCH"], url_name="close")
    def close(
        self, request, *args, **kwargs
    ):  # TODO: Remove the body options on swagger as it won't use any
        """
        Close a room, setting the ended_at date and turning the is_active flag as false
        """
        # Add send room notification to the channels group
        instance: Room = self.get_object()

        tags = request.data.get("tags", None)

        if tags is not None:
            sector_tags = [
                str(tag_uuid)
                for tag_uuid in SectorTag.objects.filter(
                    sector=instance.queue.sector
                ).values_list("uuid", flat=True)
            ]

            print(f"DEBUG tags: {tags}")
            print(f"DEBUG sector_tags: {sector_tags}")

            if set(tags) - set(sector_tags):
                raise ValidationError(
                    {"tags": ["Tag not found for the room's sector"]},
                    code="tag_not_found",
                )

        if instance.queue.required_tags and (not tags and not instance.tags.exists()):
            raise ValidationError(
                {"tags": ["Tags are required for this queue"]},
                code="tags_required",
            )

        if (
            instance.user is None
            and instance.queue
            and not instance.project.can_close_chats_in_queue
        ):
            permission = instance.project.get_permission(request.user)
            if not permission or not permission.is_admin:
                raise PermissionDenied(
                    detail=_("Agents cannot close queued rooms in this sector."),
                    code="queued_room_close_disabled",
                )

        with transaction.atomic():
            instance.close(tags, "agent")

        instance.refresh_from_db()
        serialized_data = RoomSerializer(instance=instance)

        instance.notify_queue("close", callback=True)
        instance.notify_user("close")

        if not settings.ACTIVATE_CALC_METRICS:
            return Response(serialized_data.data, status=status.HTTP_200_OK)

        close_room(str(instance.pk))

        if not instance.is_billing_notified:
            instance.notify_billing()

        if instance.queue:
            logger.info(
                "Calling start_queue_priority_routing for room %s when closing it",
                instance.uuid,
            )
            start_queue_priority_routing(instance.queue)

        return Response(serialized_data.data, status=status.HTTP_200_OK)

    def perform_create(self, serializer):
        serializer.save()
        serializer.instance.notify_queue("create")

    def perform_update(self, serializer):
        # TODO Separate this into smaller methods
        old_instance = serializer.instance
        old_user = old_instance.user

        user = self.request.data.get("user_email")
        queue = self.request.data.get("queue_uuid")
        serializer.save()

        if not (user or queue):
            return None

        instance = serializer.instance

        # Mark all notes as non-deletable when room is transferred
        instance.mark_notes_as_non_deletable()

        # Create transfer object based on whether it's a user or a queue transfer and add it to the history
        if user:
            if old_instance.user is None:
                time = timezone.now() - old_instance.modified_on
                room_metric = RoomMetrics.objects.select_related("room").get_or_create(
                    room=instance
                )[0]
                room_metric.waiting_time += time.total_seconds()
                room_metric.queued_count += 1
                room_metric.save()
            else:
                # Get the room metric from instance and update the transfer_count value.
                room_metric = RoomMetrics.objects.select_related("room").get_or_create(
                    room=instance
                )[0]
                room_metric.transfer_count += 1
                room_metric.save()

            action = "transfer" if self.request.user.email != user else "pick"
            feedback = create_transfer_json(
                action=action,
                from_=old_instance.user or old_instance.queue,
                to=instance.user,
            )

        if queue:
            # Create constraint to make queue not none
            feedback = create_transfer_json(
                action="transfer",
                from_=old_instance.user or old_instance.queue,
                to=instance.queue,
            )
            if (
                not user
            ):  # if it is only a queue transfer from a user, need to reset the user field
                instance.user = None

            room_metric = RoomMetrics.objects.select_related("room").get_or_create(
                room=instance
            )[0]
            room_metric.transfer_count += 1
            room_metric.save()

        instance.save()
        instance.add_transfer_to_history(feedback)

        # Create a message with the transfer data and Send to the room group
        # TODO separate create message in a function
        create_room_feedback_message(
            instance, feedback, method=RoomFeedbackMethods.ROOM_TRANSFER
        )

        if old_user is None and user:  # queued > agent
            instance.notify_queue("update")
        elif old_user is not None:
            instance.notify_user("update", user=old_user)
            if queue:  # agent > queue
                instance.notify_queue("update")
            else:  # agent > agent
                instance.notify_user("update")

    def perform_destroy(self, instance):
        instance.notify_room("destroy", callback=True)
        super().perform_destroy(instance)

    @action(
        detail=True,
        methods=["POST", "GET"],
        url_name="chat_completion",
    )
    def chat_completion(self, request, *args, **kwargs) -> Response:
        user_token = request.META.get("HTTP_AUTHORIZATION")
        room = self.get_object()
        if request.method == "GET":
            return Response(
                status=status.HTTP_200_OK,
                data={
                    "can_use_chat_completion": room.queue.sector.can_use_chat_completion
                },
            )
        if not room.queue.sector.can_use_chat_completion:
            return Response(
                status=status.HTTP_400_BAD_REQUEST,
                data={"detail": "Chat completion is not configured for this sector."},
            )
        token = room.queue.sector.project.get_openai_token(user_token)
        if not token:
            return Response(
                status=status.HTTP_400_BAD_REQUEST,
                data={"detail": "OpenAI token not found"},
            )
        messages = room.last_5_messages
        if not messages:
            return Response(
                status=status.HTTP_400_BAD_REQUEST,
                data={"detail": "The selected room does not have messages"},
            )
        serialized_data = ChatCompletionSerializer(messages, many=True).data

        sector = room.queue.sector
        if sector.completion_context:
            serialized_data.append(
                {"role": "system", "content": sector.completion_context}
            )

        openai_client = OpenAIClient()
        completion_response = openai_client.chat_completion(
            token=token, messages=serialized_data
        )
        return Response(
            status=completion_response.status_code, data=completion_response.json()
        )

    @action(
        detail=True,
        methods=["PATCH"],
    )
    def update_custom_fields(self, request, pk=None):
        custom_fields_update = request.data
        data = {"fields": custom_fields_update}

        if pk is None:
            return Response(
                {"Detail": "No room on the request"}, status.HTTP_400_BAD_REQUEST
            )
        elif not custom_fields_update:
            return Response(
                {"Detail": "No custom fields on the request"},
                status.HTTP_400_BAD_REQUEST,
            )

        room = get_editable_custom_fields_room({"uuid": pk, "is_active": "True"})

        custom_field_name = list(data["fields"])[0]
        old_custom_field_value = room.custom_fields.get(custom_field_name, None)
        new_custom_field_value = data["fields"][custom_field_name]

        update_flows_custom_fields(
            project=room.queue.sector.project,
            data=data,
            contact_id=room.contact.external_id,
        )

        update_custom_fields(room, custom_fields_update)

        feedback = {
            "user": request.user.first_name,
            "custom_field_name": custom_field_name,
            "old": old_custom_field_value,
            "new": new_custom_field_value,
        }
        create_room_feedback_message(
            room, feedback, method=RoomFeedbackMethods.EDIT_CUSTOM_FIELDS
        )

        return Response(
            {"Detail": "Custom Field edited with success"},
            status.HTTP_200_OK,
        )

    @action(
        detail=True,
        methods=[
            "PATCH",
        ],
        url_name="pick_queue_room",
    )
    def pick_queue_room(self, request, *args, **kwargs):
        room: Room = self.get_object()
        user: User = request.user

        logger.info(
            f"[PICK_QUEUE_ROOM] Starting room pick - Room: {room.uuid}, "
            f"User: {user.email}, Queue: {room.queue.name if room.queue else 'None'}"
        )

        if room.user:
            logger.warning(
                f"[PICK_QUEUE_ROOM] Room already assigned - Room: {room.uuid}, "
                f"Current User: {room.user.email}, Requested User: {user.email}"
            )
            raise ValidationError(
                {"detail": _("Room is not queued")}, code="room_is_not_queued"
            )

        action = "pick"
        feedback = create_transfer_json(
            action=action,
            from_=room.queue,
            to=user,
        )

        try:
            room.user = user
            room.save()
            room.add_transfer_to_history(feedback)

            create_room_feedback_message(
                room, feedback, method=RoomFeedbackMethods.ROOM_TRANSFER
            )
            room.notify_queue("update")

            room.send_automatic_message()

            room_metric = RoomMetrics.objects.select_related("room").get_or_create(
                room=room
            )[0]
            room_metric.waiting_time += calculate_last_queue_waiting_time(room)
            room_metric.queued_count += 1
            room_metric.save()

            # Use async ticket update to avoid blocking the response
            room.update_ticket_async()

            return Response(
                {
                    "detail": _("Room picked successfully"),
                    "room_uuid": str(room.uuid),
                },
                status=status.HTTP_200_OK,
            )

        except Exception as exc:
            logger.error(
                f"[PICK_QUEUE_ROOM] Error during room pick - Room: {room.uuid}, "
                f"User: {user.email}, Error: {str(exc)}"
            )
            raise

    @action(
        detail=False,
        methods=["PATCH"],
        url_name="bulk_transfer",
    )
    def bulk_transfer(self, request, pk=None):
        rooms_list = Room.objects.filter(
            uuid__in=request.data.get("rooms_list")
        ).select_related("user", "queue__sector__project")
        user_email = request.query_params.get("user_email")
        queue_uuid = request.query_params.get("queue_uuid")
        user_request = request.user or request.query_params.get("user_request")

        if not user_email and not queue_uuid:
            return Response(
                {"error": "user_email or queue_uuid is required"},
                status=status.HTTP_400_BAD_REQUEST,
            )

        if user_email and queue_uuid:
            user = User.objects.get(email=user_email)
            queue = Queue.objects.get(uuid=queue_uuid)

            projects = rooms_list.values_list(
                "queue__sector__project__uuid", flat=True
            ).distinct()

            for project in projects:
                if project != queue.project.uuid:
                    return Response(
                        {"error": "Cannot transfer rooms from a project to another"},
                        status=status.HTTP_400_BAD_REQUEST,
                    )

            for room in rooms_list:
                old_queue = room.queue
                old_user = room.user

                room.queue = queue
                room.user = user

                room.save()

                feedback_queue = create_transfer_json(
                    action="transfer",
                    from_=old_queue,
                    to=queue,
                )
                feedback_user = create_transfer_json(
                    action="transfer",
                    from_=old_user,
                    to=user,
                )
                create_room_feedback_message(
                    room, feedback_queue, method=RoomFeedbackMethods.ROOM_TRANSFER
                )
                create_room_feedback_message(
                    room, feedback_user, method=RoomFeedbackMethods.ROOM_TRANSFER
                )
                room.notify_queue("update")
                room.notify_user("update", user=old_user)
                room.notify_user("update")

                start_queue_priority_routing(queue)

                room.mark_notes_as_non_deletable()
                room.update_ticket_async()

        elif user_email and not queue_uuid:
            email_l = (user_email or "").lower()
            uid = get_user_id_by_email_cached(email_l)

            if uid is None:
                return Response(
                    {"error": f"User {user_email} not found"},
                    status=status.HTTP_400_BAD_REQUEST,
                )

            user = User.objects.get(pk=uid)

            for room in rooms_list:
                old_user = room.user
                project = room.queue.project
                if not project.permissions.filter(user=user).exists():
                    return Response(
                        {
                            "error": (
                                f"User {user.email} has no permission on the project "
                                f"{project.name} <{project.uuid}>"
                            )
                        },
                        status=status.HTTP_400_BAD_REQUEST,
                    )

                transfer_user = verify_user_room(room, user_request)

                feedback = create_transfer_json(
                    action="transfer",
                    from_=transfer_user,
                    to=user,
                )

                old_user_assigned_at = room.user_assigned_at

                room.user = user
                room.save()

                logger.info(
                    "Starting queue priority routing for room %s from bulk transfer to user %s",
                    room.uuid,
                    user.email,
                )
                start_queue_priority_routing(room.queue)

                create_room_feedback_message(
                    room, feedback, method=RoomFeedbackMethods.ROOM_TRANSFER
                )
                if old_user:
                    room.notify_user("update", user=old_user)
                else:
                    room.notify_user("update", user=transfer_user)
                room.notify_user("update")
                room.notify_queue("update")

                room.update_ticket()
                room.mark_notes_as_non_deletable()
                if (
                    not old_user_assigned_at
                    and room.queue.sector.is_automatic_message_active
                    and room.queue.sector.automatic_message_text
                ):
                    room.send_automatic_message()

        elif queue_uuid and not user_email:
            queue = Queue.objects.get(uuid=queue_uuid)
            for room in rooms_list:
                if queue.project != room.project:
                    return Response(
                        {"error": "Cannot transfer rooms from a project to another"},
                        status=status.HTTP_400_BAD_REQUEST,
                    )
                transfer_user = verify_user_room(room, user_request)
                feedback = create_transfer_json(
                    action="transfer",
                    from_=transfer_user,
                    to=queue,
                )
                room.user = None
                room.queue = queue
                room.save()

                create_room_feedback_message(
                    room, feedback, method=RoomFeedbackMethods.ROOM_TRANSFER
                )
                room.notify_user("update", user=transfer_user)
                room.notify_queue("update")

                logger.info(
                    "Starting queue priority routing for room %s from bulk transfer to queue %s",
                    room.uuid,
                    queue.uuid,
                )
                start_queue_priority_routing(queue)

                # Mark all notes as non-deletable when room is transferred
                room.mark_notes_as_non_deletable()

        return Response(
            {"success": "Mass transfer completed"},
            status=status.HTTP_200_OK,
        )

    @action(detail=False, methods=["get"], url_path="human-service-count")
    def filter_rooms(self, request, pk=None):
        project_uuid = request.query_params.get("project_uuid")
        start_date = request.query_params.get("start_date")
        end_date = request.query_params.get("end_date")

        if not project_uuid:
            return Response({"error": "'project_uuid' is required."}, status=400)

        default_start_date = timezone.now() - timedelta(days=30)
        default_end_date = timezone.now()

        try:
            if start_date:
                start_date = make_aware(datetime.strptime(start_date, "%Y-%m-%d"))
            else:
                start_date = default_start_date

            if end_date:
                end_date = make_aware(datetime.strptime(end_date, "%Y-%m-%d"))
            else:
                end_date = default_end_date
        except ValueError:
            return Response(
                {"error": "Invalid date format. Use 'YYYY-MM-DD'."}, status=400
            )

        rooms = Room.objects.filter(
            queue__sector__project=project_uuid,
            created_on__gte=start_date,
            created_on__lte=end_date,
        )

        room_count = rooms.count()
        return Response({"room_count": room_count})

    @action(
        detail=False,
        methods=["get"],
        url_name="rooms-info",
        serializer_class=RoomInfoSerializer,
    )
    def rooms_info(self, request: Request, pk=None) -> Response:
        project_uuid = request.query_params.get("project_uuid")

        if not project_uuid:
            return Response(
                {"error": "'project_uuid' is required."},
                status=status.HTTP_400_BAD_REQUEST,
            )

        query = {"project_uuid": project_uuid}

        if uuid := request.query_params.get("uuid"):
            query["uuid"] = uuid

        rooms = self.paginate_queryset(
            Room.objects.filter(**query).order_by("-created_on")
        )

        return Response(
            RoomInfoSerializer(rooms, many=True).data, status=status.HTTP_200_OK
        )

    @action(detail=True, methods=["get"], url_path="chats-summary")
    def chats_summary(self, request: Request, pk=None) -> Response:
        """
        Get the history summary for a room.
        """
        room = self.get_object()

        history_summary = (
            HistorySummary.objects.filter(room=room).order_by("created_on").last()
        )

        if not history_summary:
            return Response(
                {
                    "status": HistorySummaryStatus.UNAVAILABLE,
                    "summary": None,
                    "feedback": {"liked": None},
                },
                status=status.HTTP_200_OK,
            )

        serializer = RoomHistorySummarySerializer(
            history_summary, context={"request": request}
        )

        return Response(serializer.data, status=status.HTTP_200_OK)

    @action(
        detail=True,
        methods=["post"],
        url_name="chats-summary-feedback",
        url_path="chats-summary/feedback",
        serializer_class=RoomHistorySummaryFeedbackSerializer,
    )
    def chats_summary_feedback(self, request: Request, pk=None) -> Response:
        """
        Get the history summary for a room.
        """
        room = self.get_object()

        history_summary = (
            HistorySummary.objects.filter(room=room).order_by("created_on").last()
        )

        if not history_summary:
            raise NotFound({"detail": "No history summary found for this room."})

        if history_summary.room.user != request.user:
            raise PermissionDenied(
                {"detail": "You are not allowed to give feedback for this room."},
                code="user_is_not_the_room_user",
            )

        if history_summary.status != HistorySummaryStatus.DONE:
            raise ValidationError(
                {
                    "detail": "You can only give feedback when the history summary is done."
                },
                code="room_history_summary_not_done",
            )

        serializers_params = {
            "data": request.data,
            "context": {"request": request, "history_summary": history_summary},
        }

        if existing_feedback := history_summary.feedbacks.filter(
            user=request.user
        ).first():
            serializers_params["instance"] = existing_feedback

        serializer = RoomHistorySummaryFeedbackSerializer(
            **serializers_params,
        )
        serializer.is_valid(raise_exception=True)
        serializer.save()

        return Response(serializer.data, status=status.HTTP_200_OK)

    @action(
        detail=True,
        methods=["post"],
        url_name="pin",
        url_path="pin",
        serializer_class=PinRoomSerializer,
    )
    def pin(self, request: Request, pk=None) -> Response:
        serializer = PinRoomSerializer(data=request.data)
        serializer.is_valid(raise_exception=True)

        room: Room = self.get_object()
        user: User = request.user

        method = (
            room.pin if serializer.validated_data.get("status") is True else room.unpin
        )

        try:
            method(user)
        except (
            MaxPinRoomLimitReachedError,
            RoomIsNotActiveError,
        ) as e:
            raise ValidationError(e.to_dict(), code=e.code) from e
        except PermissionDenied as e:
            return Response({"detail": str(e)}, status=status.HTTP_403_FORBIDDEN)

        return Response(status=status.HTTP_204_NO_CONTENT)

    @action(
        detail=True,
        methods=["post"],
        url_path="room_note",
        serializer_class=RoomNoteSerializer,
    )
    def create_note(self, request, pk=None):
        """
        Create a note for the room
        """
        room = self.get_object()

        # Verify user has access to the room
        if not verify_user_room(room, request.user):
            raise PermissionDenied(
                "You don't have permission to add notes to this room"
            )

        # Room must be active
        if not room.is_active:
            raise ValidationError({"detail": "Cannot add notes to closed rooms"})

        serializer = self.get_serializer(data=request.data)
        serializer.is_valid(raise_exception=True)

        # Create a blank message to attach the internal note
        msg = Message.objects.create(
            room=room,
            user=request.user,
            contact=None,
            text="",
        )

        # Create the note attached to the message
        note = RoomNote.objects.create(
            room=room,
            user=request.user,
            text=serializer.validated_data["text"],
            message=msg,
        )

        # Notify message creation for clients listening to messages
        msg.notify_room("create", True)

        # Return serialized note
        return Response(RoomNoteSerializer(note).data, status=status.HTTP_201_CREATED)

    @action(
        detail=True,
        methods=["get"],
        url_path="tags",
        serializer_class=RoomTagSerializer,
    )
    def tags(self, request: Request, pk=None) -> Response:
        room: Room = self.get_object()

        tags = room.tags.all()

        page = self.paginate_queryset(tags)

        if page is not None:
            serializer = self.get_serializer(page, many=True)
            return self.get_paginated_response(serializer.data)

        serializer = self.get_serializer(tags, many=True)

        return Response(serializer.data, status=status.HTTP_200_OK)

    @action(
        detail=True,
        methods=["post"],
        url_path="tags/add",
        url_name="add-tag",
        serializer_class=AddRoomTagSerializer,
        permission_classes=[IsAuthenticated, CanAddOrRemoveRoomTagPermission],
    )
    def add_tag(self, request: Request, pk=None) -> Response:
        room: Room = self.get_object()

        if not room.is_active:
            raise ValidationError(
                {"detail": "Room is not active."},
                code="room_is_not_active",
            )

        if not room.user or not room.user == request.user:
            raise PermissionDenied(
                {"detail": "You are not allowed to add tags to this room."},
                code="user_is_not_the_room_user",
            )

        serializer = self.get_serializer(data=request.data, context={"room": room})
        serializer.is_valid(raise_exception=True)

        sector_tag = serializer.validated_data.get("sector_tag")
        room.tags.add(sector_tag)

        return Response(status=status.HTTP_204_NO_CONTENT)

    @action(
        detail=True,
        methods=["post"],
        url_path="tags/remove",
        url_name="remove-tag",
        serializer_class=RemoveRoomTagSerializer,
        permission_classes=[IsAuthenticated, CanAddOrRemoveRoomTagPermission],
    )
    def remove_tag(self, request: Request, pk=None) -> Response:
        room: Room = self.get_object()

        if not room.is_active:
            raise ValidationError(
                {"detail": "Room is not active."},
                code="room_is_not_active",
            )

        if not room.user or not room.user == request.user:
            raise PermissionDenied(
                {"detail": "You are not allowed to remove tags from this room."},
                code="user_is_not_the_room_user",
            )

        serializer = self.get_serializer(data=request.data, context={"room": room})
        serializer.is_valid(raise_exception=True)
        sector_tag = serializer.validated_data.get("sector_tag")
        room.tags.remove(sector_tag)
        return Response(status=status.HTTP_204_NO_CONTENT)

    @action(
        detail=True,
        methods=["post"],
        url_path="room_note",
        serializer_class=RoomNoteSerializer,
    )
    def create_note(self, request, pk=None):
        """
        Create a note for the room
        """
        room = self.get_object()

        # Verify user has access to the room
        if not verify_user_room(room, request.user):
            raise PermissionDenied(
                "You don't have permission to add notes to this room"
            )

        # Room must be active
        if not room.is_active:
            raise ValidationError({"detail": "Cannot add notes to closed rooms"})

        serializer = self.get_serializer(data=request.data)
        serializer.is_valid(raise_exception=True)

        # Create a blank message to attach the internal note
        msg = Message.objects.create(
            room=room,
            user=request.user,
            contact=None,
            text="",
        )

        # Create the note attached to the message
        note = RoomNote.objects.create(
            room=room,
            user=request.user,
            text=serializer.validated_data["text"],
            message=msg,
        )

        # Notify message creation for clients listening to messages
        msg.notify_room("create", True)

        # Return serialized note
        return Response(RoomNoteSerializer(note).data, status=status.HTTP_201_CREATED)

    @action(
        detail=True,
        methods=["get"],
        url_path="can-send-message-status",
        url_name="can-send-message-status",
    )
    def can_send_message_status(self, request, pk=None):
        """
        Check if the user can send a message to the room
        """

        room: Room = self.get_object()

        response = {"can_send_message": room.is_24h_valid}

        return Response(response, status=status.HTTP_200_OK)


class RoomsReportViewSet(APIView):
    """
    Viewset for generating rooms reports.
    """

    swagger_tag = "Rooms"

    authentication_classes = [ProjectAdminAuthentication]
    service = RoomsReportService

    def post(self, request: Request, *args, **kwargs) -> Response:
        """
        Generate a rooms report and send it to the email address provided.
        """
        if not request.auth:
            return Response(
                {"detail": "Authentication required."},
                status=status.HTTP_401_UNAUTHORIZED,
            )

        project_uuid = request.auth.project
        project = Project.objects.get(uuid=project_uuid)

        service = self.service(project)

        if service.is_generating_report():
            return Response(
                {
                    "detail": "A report is already being generated for this project. Please wait for it to finish."
                },
                status=status.HTTP_429_TOO_MANY_REQUESTS,
            )

        serializer = RoomsReportSerializer(data=request.data)
        serializer.is_valid(raise_exception=True)

        recipient_email = serializer.validated_data.get("recipient_email")
        rooms_filters = serializer.validated_data.get("filters")

        generate_rooms_report.delay(project.uuid, rooms_filters, recipient_email)

        return Response(
            {
                "detail": "The report will be sent to the email address provided when it's ready."
            },
            status=status.HTTP_202_ACCEPTED,
        )


class RoomNoteViewSet(
    mixins.ListModelMixin,
    mixins.DestroyModelMixin,
    GenericViewSet,
):
    """
    ViewSet for Room Notes
    """

    swagger_tag = "Rooms"

    queryset = RoomNote.objects.all()
    serializer_class = RoomNoteSerializer
    permission_classes = [permissions.IsAuthenticated, RoomNotePermission]
    filter_backends = [DjangoFilterBackend]
    filterset_fields = ["room"]
    lookup_field = "uuid"

    def get_queryset(self):
        """
        Filter notes based on user permissions
        """
        user = self.request.user
        queryset = super().get_queryset()

        room_uuid = self.request.query_params.get("room")
        if room_uuid:
            queryset = queryset.filter(room__uuid=room_uuid)

        return (
            queryset.filter(
                Q(room__user=user)
                | Q(room__queue__sector__project__permissions__user=user)
            )
            .distinct()
            .order_by("created_on")
        )

    def list(self, request, *args, **kwargs):
        """
        List room notes with additional validations
        """

        room_uuid = request.query_params.get("room")
        if not room_uuid:
            raise ValidationError({"detail": "Room UUID is required"})

        if not Room.objects.filter(uuid=room_uuid).exists():
            raise ValidationError({"detail": "Room not found"})

        return super().list(request, *args, **kwargs)

    def destroy(self, request, *args, **kwargs):
        """
        Delete a room note with validations
        """
        note = self.get_object()

        if not note.is_deletable:
            raise ValidationError(
                {"Note cannot be deleted because it was marked as non-deletable"}
            )

        if note.user != request.user:
            raise PermissionDenied("You can only delete your own notes")

        # Sala aberta
        if not note.room.is_active:
            raise ValidationError({"detail": "Cannot delete notes from closed rooms"})

        note.notify_websocket("delete")

        return super().destroy(request, *args, **kwargs)<|MERGE_RESOLUTION|>--- conflicted
+++ resolved
@@ -145,13 +145,7 @@
 
         annotations = {
             "last_interaction": Max("messages__created_on"),
-<<<<<<< HEAD
-            "last_contact_interaction": Max(
-                "messages__created_on", filter=Q(messages__contact__isnull=False)
-            ),
-=======
             "unread_msgs": Count("messages", filter=Q(messages__seen=False)),
->>>>>>> f842e3d5
             "last_message_text": Subquery(
                 Message.objects.filter(room=OuterRef("pk"))
                 .exclude(user__isnull=True, contact__isnull=True)
