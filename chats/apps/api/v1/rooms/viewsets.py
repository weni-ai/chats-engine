import logging
from datetime import datetime, timedelta

from django.conf import settings
from django.db import transaction
from django.db.models import (
    BooleanField,
    Case,
    Count,
    DateTimeField,
    Max,
    OuterRef,
    Q,
    Subquery,
    When,
)
from django.utils import timezone
from django.utils.timezone import make_aware
from django.utils.translation import gettext_lazy as _
from chats.apps.api.v1.rooms.permissions import CanAddOrRemoveRoomTagPermission
from chats.core.cache_utils import get_user_id_by_email_cached
from django_filters.rest_framework import DjangoFilterBackend
from rest_framework import filters, mixins, permissions, status
from rest_framework.decorators import action
from rest_framework.exceptions import PermissionDenied, ValidationError, NotFound
from rest_framework.filters import OrderingFilter
from rest_framework.request import Request
from rest_framework.response import Response
from rest_framework.permissions import IsAuthenticated
from rest_framework.views import APIView
from rest_framework.viewsets import GenericViewSet

from chats.apps.accounts.authentication.drf.authorization import (
    ProjectAdminAuthentication,
)
from chats.apps.accounts.models import User
from chats.apps.ai_features.history_summary.models import (
    HistorySummary,
    HistorySummaryStatus,
)
from chats.apps.api.utils import verify_user_room
from chats.apps.api.v1 import permissions as api_permissions
from chats.apps.api.v1.rooms.permissions import RoomNotePermission
from chats.apps.api.v1.internal.rest_clients.openai_rest_client import OpenAIClient
from chats.apps.api.v1.msgs.serializers import ChatCompletionSerializer
from chats.apps.api.v1.rooms import filters as room_filters
from chats.apps.api.v1.rooms.pagination import RoomListPagination
from chats.apps.api.v1.rooms.serializers import (
    AddRoomTagSerializer,
    ListRoomSerializer,
    RemoveRoomTagSerializer,
    RoomHistorySummaryFeedbackSerializer,
    RoomHistorySummarySerializer,
    PinRoomSerializer,
    RoomInfoSerializer,
    RoomMessageStatusSerializer,
    RoomNoteSerializer,
    RoomSerializer,
    RoomTagSerializer,
    RoomsReportSerializer,
    TransferRoomSerializer,
)
from chats.apps.dashboard.models import RoomMetrics
from chats.apps.dashboard.utils import calculate_last_queue_waiting_time
from chats.apps.msgs.models import Message
from chats.apps.projects.models.models import Project
from chats.apps.queues.models import Queue
from chats.apps.queues.utils import start_queue_priority_routing
from chats.apps.rooms.choices import RoomFeedbackMethods
from chats.apps.rooms.exceptions import (
    MaxPinRoomLimitReachedError,
    RoomIsNotActiveError,
)
from chats.apps.rooms.models import Room, RoomNote, RoomPin
from chats.apps.rooms.services import RoomsReportService
from chats.apps.rooms.tasks import generate_rooms_report
from chats.apps.rooms.utils import create_transfer_json
from chats.apps.rooms.views import (
    close_room,
    create_room_feedback_message,
    get_editable_custom_fields_room,
    update_custom_fields,
    update_flows_custom_fields,
)

logger = logging.getLogger(__name__)


class RoomViewset(
    mixins.ListModelMixin,
    mixins.RetrieveModelMixin,
    mixins.UpdateModelMixin,
    GenericViewSet,
):
    queryset = Room.objects.all()
    serializer_class = RoomSerializer
    filter_backends = [
        DjangoFilterBackend,
        filters.SearchFilter,
        OrderingFilter,
    ]
    filterset_class = room_filters.RoomFilter
    search_fields = ["contact__name", "urn", "protocol", "service_chat"]
    ordering_fields = "__all__"
    ordering = ["user", "-last_interaction", "created_on", "added_to_queue_at"]
    pagination_class = RoomListPagination

    def get_permissions(self):
        permission_classes = [permissions.IsAuthenticated]

        if self.action == "tags":
            permission_classes.append(api_permissions.HasObjectProjectPermission)

        elif self.action != "list":
            permission_classes = (
                permissions.IsAuthenticated,
                api_permissions.IsQueueAgent,
            )
        return [permission() for permission in permission_classes]

    def get_queryset(
        self,
    ):  # TODO: sparate list and retrieve queries from update and close
        if self.action != "list":
            self.filterset_class = None
        qs = super().get_queryset()

        last_24h = timezone.now() - timedelta(days=1)

        qs = qs.annotate(
            last_interaction=Max("messages__created_on"),
            unread_msgs=Count("messages", filter=Q(messages__seen=False)),
            last_contact_interaction=Max(
                "messages__created_on", filter=Q(messages__contact__isnull=False)
            ),
            is_24h_valid_computed=Case(
                When(
                    Q(
                        urn__startswith="whatsapp",
                        last_contact_interaction__lt=last_24h,
                    ),
                    then=False,
                ),
                default=True,
                output_field=BooleanField(),
            ),
            last_message_text=Subquery(
                Message.objects.filter(room=OuterRef("pk"))
                .exclude(user__isnull=True, contact__isnull=True)
                .exclude(text="")
                .order_by("-created_on")
                .values("text")[:1]
            ),
        ).select_related("user", "contact", "queue", "queue__sector")

        return qs

    def get_serializer_class(self):
        if "update" in self.action:
            return TransferRoomSerializer
        elif "list" in self.action:
            return ListRoomSerializer
        return super().get_serializer_class()

    def list(self, request, *args, **kwargs):
        qs = self.get_queryset()
        project = request.query_params.get("project")
        is_active = request.query_params.get("is_active", None)

        if isinstance(is_active, str):
            is_active = is_active.lower() == "true"

        room_status = request.query_params.get("room_status", None)

        if (
            not project
            or is_active is False
            or (room_status is not None and room_status != "ongoing")
        ):
            filtered_qs = self.filter_queryset(qs)
            return self._get_paginated_response(filtered_qs)

        # Get pins for the user within the project
        pins = RoomPin.objects.filter(
            user=request.user, room__queue__sector__project=project
        )

        pinned_rooms = Room.objects.filter(
            pk__in=pins.values_list("room__pk", flat=True)
        )

        filtered_qs = self.filter_queryset(qs)
        room_ids = set(filtered_qs.values_list("pk", flat=True)) | set(
            pinned_rooms.values_list("pk", flat=True)
        )

        secondary_sort = list(filtered_qs.query.order_by or self.ordering or [])

        # Subquery to get the created_on of the pin for each room (or None)
        pin_created_on_subquery = (
            RoomPin.objects.filter(
                user=request.user,
                room=OuterRef("pk"),
                room__queue__sector__project=project,
            )
            .order_by("-created_on")
            .values("created_on")[:1]
        )

        annotated_qs = qs.filter(pk__in=room_ids).annotate(
            is_pinned=Case(
                When(pk__in=pinned_rooms, then=True),
                default=False,
                output_field=BooleanField(),
            ),
            pin_created_on=Subquery(
                pin_created_on_subquery, output_field=DateTimeField()
            ),
        )

        if secondary_sort:
            # Order pinned rooms first, then by pin_created_on (descending),
            # then the rest ordered by secondary_sort
            annotated_qs = annotated_qs.order_by(
                "-is_pinned", "-pin_created_on", *secondary_sort
            )
        else:
            annotated_qs = annotated_qs.order_by("-is_pinned", "-pin_created_on")

        return self._get_paginated_response(annotated_qs)

    def _get_paginated_response(self, queryset):
        page = self.paginate_queryset(queryset)
        if page is not None:
            serializer = self.get_serializer(page, many=True)
            return self.get_paginated_response(serializer.data)
        serializer = self.get_serializer(queryset, many=True)
        return Response(serializer.data)

    @action(
        detail=True,
        methods=[
            "PATCH",
        ],
        url_name="bulk_update_msgs",
        serializer_class=RoomMessageStatusSerializer,
    )
    def bulk_update_msgs(self, request, *args, **kwargs):
        room = self.get_object()
        if room.user is None:
            return Response(
                {"detail": "Can't mark queued rooms as read"},
                status=status.HTTP_400_BAD_REQUEST,
            )
        serializer = RoomMessageStatusSerializer(data=request.data)
        serializer.is_valid(raise_exception=True)
        serialized_data = serializer.validated_data

        message_filter = {"seen": not serialized_data.get("seen")}
        if request.data.get("messages", []):
            message_filter["pk__in"] = request.data.get("messages")

        room.messages.filter(**message_filter).update(
            modified_on=timezone.now(), seen=serialized_data.get("seen")
        )
        room.notify_user("update")
        return Response(
            {"detail": "All the given messages have been marked as read"},
            status=status.HTTP_200_OK,
        )

    @action(detail=True, methods=["PUT", "PATCH"], url_name="close")
    def close(
        self, request, *args, **kwargs
    ):  # TODO: Remove the body options on swagger as it won't use any
        """
        Close a room, setting the ended_at date and turning the is_active flag as false
        """
        # Add send room notification to the channels group
        instance: Room = self.get_object()

        tags = request.data.get("tags", None)

        with transaction.atomic():
            instance.close(tags, "agent")

        instance.refresh_from_db()
        serialized_data = RoomSerializer(instance=instance)

        instance.notify_queue("close", callback=True)
        instance.notify_user("close")

        if not settings.ACTIVATE_CALC_METRICS:
            return Response(serialized_data.data, status=status.HTTP_200_OK)

        close_room(str(instance.pk))

        if not instance.is_billing_notified:
            instance.notify_billing()

        if instance.queue:
            logger.info(
                "Calling start_queue_priority_routing for room %s when closing it",
                instance.uuid,
            )
            start_queue_priority_routing(instance.queue)

        return Response(serialized_data.data, status=status.HTTP_200_OK)

    def perform_create(self, serializer):
        serializer.save()
        serializer.instance.notify_queue("create")

    def perform_update(self, serializer):
        # TODO Separate this into smaller methods
        old_instance = serializer.instance
        old_user = old_instance.user

        user = self.request.data.get("user_email")
        queue = self.request.data.get("queue_uuid")
        serializer.save()

        if not (user or queue):
            return None

        instance = serializer.instance

        # Mark all notes as non-deletable when room is transferred
        instance.mark_notes_as_non_deletable()

        # Create transfer object based on whether it's a user or a queue transfer and add it to the history
        if user:
            if old_instance.user is None:
                time = timezone.now() - old_instance.modified_on
                room_metric = RoomMetrics.objects.select_related("room").get_or_create(
                    room=instance
                )[0]
                room_metric.waiting_time += time.total_seconds()
                room_metric.queued_count += 1
                room_metric.save()
            else:
                # Get the room metric from instance and update the transfer_count value.
                room_metric = RoomMetrics.objects.select_related("room").get_or_create(
                    room=instance
                )[0]
                room_metric.transfer_count += 1
                room_metric.save()

            action = "transfer" if self.request.user.email != user else "pick"
            feedback = create_transfer_json(
                action=action,
                from_=old_instance.user or old_instance.queue,
                to=instance.user,
            )

        if queue:
            # Create constraint to make queue not none
            feedback = create_transfer_json(
                action="transfer",
                from_=old_instance.user or old_instance.queue,
                to=instance.queue,
            )
            if (
                not user
            ):  # if it is only a queue transfer from a user, need to reset the user field
                instance.user = None

            room_metric = RoomMetrics.objects.select_related("room").get_or_create(
                room=instance
            )[0]
            room_metric.transfer_count += 1
            room_metric.save()

        instance.save()
        instance.add_transfer_to_history(feedback)

        # Create a message with the transfer data and Send to the room group
        # TODO separate create message in a function
        create_room_feedback_message(
            instance, feedback, method=RoomFeedbackMethods.ROOM_TRANSFER
        )

        if old_user is None and user:  # queued > agent
            instance.notify_queue("update")
        elif old_user is not None:
            instance.notify_user("update", user=old_user)
            if queue:  # agent > queue
                instance.notify_queue("update")
            else:  # agent > agent
                instance.notify_user("update")

    def perform_destroy(self, instance):
        instance.notify_room("destroy", callback=True)
        super().perform_destroy(instance)

    @action(
        detail=True,
        methods=["POST", "GET"],
        url_name="chat_completion",
    )
    def chat_completion(self, request, *args, **kwargs) -> Response:
        user_token = request.META.get("HTTP_AUTHORIZATION")
        room = self.get_object()
        if request.method == "GET":
            return Response(
                status=status.HTTP_200_OK,
                data={
                    "can_use_chat_completion": room.queue.sector.can_use_chat_completion
                },
            )
        if not room.queue.sector.can_use_chat_completion:
            return Response(
                status=status.HTTP_400_BAD_REQUEST,
                data={"detail": "Chat completion is not configured for this sector."},
            )
        token = room.queue.sector.project.get_openai_token(user_token)
        if not token:
            return Response(
                status=status.HTTP_400_BAD_REQUEST,
                data={"detail": "OpenAI token not found"},
            )
        messages = room.last_5_messages
        if not messages:
            return Response(
                status=status.HTTP_400_BAD_REQUEST,
                data={"detail": "The selected room does not have messages"},
            )
        serialized_data = ChatCompletionSerializer(messages, many=True).data

        sector = room.queue.sector
        if sector.completion_context:
            serialized_data.append(
                {"role": "system", "content": sector.completion_context}
            )

        openai_client = OpenAIClient()
        completion_response = openai_client.chat_completion(
            token=token, messages=serialized_data
        )
        return Response(
            status=completion_response.status_code, data=completion_response.json()
        )

    @action(
        detail=True,
        methods=["PATCH"],
    )
    def update_custom_fields(self, request, pk=None):
        custom_fields_update = request.data
        data = {"fields": custom_fields_update}

        if pk is None:
            return Response(
                {"Detail": "No room on the request"}, status.HTTP_400_BAD_REQUEST
            )
        elif not custom_fields_update:
            return Response(
                {"Detail": "No custom fields on the request"},
                status.HTTP_400_BAD_REQUEST,
            )

        room = get_editable_custom_fields_room({"uuid": pk, "is_active": "True"})

        custom_field_name = list(data["fields"])[0]
        old_custom_field_value = room.custom_fields.get(custom_field_name, None)
        new_custom_field_value = data["fields"][custom_field_name]

        update_flows_custom_fields(
            project=room.queue.sector.project,
            data=data,
            contact_id=room.contact.external_id,
        )

        update_custom_fields(room, custom_fields_update)

        feedback = {
            "user": request.user.first_name,
            "custom_field_name": custom_field_name,
            "old": old_custom_field_value,
            "new": new_custom_field_value,
        }
        create_room_feedback_message(
            room, feedback, method=RoomFeedbackMethods.EDIT_CUSTOM_FIELDS
        )

        return Response(
            {"Detail": "Custom Field edited with success"},
            status.HTTP_200_OK,
        )

    @action(
        detail=True,
        methods=[
            "PATCH",
        ],
        url_name="pick_queue_room",
    )
    def pick_queue_room(self, request, *args, **kwargs):
        room: Room = self.get_object()
        user: User = request.user

        logger.info(
            f"[PICK_QUEUE_ROOM] Starting room pick - Room: {room.uuid}, "
            f"User: {user.email}, Queue: {room.queue.name if room.queue else 'None'}"
        )

        if room.user:
            logger.warning(
                f"[PICK_QUEUE_ROOM] Room already assigned - Room: {room.uuid}, "
                f"Current User: {room.user.email}, Requested User: {user.email}"
            )
            raise ValidationError(
                {"detail": _("Room is not queued")}, code="room_is_not_queued"
            )

        action = "pick"
        feedback = create_transfer_json(
            action=action,
            from_=room.queue,
            to=user,
        )

        try:
            room.user = user
            room.save()
            room.add_transfer_to_history(feedback)

            create_room_feedback_message(
                room, feedback, method=RoomFeedbackMethods.ROOM_TRANSFER
            )
            room.notify_queue("update")

            room.send_automatic_message()

            room_metric = RoomMetrics.objects.select_related("room").get_or_create(
                room=room
            )[0]
            room_metric.waiting_time += calculate_last_queue_waiting_time(room)
            room_metric.queued_count += 1
            room_metric.save()

            # Use async ticket update to avoid blocking the response
            room.update_ticket_async()

            return Response(
                {
                    "detail": _("Room picked successfully"),
                    "room_uuid": str(room.uuid),
                },
                status=status.HTTP_200_OK,
            )

        except Exception as exc:
            logger.error(
                f"[PICK_QUEUE_ROOM] Error during room pick - Room: {room.uuid}, "
                f"User: {user.email}, Error: {str(exc)}"
            )
            raise

    @action(
        detail=False,
        methods=["PATCH"],
        url_name="bulk_transfer",
    )
    def bulk_transfer(self, request, pk=None):
        rooms_list = Room.objects.filter(
            uuid__in=request.data.get("rooms_list")
        ).select_related("user", "queue__sector__project")
        user_email = request.query_params.get("user_email")
        queue_uuid = request.query_params.get("queue_uuid")
        user_request = request.user or request.query_params.get("user_request")

        if not user_email and not queue_uuid:
            return Response(
                {"error": "user_email or queue_uuid is required"},
                status=status.HTTP_400_BAD_REQUEST,
            )

        if user_email:
            email_l = (user_email or "").lower()
            uid = get_user_id_by_email_cached(email_l)

            if uid is None:
                return Response(
                    {"error": f"User {user_email} not found"},
                    status=status.HTTP_400_BAD_REQUEST,
                )

            user = User.objects.get(pk=uid)

            for room in rooms_list:
                old_user = room.user
                project = room.queue.project
                if not project.permissions.filter(user=user).exists():
                    return Response(
                        {
                            "error": (
                                f"User {user.email} has no permission on the project "
                                f"{project.name} <{project.uuid}>"
                            )
                        },
                        status=status.HTTP_400_BAD_REQUEST,
                    )

                transfer_user = verify_user_room(room, user_request)

                feedback = create_transfer_json(
                    action="transfer",
                    from_=transfer_user,
                    to=user,
                )

                old_user_assigned_at = room.user_assigned_at

                room.user = user
                room.save()

                logger.info(
                    "Starting queue priority routing for room %s from bulk transfer to user %s",
                    room.uuid,
                    user.email,
                )
                start_queue_priority_routing(room.queue)

                create_room_feedback_message(
                    room, feedback, method=RoomFeedbackMethods.ROOM_TRANSFER
                )
                if old_user:
                    room.notify_user("update", user=old_user)
                else:
                    room.notify_user("update", user=transfer_user)
                room.notify_user("update")
                room.notify_queue("update")

                room.update_ticket()

                # Mark all notes as non-deletable when room is transferred
                room.mark_notes_as_non_deletable()

                if (
                    not old_user_assigned_at
                    and room.queue.sector.is_automatic_message_active
                    and room.queue.sector.automatic_message_text
                ):
                    room.send_automatic_message()

        if queue_uuid:
            queue = Queue.objects.get(uuid=queue_uuid)
            for room in rooms_list:
                if queue.project != room.project:
                    return Response(
                        {"error": "Cannot transfer rooms from a project to another"},
                        status=status.HTTP_400_BAD_REQUEST,
                    )
                transfer_user = verify_user_room(room, user_request)
                feedback = create_transfer_json(
                    action="transfer",
                    from_=transfer_user,
                    to=queue,
                )
                room.user = None
                room.queue = queue
                room.save()

                create_room_feedback_message(
                    room, feedback, method=RoomFeedbackMethods.ROOM_TRANSFER
                )
                room.notify_user("update", user=transfer_user)
                room.notify_queue("update")

                logger.info(
                    "Starting queue priority routing for room %s from bulk transfer to queue %s",
                    room.uuid,
                    queue.uuid,
                )
                start_queue_priority_routing(queue)

                # Mark all notes as non-deletable when room is transferred
                room.mark_notes_as_non_deletable()

        return Response(
            {"success": "Mass transfer completed"},
            status=status.HTTP_200_OK,
        )

    @action(detail=False, methods=["get"], url_path="human-service-count")
    def filter_rooms(self, request, pk=None):
        project_uuid = request.query_params.get("project_uuid")
        start_date = request.query_params.get("start_date")
        end_date = request.query_params.get("end_date")

        if not project_uuid:
            return Response({"error": "'project_uuid' is required."}, status=400)

        default_start_date = make_aware(datetime.now() - timedelta(days=30))
        default_end_date = make_aware(datetime.now())

        try:
            if start_date:
                start_date = make_aware(datetime.strptime(start_date, "%Y-%m-%d"))
            else:
                start_date = default_start_date

            if end_date:
                end_date = make_aware(datetime.strptime(end_date, "%Y-%m-%d"))
            else:
                end_date = default_end_date
        except ValueError:
            return Response(
                {"error": "Invalid date format. Use 'YYYY-MM-DD'."}, status=400
            )

        rooms = Room.objects.filter(
            queue__sector__project=project_uuid,
            created_on__gte=start_date,
            created_on__lte=end_date,
        )

        room_count = rooms.count()
        return Response({"room_count": room_count})

    @action(
        detail=False,
        methods=["get"],
        url_name="rooms-info",
        serializer_class=RoomInfoSerializer,
    )
    def rooms_info(self, request: Request, pk=None) -> Response:
        project_uuid = request.query_params.get("project_uuid")

        if not project_uuid:
            return Response(
                {"error": "'project_uuid' is required."},
                status=status.HTTP_400_BAD_REQUEST,
            )

        query = {"project_uuid": project_uuid}

        if uuid := request.query_params.get("uuid"):
            query["uuid"] = uuid

        rooms = self.paginate_queryset(
            Room.objects.filter(**query).order_by("-created_on")
        )

        return Response(
            RoomInfoSerializer(rooms, many=True).data, status=status.HTTP_200_OK
        )

    @action(detail=True, methods=["get"], url_path="chats-summary")
    def chats_summary(self, request: Request, pk=None) -> Response:
        """
        Get the history summary for a room.
        """
        room = self.get_object()

        history_summary = (
            HistorySummary.objects.filter(room=room).order_by("created_on").last()
        )

        if not history_summary:
            return Response(
                {
                    "status": HistorySummaryStatus.UNAVAILABLE,
                    "summary": None,
                    "feedback": {"liked": None},
                },
                status=status.HTTP_200_OK,
            )

        serializer = RoomHistorySummarySerializer(
            history_summary, context={"request": request}
        )

        return Response(serializer.data, status=status.HTTP_200_OK)

    @action(
        detail=True,
        methods=["post"],
        url_name="chats-summary-feedback",
        url_path="chats-summary/feedback",
        serializer_class=RoomHistorySummaryFeedbackSerializer,
    )
    def chats_summary_feedback(self, request: Request, pk=None) -> Response:
        """
        Get the history summary for a room.
        """
        room = self.get_object()

        history_summary = (
            HistorySummary.objects.filter(room=room).order_by("created_on").last()
        )

        if not history_summary:
            raise NotFound({"detail": "No history summary found for this room."})

        if history_summary.room.user != request.user:
            raise PermissionDenied(
                {"detail": "You are not allowed to give feedback for this room."},
                code="user_is_not_the_room_user",
            )

        if history_summary.status != HistorySummaryStatus.DONE:
            raise ValidationError(
                {
                    "detail": "You can only give feedback when the history summary is done."
                },
                code="room_history_summary_not_done",
            )

        serializers_params = {
            "data": request.data,
            "context": {"request": request, "history_summary": history_summary},
        }

        if existing_feedback := history_summary.feedbacks.filter(
            user=request.user
        ).first():
            serializers_params["instance"] = existing_feedback

        serializer = RoomHistorySummaryFeedbackSerializer(
            **serializers_params,
        )
        serializer.is_valid(raise_exception=True)
        serializer.save()

        return Response(serializer.data, status=status.HTTP_200_OK)

    @action(
        detail=True,
        methods=["post"],
        url_name="pin",
        url_path="pin",
        serializer_class=PinRoomSerializer,
    )
    def pin(self, request: Request, pk=None) -> Response:
        serializer = PinRoomSerializer(data=request.data)
        serializer.is_valid(raise_exception=True)

        room: Room = self.get_object()
        user: User = request.user

        method = (
            room.pin if serializer.validated_data.get("status") is True else room.unpin
        )

        try:
            method(user)
        except (
            MaxPinRoomLimitReachedError,
            RoomIsNotActiveError,
        ) as e:
            raise ValidationError(e.to_dict(), code=e.code) from e
        except PermissionDenied as e:
            return Response({"detail": str(e)}, status=status.HTTP_403_FORBIDDEN)

        return Response(status=status.HTTP_204_NO_CONTENT)

    @action(
        detail=True,
<<<<<<< HEAD
        methods=["post"],
        url_path="room_note",
        serializer_class=RoomNoteSerializer,
    )
    def create_note(self, request, pk=None):
        """
        Create a note for the room
        """
        room = self.get_object()

        # Verify user has access to the room
        if not verify_user_room(room, request.user):
            raise PermissionDenied(
                "You don't have permission to add notes to this room"
            )

        # Room must be active
        if not room.is_active:
            raise ValidationError({"detail": "Cannot add notes to closed rooms"})

        serializer = self.get_serializer(data=request.data)
        serializer.is_valid(raise_exception=True)

        # Create a blank message to attach the internal note
        msg = Message.objects.create(
            room=room,
            user=request.user,
            contact=None,
            text="",
        )

        # Create the note attached to the message
        note = RoomNote.objects.create(
            room=room,
            user=request.user,
            text=serializer.validated_data["text"],
            message=msg,
        )

        # Notify message creation for clients listening to messages
        msg.notify_room("create", True)

        # Return serialized note
        return Response(RoomNoteSerializer(note).data, status=status.HTTP_201_CREATED)
=======
        methods=["get"],
        url_path="tags",
        serializer_class=RoomTagSerializer,
    )
    def tags(self, request: Request, pk=None) -> Response:
        room: Room = self.get_object()

        tags = room.tags.all()

        page = self.paginate_queryset(tags)

        if page is not None:
            serializer = self.get_serializer(page, many=True)
            return self.get_paginated_response(serializer.data)

        serializer = self.get_serializer(tags, many=True)

        return Response(serializer.data, status=status.HTTP_200_OK)

    @action(
        detail=True,
        methods=["post"],
        url_path="tags/add",
        url_name="add-tag",
        serializer_class=AddRoomTagSerializer,
        permission_classes=[IsAuthenticated, CanAddOrRemoveRoomTagPermission],
    )
    def add_tag(self, request: Request, pk=None) -> Response:
        room: Room = self.get_object()

        if not room.is_active == True:
            raise ValidationError(
                {"detail": "Room is not active."},
                code="room_is_not_active",
            )

        serializer = self.get_serializer(data=request.data, context={"room": room})
        serializer.is_valid(raise_exception=True)

        sector_tag = serializer.validated_data.get("sector_tag")
        room.tags.add(sector_tag)

        return Response(status=status.HTTP_204_NO_CONTENT)

    @action(
        detail=True,
        methods=["post"],
        url_path="tags/remove",
        url_name="remove-tag",
        serializer_class=RemoveRoomTagSerializer,
        permission_classes=[IsAuthenticated, CanAddOrRemoveRoomTagPermission],
    )
    def remove_tag(self, request: Request, pk=None) -> Response:
        room: Room = self.get_object()

        if not room.is_active == True:
            raise ValidationError(
                {"detail": "Room is not active."},
                code="room_is_not_active",
            )

        serializer = self.get_serializer(data=request.data, context={"room": room})
        serializer.is_valid(raise_exception=True)
        sector_tag = serializer.validated_data.get("sector_tag")
        room.tags.remove(sector_tag)
        return Response(status=status.HTTP_204_NO_CONTENT)
>>>>>>> ab3ab199


class RoomsReportViewSet(APIView):
    """
    Viewset for generating rooms reports.
    """

    authentication_classes = [ProjectAdminAuthentication]
    service = RoomsReportService

    def post(self, request: Request, *args, **kwargs) -> Response:
        """
        Generate a rooms report and send it to the email address provided.
        """
        if not request.auth:
            return Response(
                {"detail": "Authentication required."},
                status=status.HTTP_401_UNAUTHORIZED,
            )

        project_uuid = request.auth.project
        project = Project.objects.get(uuid=project_uuid)

        service = self.service(project)

        if service.is_generating_report():
            return Response(
                {
                    "detail": "A report is already being generated for this project. Please wait for it to finish."
                },
                status=status.HTTP_429_TOO_MANY_REQUESTS,
            )

        serializer = RoomsReportSerializer(data=request.data)
        serializer.is_valid(raise_exception=True)

        recipient_email = serializer.validated_data.get("recipient_email")
        rooms_filters = serializer.validated_data.get("filters")

        generate_rooms_report.delay(project.uuid, rooms_filters, recipient_email)

        return Response(
            {
                "detail": "The report will be sent to the email address provided when it's ready."
            },
            status=status.HTTP_202_ACCEPTED,
        )


class RoomNoteViewSet(
    mixins.ListModelMixin,
    mixins.DestroyModelMixin,
    GenericViewSet,
):
    """
    ViewSet for Room Notes
    """
    queryset = RoomNote.objects.all()
    serializer_class = RoomNoteSerializer
    permission_classes = [permissions.IsAuthenticated, RoomNotePermission]
    filter_backends = [DjangoFilterBackend]
    filterset_fields = ["room"]
    lookup_field = "uuid"

    def get_queryset(self):
        """
        Filter notes based on user permissions
        """
        user = self.request.user
        queryset = super().get_queryset()

        room_uuid = self.request.query_params.get("room")
        if room_uuid:
            queryset = queryset.filter(room__uuid=room_uuid)

        return queryset.filter(
            Q(room__user=user) | Q(room__queue__sector__project__permissions__user=user)
        ).distinct().order_by("created_on")

    def list(self, request, *args, **kwargs):
        """
        List room notes with additional validations
        """

        room_uuid = request.query_params.get("room")
        if not room_uuid:
            raise ValidationError({"detail": "Room UUID is required"})
        
        if not Room.objects.filter(uuid=room_uuid).exists():
            raise ValidationError({"detail": "Room not found"})
        
        return super().list(request, *args, **kwargs)

    def destroy(self, request, *args, **kwargs):
        """
        Delete a room note with validations
        """
        note = self.get_object()

        if not note.is_deletable:
            raise ValidationError(
                {"Note cannot be deleted because it was marked as non-deletable"}
            )

        if note.user != request.user:
            raise PermissionDenied("You can only delete your own notes")

        # Sala aberta
        if not note.room.is_active:
            raise ValidationError({"detail": "Cannot delete notes from closed rooms"})

        note.notify_websocket("delete")

        return super().destroy(request, *args, **kwargs)<|MERGE_RESOLUTION|>--- conflicted
+++ resolved
@@ -858,7 +858,6 @@
 
     @action(
         detail=True,
-<<<<<<< HEAD
         methods=["post"],
         url_path="room_note",
         serializer_class=RoomNoteSerializer,
@@ -903,7 +902,9 @@
 
         # Return serialized note
         return Response(RoomNoteSerializer(note).data, status=status.HTTP_201_CREATED)
-=======
+
+    @action(
+        detail=True,
         methods=["get"],
         url_path="tags",
         serializer_class=RoomTagSerializer,
@@ -970,7 +971,6 @@
         sector_tag = serializer.validated_data.get("sector_tag")
         room.tags.remove(sector_tag)
         return Response(status=status.HTTP_204_NO_CONTENT)
->>>>>>> ab3ab199
 
 
 class RoomsReportViewSet(APIView):
@@ -1028,6 +1028,7 @@
     """
     ViewSet for Room Notes
     """
+
     queryset = RoomNote.objects.all()
     serializer_class = RoomNoteSerializer
     permission_classes = [permissions.IsAuthenticated, RoomNotePermission]
@@ -1046,9 +1047,14 @@
         if room_uuid:
             queryset = queryset.filter(room__uuid=room_uuid)
 
-        return queryset.filter(
-            Q(room__user=user) | Q(room__queue__sector__project__permissions__user=user)
-        ).distinct().order_by("created_on")
+        return (
+            queryset.filter(
+                Q(room__user=user)
+                | Q(room__queue__sector__project__permissions__user=user)
+            )
+            .distinct()
+            .order_by("created_on")
+        )
 
     def list(self, request, *args, **kwargs):
         """
@@ -1058,10 +1064,10 @@
         room_uuid = request.query_params.get("room")
         if not room_uuid:
             raise ValidationError({"detail": "Room UUID is required"})
-        
+
         if not Room.objects.filter(uuid=room_uuid).exists():
             raise ValidationError({"detail": "Room not found"})
-        
+
         return super().list(request, *args, **kwargs)
 
     def destroy(self, request, *args, **kwargs):
