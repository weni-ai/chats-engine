--- conflicted
+++ resolved
@@ -17,13 +17,10 @@
 from chats.apps.api.v1 import permissions as api_permissions
 from chats.utils.websockets import send_channels_group
 
-<<<<<<< HEAD
 from django.conf import settings 
 
 from django.db.models import Count, Avg, F, Sum, DateTimeField
 
-=======
->>>>>>> 2fa1611d
 
 class RoomViewset(
     mixins.ListModelMixin,
