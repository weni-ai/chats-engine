import logging
from datetime import datetime, timedelta

from django.conf import settings
from django.db import transaction
from django.db.models import (
    BooleanField,
    Case,
    Count,
    DateTimeField,
    Max,
    OuterRef,
    Q,
    Subquery,
    When,
)
from django.utils import timezone
from django.utils.timezone import make_aware
from django.utils.translation import gettext_lazy as _
from chats.apps.api.v1.rooms.permissions import CanAddOrRemoveRoomTagPermission
from chats.core.cache_utils import get_user_id_by_email_cached
from django_filters.rest_framework import DjangoFilterBackend
from rest_framework import filters, mixins, permissions, status
from rest_framework.decorators import action
from rest_framework.exceptions import NotFound, PermissionDenied, ValidationError
from rest_framework.filters import OrderingFilter
from rest_framework.request import Request
from rest_framework.response import Response
from rest_framework.permissions import IsAuthenticated
from rest_framework.views import APIView
from rest_framework.viewsets import GenericViewSet

from chats.apps.accounts.authentication.drf.authorization import (
    ProjectAdminAuthentication,
)
from chats.apps.accounts.models import User
from chats.apps.ai_features.history_summary.models import (
    HistorySummary,
    HistorySummaryStatus,
)
from chats.apps.api.utils import verify_user_room
from chats.apps.api.v1 import permissions as api_permissions
from chats.apps.api.v1.rooms.permissions import RoomNotePermission
from chats.apps.api.v1.internal.rest_clients.openai_rest_client import OpenAIClient
from chats.apps.api.v1.msgs.serializers import ChatCompletionSerializer
from chats.apps.api.v1.rooms import filters as room_filters
from chats.apps.api.v1.rooms.pagination import RoomListPagination
from chats.apps.api.v1.rooms.permissions import RoomNotePermission
from chats.apps.api.v1.rooms.serializers import (
    AddRoomTagSerializer,
    ListRoomSerializer,
    RemoveRoomTagSerializer,
    PinRoomSerializer,
    RoomHistorySummaryFeedbackSerializer,
    RoomHistorySummarySerializer,
    RoomInfoSerializer,
    RoomMessageStatusSerializer,
    RoomNoteSerializer,
    RoomSerializer,
    RoomTagSerializer,
    RoomsReportSerializer,
    TransferRoomSerializer,
)
from chats.apps.dashboard.models import RoomMetrics
from chats.apps.dashboard.utils import calculate_last_queue_waiting_time
from chats.apps.msgs.models import Message
from chats.apps.projects.models.models import Project
from chats.apps.queues.models import Queue
from chats.apps.queues.utils import start_queue_priority_routing
from chats.apps.sectors.models import SectorTag
from chats.apps.rooms.choices import RoomFeedbackMethods
from chats.apps.rooms.exceptions import (
    MaxPinRoomLimitReachedError,
    RoomIsNotActiveError,
)
from chats.apps.rooms.models import Room, RoomNote, RoomPin
from chats.apps.rooms.services import RoomsReportService
from chats.apps.rooms.tasks import generate_rooms_report
from chats.apps.rooms.utils import create_transfer_json
from chats.apps.rooms.views import (
    close_room,
    create_room_feedback_message,
    get_editable_custom_fields_room,
    update_custom_fields,
    update_flows_custom_fields,
)

logger = logging.getLogger(__name__)


class RoomViewset(
    mixins.ListModelMixin,
    mixins.RetrieveModelMixin,
    mixins.UpdateModelMixin,
    GenericViewSet,
):
    queryset = Room.objects.all()
    serializer_class = RoomSerializer
    filter_backends = [
        DjangoFilterBackend,
        filters.SearchFilter,
        OrderingFilter,
    ]
    filterset_class = room_filters.RoomFilter
    search_fields = ["contact__name", "urn", "protocol", "service_chat"]
    ordering_fields = "__all__"
    ordering = ["user", "-last_interaction", "created_on", "added_to_queue_at"]

    def get_permissions(self):
        permission_classes = [permissions.IsAuthenticated]

        if self.action == "tags":
            permission_classes.append(api_permissions.HasObjectProjectPermission)

        elif self.action != "list":
            permission_classes = (
                permissions.IsAuthenticated,
                api_permissions.IsQueueAgent,
            )
        return [permission() for permission in permission_classes]

    @property
    def pagination_class(self):
        if self.action == "list":
            return RoomListPagination

        return super().pagination_class

    def get_queryset(
        self,
    ):  # TODO: sparate list and retrieve queries from update and close
        if self.action != "list":
            self.filterset_class = None
        qs = super().get_queryset()

        last_24h = timezone.now() - timedelta(days=1)

        qs = qs.annotate(
            last_interaction=Max("messages__created_on"),
            unread_msgs=Count("messages", filter=Q(messages__seen=False)),
            last_contact_interaction=Max(
                "messages__created_on", filter=Q(messages__contact__isnull=False)
            ),
            is_24h_valid_computed=Case(
                When(
                    Q(
                        urn__startswith="whatsapp",
                        last_contact_interaction__lt=last_24h,
                    ),
                    then=False,
                ),
                default=True,
                output_field=BooleanField(),
            ),
            last_message_text=Subquery(
                Message.objects.filter(room=OuterRef("pk"))
                .exclude(user__isnull=True, contact__isnull=True)
                .exclude(text="")
                .order_by("-created_on")
                .values("text")[:1]
            ),
        ).select_related("user", "contact", "queue", "queue__sector")

        return qs

    def get_serializer_class(self):
        if "update" in self.action:
            return TransferRoomSerializer
        elif "list" in self.action:
            return ListRoomSerializer
        return super().get_serializer_class()

    def list(self, request, *args, **kwargs):
        qs = self.get_queryset()
        project = request.query_params.get("project")
        is_active = request.query_params.get("is_active", None)

        if isinstance(is_active, str):
            is_active = is_active.lower() == "true"

        room_status = request.query_params.get("room_status", None)

        if (
            not project
            or is_active is False
            or (room_status is not None and room_status != "ongoing")
        ):
            filtered_qs = self.filter_queryset(qs)
            return self._get_paginated_response(filtered_qs)

        # Get pins for the user within the project
        pins = RoomPin.objects.filter(
            user=request.user, room__queue__sector__project=project
        )

        pinned_rooms = Room.objects.filter(
            pk__in=pins.values_list("room__pk", flat=True)
        )

        filtered_qs = self.filter_queryset(qs)
        room_ids = set(filtered_qs.values_list("pk", flat=True)) | set(
            pinned_rooms.values_list("pk", flat=True)
        )

        secondary_sort = list(filtered_qs.query.order_by or self.ordering or [])

        # Subquery to get the created_on of the pin for each room (or None)
        pin_created_on_subquery = (
            RoomPin.objects.filter(
                user=request.user,
                room=OuterRef("pk"),
                room__queue__sector__project=project,
            )
            .order_by("-created_on")
            .values("created_on")[:1]
        )

        annotated_qs = qs.filter(pk__in=room_ids).annotate(
            is_pinned=Case(
                When(pk__in=pinned_rooms, then=True),
                default=False,
                output_field=BooleanField(),
            ),
            pin_created_on=Subquery(
                pin_created_on_subquery, output_field=DateTimeField()
            ),
        )

        if secondary_sort:
            # Order pinned rooms first, then by pin_created_on (descending),
            # then the rest ordered by secondary_sort
            annotated_qs = annotated_qs.order_by(
                "-is_pinned", "-pin_created_on", *secondary_sort
            )
        else:
            annotated_qs = annotated_qs.order_by("-is_pinned", "-pin_created_on")

        return self._get_paginated_response(annotated_qs)

    def _get_paginated_response(self, queryset):
        page = self.paginate_queryset(queryset)
        if page is not None:
            serializer = self.get_serializer(page, many=True)
            return self.get_paginated_response(serializer.data)
        serializer = self.get_serializer(queryset, many=True)
        return Response(serializer.data)

    @action(
        detail=True,
        methods=[
            "PATCH",
        ],
        url_name="bulk_update_msgs",
        serializer_class=RoomMessageStatusSerializer,
    )
    def bulk_update_msgs(self, request, *args, **kwargs):
        room = self.get_object()
        if room.user is None:
            return Response(
                {"detail": "Can't mark queued rooms as read"},
                status=status.HTTP_400_BAD_REQUEST,
            )
        serializer = RoomMessageStatusSerializer(data=request.data)
        serializer.is_valid(raise_exception=True)
        serialized_data = serializer.validated_data

        message_filter = {"seen": not serialized_data.get("seen")}
        if request.data.get("messages", []):
            message_filter["pk__in"] = request.data.get("messages")

        room.messages.filter(**message_filter).update(
            modified_on=timezone.now(), seen=serialized_data.get("seen")
        )
        room.notify_user("update")
        return Response(
            {"detail": "All the given messages have been marked as read"},
            status=status.HTTP_200_OK,
        )

    @action(detail=True, methods=["PUT", "PATCH"], url_name="close")
    def close(
        self, request, *args, **kwargs
    ):  # TODO: Remove the body options on swagger as it won't use any
        """
        Close a room, setting the ended_at date and turning the is_active flag as false
        """
        # Add send room notification to the channels group
        instance: Room = self.get_object()

        tags = request.data.get("tags", None)

        if tags is not None:
            sector_tags = [
                str(tag_uuid)
                for tag_uuid in SectorTag.objects.filter(
                    sector=instance.queue.sector
                ).values_list("uuid", flat=True)
            ]

<<<<<<< HEAD
            print(f"DEBUG tags: {tags}")
            print(f"DEBUG sector_tags: {sector_tags}")

=======
>>>>>>> 4a6e4a5b
            if set(tags) - set(sector_tags):
                raise ValidationError(
                    {"tags": ["Tag not found for the room's sector"]},
                    code="tag_not_found",
                )

        if instance.queue.required_tags and (not tags and not instance.tags.exists()):
            raise ValidationError(
                {"tags": ["Tags are required for this queue"]},
                code="tags_required",
            )

        with transaction.atomic():
            instance.close(tags, "agent")

        instance.refresh_from_db()
        serialized_data = RoomSerializer(instance=instance)

        instance.notify_queue("close", callback=True)
        instance.notify_user("close")

        if not settings.ACTIVATE_CALC_METRICS:
            return Response(serialized_data.data, status=status.HTTP_200_OK)

        close_room(str(instance.pk))

        if not instance.is_billing_notified:
            instance.notify_billing()

        if instance.queue:
            logger.info(
                "Calling start_queue_priority_routing for room %s when closing it",
                instance.uuid,
            )
            start_queue_priority_routing(instance.queue)

        return Response(serialized_data.data, status=status.HTTP_200_OK)

    def perform_create(self, serializer):
        serializer.save()
        serializer.instance.notify_queue("create")

    def perform_update(self, serializer):
        # TODO Separate this into smaller methods
        old_instance = serializer.instance
        old_user = old_instance.user

        user = self.request.data.get("user_email")
        queue = self.request.data.get("queue_uuid")
        serializer.save()

        if not (user or queue):
            return None

        instance = serializer.instance

        # Mark all notes as non-deletable when room is transferred
        instance.mark_notes_as_non_deletable()

        # Create transfer object based on whether it's a user or a queue transfer and add it to the history
        if user:
            if old_instance.user is None:
                time = timezone.now() - old_instance.modified_on
                room_metric = RoomMetrics.objects.select_related("room").get_or_create(
                    room=instance
                )[0]
                room_metric.waiting_time += time.total_seconds()
                room_metric.queued_count += 1
                room_metric.save()
            else:
                # Get the room metric from instance and update the transfer_count value.
                room_metric = RoomMetrics.objects.select_related("room").get_or_create(
                    room=instance
                )[0]
                room_metric.transfer_count += 1
                room_metric.save()

            action = "transfer" if self.request.user.email != user else "pick"
            feedback = create_transfer_json(
                action=action,
                from_=old_instance.user or old_instance.queue,
                to=instance.user,
            )

        if queue:
            # Create constraint to make queue not none
            feedback = create_transfer_json(
                action="transfer",
                from_=old_instance.user or old_instance.queue,
                to=instance.queue,
            )
            if (
                not user
            ):  # if it is only a queue transfer from a user, need to reset the user field
                instance.user = None

            room_metric = RoomMetrics.objects.select_related("room").get_or_create(
                room=instance
            )[0]
            room_metric.transfer_count += 1
            room_metric.save()

        instance.save()
        instance.add_transfer_to_history(feedback)

        # Create a message with the transfer data and Send to the room group
        # TODO separate create message in a function
        create_room_feedback_message(
            instance, feedback, method=RoomFeedbackMethods.ROOM_TRANSFER
        )

        if old_user is None and user:  # queued > agent
            instance.notify_queue("update")
        elif old_user is not None:
            instance.notify_user("update", user=old_user)
            if queue:  # agent > queue
                instance.notify_queue("update")
            else:  # agent > agent
                instance.notify_user("update")

    def perform_destroy(self, instance):
        instance.notify_room("destroy", callback=True)
        super().perform_destroy(instance)

    @action(
        detail=True,
        methods=["POST", "GET"],
        url_name="chat_completion",
    )
    def chat_completion(self, request, *args, **kwargs) -> Response:
        user_token = request.META.get("HTTP_AUTHORIZATION")
        room = self.get_object()
        if request.method == "GET":
            return Response(
                status=status.HTTP_200_OK,
                data={
                    "can_use_chat_completion": room.queue.sector.can_use_chat_completion
                },
            )
        if not room.queue.sector.can_use_chat_completion:
            return Response(
                status=status.HTTP_400_BAD_REQUEST,
                data={"detail": "Chat completion is not configured for this sector."},
            )
        token = room.queue.sector.project.get_openai_token(user_token)
        if not token:
            return Response(
                status=status.HTTP_400_BAD_REQUEST,
                data={"detail": "OpenAI token not found"},
            )
        messages = room.last_5_messages
        if not messages:
            return Response(
                status=status.HTTP_400_BAD_REQUEST,
                data={"detail": "The selected room does not have messages"},
            )
        serialized_data = ChatCompletionSerializer(messages, many=True).data

        sector = room.queue.sector
        if sector.completion_context:
            serialized_data.append(
                {"role": "system", "content": sector.completion_context}
            )

        openai_client = OpenAIClient()
        completion_response = openai_client.chat_completion(
            token=token, messages=serialized_data
        )
        return Response(
            status=completion_response.status_code, data=completion_response.json()
        )

    @action(
        detail=True,
        methods=["PATCH"],
    )
    def update_custom_fields(self, request, pk=None):
        custom_fields_update = request.data
        data = {"fields": custom_fields_update}

        if pk is None:
            return Response(
                {"Detail": "No room on the request"}, status.HTTP_400_BAD_REQUEST
            )
        elif not custom_fields_update:
            return Response(
                {"Detail": "No custom fields on the request"},
                status.HTTP_400_BAD_REQUEST,
            )

        room = get_editable_custom_fields_room({"uuid": pk, "is_active": "True"})

        custom_field_name = list(data["fields"])[0]
        old_custom_field_value = room.custom_fields.get(custom_field_name, None)
        new_custom_field_value = data["fields"][custom_field_name]

        update_flows_custom_fields(
            project=room.queue.sector.project,
            data=data,
            contact_id=room.contact.external_id,
        )

        update_custom_fields(room, custom_fields_update)

        feedback = {
            "user": request.user.first_name,
            "custom_field_name": custom_field_name,
            "old": old_custom_field_value,
            "new": new_custom_field_value,
        }
        create_room_feedback_message(
            room, feedback, method=RoomFeedbackMethods.EDIT_CUSTOM_FIELDS
        )

        return Response(
            {"Detail": "Custom Field edited with success"},
            status.HTTP_200_OK,
        )

    @action(
        detail=True,
        methods=[
            "PATCH",
        ],
        url_name="pick_queue_room",
    )
    def pick_queue_room(self, request, *args, **kwargs):
        room: Room = self.get_object()
        user: User = request.user

        logger.info(
            f"[PICK_QUEUE_ROOM] Starting room pick - Room: {room.uuid}, "
            f"User: {user.email}, Queue: {room.queue.name if room.queue else 'None'}"
        )

        if room.user:
            logger.warning(
                f"[PICK_QUEUE_ROOM] Room already assigned - Room: {room.uuid}, "
                f"Current User: {room.user.email}, Requested User: {user.email}"
            )
            raise ValidationError(
                {"detail": _("Room is not queued")}, code="room_is_not_queued"
            )

        action = "pick"
        feedback = create_transfer_json(
            action=action,
            from_=room.queue,
            to=user,
        )

        try:
            room.user = user
            room.save()
            room.add_transfer_to_history(feedback)

            create_room_feedback_message(
                room, feedback, method=RoomFeedbackMethods.ROOM_TRANSFER
            )
            room.notify_queue("update")

            room.send_automatic_message()

            room_metric = RoomMetrics.objects.select_related("room").get_or_create(
                room=room
            )[0]
            room_metric.waiting_time += calculate_last_queue_waiting_time(room)
            room_metric.queued_count += 1
            room_metric.save()

            # Use async ticket update to avoid blocking the response
            room.update_ticket_async()

            return Response(
                {
                    "detail": _("Room picked successfully"),
                    "room_uuid": str(room.uuid),
                },
                status=status.HTTP_200_OK,
            )

        except Exception as exc:
            logger.error(
                f"[PICK_QUEUE_ROOM] Error during room pick - Room: {room.uuid}, "
                f"User: {user.email}, Error: {str(exc)}"
            )
            raise

    @action(
        detail=False,
        methods=["PATCH"],
        url_name="bulk_transfer",
    )
    def bulk_transfer(self, request, pk=None):
        rooms_list = Room.objects.filter(
            uuid__in=request.data.get("rooms_list")
        ).select_related("user", "queue__sector__project")
        user_email = request.query_params.get("user_email")
        queue_uuid = request.query_params.get("queue_uuid")
        user_request = request.user or request.query_params.get("user_request")

        if not user_email and not queue_uuid:
            return Response(
                {"error": "user_email or queue_uuid is required"},
                status=status.HTTP_400_BAD_REQUEST,
            )

        if user_email:
            email_l = (user_email or "").lower()
            uid = get_user_id_by_email_cached(email_l)

            if uid is None:
                return Response(
                    {"error": f"User {user_email} not found"},
                    status=status.HTTP_400_BAD_REQUEST,
                )

            user = User.objects.get(pk=uid)

            for room in rooms_list:
                old_user = room.user
                project = room.queue.project
                if not project.permissions.filter(user=user).exists():
                    return Response(
                        {
                            "error": (
                                f"User {user.email} has no permission on the project "
                                f"{project.name} <{project.uuid}>"
                            )
                        },
                        status=status.HTTP_400_BAD_REQUEST,
                    )

                transfer_user = verify_user_room(room, user_request)

                feedback = create_transfer_json(
                    action="transfer",
                    from_=transfer_user,
                    to=user,
                )

                old_user_assigned_at = room.user_assigned_at

                room.user = user
                room.save()

                logger.info(
                    "Starting queue priority routing for room %s from bulk transfer to user %s",
                    room.uuid,
                    user.email,
                )
                start_queue_priority_routing(room.queue)

                create_room_feedback_message(
                    room, feedback, method=RoomFeedbackMethods.ROOM_TRANSFER
                )
                if old_user:
                    room.notify_user("update", user=old_user)
                else:
                    room.notify_user("update", user=transfer_user)
                room.notify_user("update")
                room.notify_queue("update")

                room.update_ticket()
                room.mark_notes_as_non_deletable()
                if (
                    not old_user_assigned_at
                    and room.queue.sector.is_automatic_message_active
                    and room.queue.sector.automatic_message_text
                ):
                    room.send_automatic_message()

        if queue_uuid:
            queue = Queue.objects.get(uuid=queue_uuid)
            for room in rooms_list:
                if queue.project != room.project:
                    return Response(
                        {"error": "Cannot transfer rooms from a project to another"},
                        status=status.HTTP_400_BAD_REQUEST,
                    )
                transfer_user = verify_user_room(room, user_request)
                feedback = create_transfer_json(
                    action="transfer",
                    from_=transfer_user,
                    to=queue,
                )
                room.user = None
                room.queue = queue
                room.save()

                create_room_feedback_message(
                    room, feedback, method=RoomFeedbackMethods.ROOM_TRANSFER
                )
                room.notify_user("update", user=transfer_user)
                room.notify_queue("update")

                logger.info(
                    "Starting queue priority routing for room %s from bulk transfer to queue %s",
                    room.uuid,
                    queue.uuid,
                )
                start_queue_priority_routing(queue)

                # Mark all notes as non-deletable when room is transferred
                room.mark_notes_as_non_deletable()

        return Response(
            {"success": "Mass transfer completed"},
            status=status.HTTP_200_OK,
        )

    @action(detail=False, methods=["get"], url_path="human-service-count")
    def filter_rooms(self, request, pk=None):
        project_uuid = request.query_params.get("project_uuid")
        start_date = request.query_params.get("start_date")
        end_date = request.query_params.get("end_date")

        if not project_uuid:
            return Response({"error": "'project_uuid' is required."}, status=400)

        default_start_date = timezone.now() - timedelta(days=30)
        default_end_date = timezone.now()

        try:
            if start_date:
                start_date = make_aware(datetime.strptime(start_date, "%Y-%m-%d"))
            else:
                start_date = default_start_date

            if end_date:
                end_date = make_aware(datetime.strptime(end_date, "%Y-%m-%d"))
            else:
                end_date = default_end_date
        except ValueError:
            return Response(
                {"error": "Invalid date format. Use 'YYYY-MM-DD'."}, status=400
            )

        rooms = Room.objects.filter(
            queue__sector__project=project_uuid,
            created_on__gte=start_date,
            created_on__lte=end_date,
        )

        room_count = rooms.count()
        return Response({"room_count": room_count})

    @action(
        detail=False,
        methods=["get"],
        url_name="rooms-info",
        serializer_class=RoomInfoSerializer,
    )
    def rooms_info(self, request: Request, pk=None) -> Response:
        project_uuid = request.query_params.get("project_uuid")

        if not project_uuid:
            return Response(
                {"error": "'project_uuid' is required."},
                status=status.HTTP_400_BAD_REQUEST,
            )

        query = {"project_uuid": project_uuid}

        if uuid := request.query_params.get("uuid"):
            query["uuid"] = uuid

        rooms = self.paginate_queryset(
            Room.objects.filter(**query).order_by("-created_on")
        )

        return Response(
            RoomInfoSerializer(rooms, many=True).data, status=status.HTTP_200_OK
        )

    @action(detail=True, methods=["get"], url_path="chats-summary")
    def chats_summary(self, request: Request, pk=None) -> Response:
        """
        Get the history summary for a room.
        """
        room = self.get_object()

        history_summary = (
            HistorySummary.objects.filter(room=room).order_by("created_on").last()
        )

        if not history_summary:
            return Response(
                {
                    "status": HistorySummaryStatus.UNAVAILABLE,
                    "summary": None,
                    "feedback": {"liked": None},
                },
                status=status.HTTP_200_OK,
            )

        serializer = RoomHistorySummarySerializer(
            history_summary, context={"request": request}
        )

        return Response(serializer.data, status=status.HTTP_200_OK)

    @action(
        detail=True,
        methods=["post"],
        url_name="chats-summary-feedback",
        url_path="chats-summary/feedback",
        serializer_class=RoomHistorySummaryFeedbackSerializer,
    )
    def chats_summary_feedback(self, request: Request, pk=None) -> Response:
        """
        Get the history summary for a room.
        """
        room = self.get_object()

        history_summary = (
            HistorySummary.objects.filter(room=room).order_by("created_on").last()
        )

        if not history_summary:
            raise NotFound({"detail": "No history summary found for this room."})

        if history_summary.room.user != request.user:
            raise PermissionDenied(
                {"detail": "You are not allowed to give feedback for this room."},
                code="user_is_not_the_room_user",
            )

        if history_summary.status != HistorySummaryStatus.DONE:
            raise ValidationError(
                {
                    "detail": "You can only give feedback when the history summary is done."
                },
                code="room_history_summary_not_done",
            )

        serializers_params = {
            "data": request.data,
            "context": {"request": request, "history_summary": history_summary},
        }

        if existing_feedback := history_summary.feedbacks.filter(
            user=request.user
        ).first():
            serializers_params["instance"] = existing_feedback

        serializer = RoomHistorySummaryFeedbackSerializer(
            **serializers_params,
        )
        serializer.is_valid(raise_exception=True)
        serializer.save()

        return Response(serializer.data, status=status.HTTP_200_OK)

    @action(
        detail=True,
        methods=["post"],
        url_name="pin",
        url_path="pin",
        serializer_class=PinRoomSerializer,
    )
    def pin(self, request: Request, pk=None) -> Response:
        serializer = PinRoomSerializer(data=request.data)
        serializer.is_valid(raise_exception=True)

        room: Room = self.get_object()
        user: User = request.user

        method = (
            room.pin if serializer.validated_data.get("status") is True else room.unpin
        )

        try:
            method(user)
        except (
            MaxPinRoomLimitReachedError,
            RoomIsNotActiveError,
        ) as e:
            raise ValidationError(e.to_dict(), code=e.code) from e
        except PermissionDenied as e:
            return Response({"detail": str(e)}, status=status.HTTP_403_FORBIDDEN)

        return Response(status=status.HTTP_204_NO_CONTENT)

    @action(
        detail=True,
        methods=["get"],
        url_path="tags",
        serializer_class=RoomTagSerializer,
    )
    def tags(self, request: Request, pk=None) -> Response:
        room: Room = self.get_object()

        tags = room.tags.all()

        page = self.paginate_queryset(tags)

        if page is not None:
            serializer = self.get_serializer(page, many=True)
            return self.get_paginated_response(serializer.data)

        serializer = self.get_serializer(tags, many=True)

        return Response(serializer.data, status=status.HTTP_200_OK)

    @action(
        detail=True,
        methods=["post"],
        url_path="tags/add",
        url_name="add-tag",
        serializer_class=AddRoomTagSerializer,
        permission_classes=[IsAuthenticated, CanAddOrRemoveRoomTagPermission],
    )
    def add_tag(self, request: Request, pk=None) -> Response:
        room: Room = self.get_object()

        if not room.is_active:
            raise ValidationError(
                {"detail": "Room is not active."},
                code="room_is_not_active",
            )

        if not room.user or not room.user == request.user:
            raise PermissionDenied(
                {"detail": "You are not allowed to add tags to this room."},
                code="user_is_not_the_room_user",
            )

        serializer = self.get_serializer(data=request.data, context={"room": room})
        serializer.is_valid(raise_exception=True)

        sector_tag = serializer.validated_data.get("sector_tag")
        room.tags.add(sector_tag)

        return Response(status=status.HTTP_204_NO_CONTENT)

    @action(
        detail=True,
        methods=["post"],
        url_path="tags/remove",
        url_name="remove-tag",
        serializer_class=RemoveRoomTagSerializer,
        permission_classes=[IsAuthenticated, CanAddOrRemoveRoomTagPermission],
    )
    def remove_tag(self, request: Request, pk=None) -> Response:
        room: Room = self.get_object()

        if not room.is_active:
            raise ValidationError(
                {"detail": "Room is not active."},
                code="room_is_not_active",
            )

        if not room.user or not room.user == request.user:
            raise PermissionDenied(
                {"detail": "You are not allowed to remove tags from this room."},
                code="user_is_not_the_room_user",
            )

        serializer = self.get_serializer(data=request.data, context={"room": room})
        serializer.is_valid(raise_exception=True)
        sector_tag = serializer.validated_data.get("sector_tag")
        room.tags.remove(sector_tag)
        return Response(status=status.HTTP_204_NO_CONTENT)

    @action(
        detail=True,
        methods=["post"],
        url_path="room_note",
        serializer_class=RoomNoteSerializer,
    )
    def create_note(self, request, pk=None):
        """
        Create a note for the room
        """
        room = self.get_object()

        # Verify user has access to the room
        if not verify_user_room(room, request.user):
            raise PermissionDenied(
                "You don't have permission to add notes to this room"
            )

        # Room must be active
        if not room.is_active:
            raise ValidationError({"detail": "Cannot add notes to closed rooms"})

        serializer = self.get_serializer(data=request.data)
        serializer.is_valid(raise_exception=True)

        # Create a blank message to attach the internal note
        msg = Message.objects.create(
            room=room,
            user=request.user,
            contact=None,
            text="",
        )

        # Create the note attached to the message
        note = RoomNote.objects.create(
            room=room,
            user=request.user,
            text=serializer.validated_data["text"],
            message=msg,
        )

        # Notify message creation for clients listening to messages
        msg.notify_room("create", True)

        # Return serialized note
        return Response(RoomNoteSerializer(note).data, status=status.HTTP_201_CREATED)

    @action(
        detail=True,
        methods=["get"],
        url_path="tags",
        serializer_class=RoomTagSerializer,
    )
    def tags(self, request: Request, pk=None) -> Response:
        room: Room = self.get_object()

        tags = room.tags.all()

        page = self.paginate_queryset(tags)

        if page is not None:
            serializer = self.get_serializer(page, many=True)
            return self.get_paginated_response(serializer.data)

        serializer = self.get_serializer(tags, many=True)

        return Response(serializer.data, status=status.HTTP_200_OK)

    @action(
        detail=True,
        methods=["post"],
        url_path="tags/add",
        url_name="add-tag",
        serializer_class=AddRoomTagSerializer,
        permission_classes=[IsAuthenticated, CanAddOrRemoveRoomTagPermission],
    )
    def add_tag(self, request: Request, pk=None) -> Response:
        room: Room = self.get_object()

        if not room.is_active:
            raise ValidationError(
                {"detail": "Room is not active."},
                code="room_is_not_active",
            )

        serializer = self.get_serializer(data=request.data, context={"room": room})
        serializer.is_valid(raise_exception=True)

        sector_tag = serializer.validated_data.get("sector_tag")
        room.tags.add(sector_tag)

        return Response(status=status.HTTP_204_NO_CONTENT)

    @action(
        detail=True,
        methods=["post"],
        url_path="tags/remove",
        url_name="remove-tag",
        serializer_class=RemoveRoomTagSerializer,
        permission_classes=[IsAuthenticated, CanAddOrRemoveRoomTagPermission],
    )
    def remove_tag(self, request: Request, pk=None) -> Response:
        room: Room = self.get_object()

        if not room.is_active:
            raise ValidationError(
                {"detail": "Room is not active."},
                code="room_is_not_active",
            )

        serializer = self.get_serializer(data=request.data, context={"room": room})
        serializer.is_valid(raise_exception=True)
        sector_tag = serializer.validated_data.get("sector_tag")
        room.tags.remove(sector_tag)
        return Response(status=status.HTTP_204_NO_CONTENT)

    @action(
        detail=True,
        methods=["post"],
        url_path="room_note",
        serializer_class=RoomNoteSerializer,
    )
    def create_note(self, request, pk=None):
        """
        Create a note for the room
        """
        room = self.get_object()

        # Verify user has access to the room
        if not verify_user_room(room, request.user):
            raise PermissionDenied(
                "You don't have permission to add notes to this room"
            )

        # Room must be active
        if not room.is_active:
            raise ValidationError({"detail": "Cannot add notes to closed rooms"})

        serializer = self.get_serializer(data=request.data)
        serializer.is_valid(raise_exception=True)

        # Create a blank message to attach the internal note
        msg = Message.objects.create(
            room=room,
            user=request.user,
            contact=None,
            text="",
        )

        # Create the note attached to the message
        note = RoomNote.objects.create(
            room=room,
            user=request.user,
            text=serializer.validated_data["text"],
            message=msg,
        )

        # Notify message creation for clients listening to messages
        msg.notify_room("create", True)

        # Return serialized note
        return Response(RoomNoteSerializer(note).data, status=status.HTTP_201_CREATED)


class RoomsReportViewSet(APIView):
    """
    Viewset for generating rooms reports.
    """

    authentication_classes = [ProjectAdminAuthentication]
    service = RoomsReportService

    def post(self, request: Request, *args, **kwargs) -> Response:
        """
        Generate a rooms report and send it to the email address provided.
        """
        if not request.auth:
            return Response(
                {"detail": "Authentication required."},
                status=status.HTTP_401_UNAUTHORIZED,
            )

        project_uuid = request.auth.project
        project = Project.objects.get(uuid=project_uuid)

        service = self.service(project)

        if service.is_generating_report():
            return Response(
                {
                    "detail": "A report is already being generated for this project. Please wait for it to finish."
                },
                status=status.HTTP_429_TOO_MANY_REQUESTS,
            )

        serializer = RoomsReportSerializer(data=request.data)
        serializer.is_valid(raise_exception=True)

        recipient_email = serializer.validated_data.get("recipient_email")
        rooms_filters = serializer.validated_data.get("filters")

        generate_rooms_report.delay(project.uuid, rooms_filters, recipient_email)

        return Response(
            {
                "detail": "The report will be sent to the email address provided when it's ready."
            },
            status=status.HTTP_202_ACCEPTED,
        )


class RoomNoteViewSet(
    mixins.ListModelMixin,
    mixins.DestroyModelMixin,
    GenericViewSet,
):
    """
    ViewSet for Room Notes
    """

    queryset = RoomNote.objects.all()
    serializer_class = RoomNoteSerializer
    permission_classes = [permissions.IsAuthenticated, RoomNotePermission]
    filter_backends = [DjangoFilterBackend]
    filterset_fields = ["room"]
    lookup_field = "uuid"

    def get_queryset(self):
        """
        Filter notes based on user permissions
        """
        user = self.request.user
        queryset = super().get_queryset()

        room_uuid = self.request.query_params.get("room")
        if room_uuid:
            queryset = queryset.filter(room__uuid=room_uuid)

        return (
            queryset.filter(
                Q(room__user=user)
                | Q(room__queue__sector__project__permissions__user=user)
            )
            .distinct()
            .order_by("created_on")
        )

    def list(self, request, *args, **kwargs):
        """
        List room notes with additional validations
        """

        room_uuid = request.query_params.get("room")
        if not room_uuid:
            raise ValidationError({"detail": "Room UUID is required"})

        if not Room.objects.filter(uuid=room_uuid).exists():
            raise ValidationError({"detail": "Room not found"})

        return super().list(request, *args, **kwargs)

    def destroy(self, request, *args, **kwargs):
        """
        Delete a room note with validations
        """
        note = self.get_object()

        if not note.is_deletable:
            raise ValidationError(
                {"Note cannot be deleted because it was marked as non-deletable"}
            )

        if note.user != request.user:
            raise PermissionDenied("You can only delete your own notes")

        # Sala aberta
        if not note.room.is_active:
            raise ValidationError({"detail": "Cannot delete notes from closed rooms"})

        note.notify_websocket("delete")

        return super().destroy(request, *args, **kwargs)<|MERGE_RESOLUTION|>--- conflicted
+++ resolved
@@ -297,12 +297,9 @@
                 ).values_list("uuid", flat=True)
             ]
 
-<<<<<<< HEAD
             print(f"DEBUG tags: {tags}")
             print(f"DEBUG sector_tags: {sector_tags}")
 
-=======
->>>>>>> 4a6e4a5b
             if set(tags) - set(sector_tags):
                 raise ValidationError(
                     {"tags": ["Tag not found for the room's sector"]},
@@ -889,6 +886,53 @@
 
     @action(
         detail=True,
+        methods=["post"],
+        url_path="room_note",
+        serializer_class=RoomNoteSerializer,
+    )
+    def create_note(self, request, pk=None):
+        """
+        Create a note for the room
+        """
+        room = self.get_object()
+
+        # Verify user has access to the room
+        if not verify_user_room(room, request.user):
+            raise PermissionDenied(
+                "You don't have permission to add notes to this room"
+            )
+
+        # Room must be active
+        if not room.is_active:
+            raise ValidationError({"detail": "Cannot add notes to closed rooms"})
+
+        serializer = self.get_serializer(data=request.data)
+        serializer.is_valid(raise_exception=True)
+
+        # Create a blank message to attach the internal note
+        msg = Message.objects.create(
+            room=room,
+            user=request.user,
+            contact=None,
+            text="",
+        )
+
+        # Create the note attached to the message
+        note = RoomNote.objects.create(
+            room=room,
+            user=request.user,
+            text=serializer.validated_data["text"],
+            message=msg,
+        )
+
+        # Notify message creation for clients listening to messages
+        msg.notify_room("create", True)
+
+        # Return serialized note
+        return Response(RoomNoteSerializer(note).data, status=status.HTTP_201_CREATED)
+
+    @action(
+        detail=True,
         methods=["get"],
         url_path="tags",
         serializer_class=RoomTagSerializer,
@@ -960,122 +1004,6 @@
             raise PermissionDenied(
                 {"detail": "You are not allowed to remove tags from this room."},
                 code="user_is_not_the_room_user",
-            )
-
-        serializer = self.get_serializer(data=request.data, context={"room": room})
-        serializer.is_valid(raise_exception=True)
-        sector_tag = serializer.validated_data.get("sector_tag")
-        room.tags.remove(sector_tag)
-        return Response(status=status.HTTP_204_NO_CONTENT)
-
-    @action(
-        detail=True,
-        methods=["post"],
-        url_path="room_note",
-        serializer_class=RoomNoteSerializer,
-    )
-    def create_note(self, request, pk=None):
-        """
-        Create a note for the room
-        """
-        room = self.get_object()
-
-        # Verify user has access to the room
-        if not verify_user_room(room, request.user):
-            raise PermissionDenied(
-                "You don't have permission to add notes to this room"
-            )
-
-        # Room must be active
-        if not room.is_active:
-            raise ValidationError({"detail": "Cannot add notes to closed rooms"})
-
-        serializer = self.get_serializer(data=request.data)
-        serializer.is_valid(raise_exception=True)
-
-        # Create a blank message to attach the internal note
-        msg = Message.objects.create(
-            room=room,
-            user=request.user,
-            contact=None,
-            text="",
-        )
-
-        # Create the note attached to the message
-        note = RoomNote.objects.create(
-            room=room,
-            user=request.user,
-            text=serializer.validated_data["text"],
-            message=msg,
-        )
-
-        # Notify message creation for clients listening to messages
-        msg.notify_room("create", True)
-
-        # Return serialized note
-        return Response(RoomNoteSerializer(note).data, status=status.HTTP_201_CREATED)
-
-    @action(
-        detail=True,
-        methods=["get"],
-        url_path="tags",
-        serializer_class=RoomTagSerializer,
-    )
-    def tags(self, request: Request, pk=None) -> Response:
-        room: Room = self.get_object()
-
-        tags = room.tags.all()
-
-        page = self.paginate_queryset(tags)
-
-        if page is not None:
-            serializer = self.get_serializer(page, many=True)
-            return self.get_paginated_response(serializer.data)
-
-        serializer = self.get_serializer(tags, many=True)
-
-        return Response(serializer.data, status=status.HTTP_200_OK)
-
-    @action(
-        detail=True,
-        methods=["post"],
-        url_path="tags/add",
-        url_name="add-tag",
-        serializer_class=AddRoomTagSerializer,
-        permission_classes=[IsAuthenticated, CanAddOrRemoveRoomTagPermission],
-    )
-    def add_tag(self, request: Request, pk=None) -> Response:
-        room: Room = self.get_object()
-
-        if not room.is_active:
-            raise ValidationError(
-                {"detail": "Room is not active."},
-                code="room_is_not_active",
-            )
-
-        serializer = self.get_serializer(data=request.data, context={"room": room})
-        serializer.is_valid(raise_exception=True)
-
-        sector_tag = serializer.validated_data.get("sector_tag")
-        room.tags.add(sector_tag)
-
-        return Response(status=status.HTTP_204_NO_CONTENT)
-
-    @action(
-        detail=True,
-        methods=["post"],
-        url_path="tags/remove",
-        url_name="remove-tag",
-        serializer_class=RemoveRoomTagSerializer,
-        permission_classes=[IsAuthenticated, CanAddOrRemoveRoomTagPermission],
-    )
-    def remove_tag(self, request: Request, pk=None) -> Response:
-        room: Room = self.get_object()
-
-        if not room.is_active:
-            raise ValidationError(
-                {"detail": "Room is not active."},
-                code="room_is_not_active",
             )
 
         serializer = self.get_serializer(data=request.data, context={"room": room})
