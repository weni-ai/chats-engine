--- conflicted
+++ resolved
@@ -145,16 +145,9 @@
 
         last_24h = timezone.now() - timedelta(days=1)
 
-<<<<<<< HEAD
         annotations = {
             "last_interaction": Max("messages__created_on"),
-            "unread_msgs": Count("messages", filter=Q(messages__seen=False)),
             "last_contact_interaction": Max(
-=======
-        qs = qs.annotate(
-            last_interaction=Max("messages__created_on"),
-            last_contact_interaction=Max(
->>>>>>> 081ff2bf
                 "messages__created_on", filter=Q(messages__contact__isnull=False)
             ),
             "last_message_text": Subquery(
@@ -443,9 +436,7 @@
             permission = instance.project.get_permission(request.user)
             if not permission or not permission.is_admin:
                 raise PermissionDenied(
-                    detail=_(
-                        "Agents cannot close queued rooms in this sector."
-                    ),
+                    detail=_("Agents cannot close queued rooms in this sector."),
                     code="queued_room_close_disabled",
                 )
 
