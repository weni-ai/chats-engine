import logging
from datetime import datetime, timedelta

from django.conf import settings
from django.db import transaction
from django.db.models import (
    BooleanField,
    Case,
    Count,
    DateTimeField,
    Max,
    OuterRef,
    Q,
    Subquery,
    When,
)
from django.utils import timezone
from django.utils.timezone import make_aware
from django.utils.translation import gettext_lazy as _
from django_filters.rest_framework import DjangoFilterBackend
from rest_framework import filters, mixins, permissions, status
from rest_framework.decorators import action
from rest_framework.exceptions import PermissionDenied, ValidationError
from rest_framework.filters import OrderingFilter
from rest_framework.request import Request
from rest_framework.response import Response
from rest_framework.views import APIView
from rest_framework.viewsets import GenericViewSet

from chats.apps.accounts.authentication.drf.authorization import (
    ProjectAdminAuthentication,
)
from chats.apps.accounts.models import User
from chats.apps.ai_features.history_summary.models import (
    HistorySummary,
    HistorySummaryStatus,
)
from chats.apps.api.utils import verify_user_room
from chats.apps.api.v1 import permissions as api_permissions
from chats.apps.api.v1.internal.rest_clients.openai_rest_client import OpenAIClient
from chats.apps.api.v1.msgs.serializers import ChatCompletionSerializer
from chats.apps.api.v1.rooms import filters as room_filters
from chats.apps.api.v1.rooms.pagination import RoomListPagination
from chats.apps.api.v1.rooms.serializers import (
    ListRoomSerializer,
<<<<<<< HEAD
    RoomHistorySummarySerializer,
=======
    PinRoomSerializer,
>>>>>>> 0802aa89
    RoomInfoSerializer,
    RoomMessageStatusSerializer,
    RoomSerializer,
    RoomsReportSerializer,
    TransferRoomSerializer,
)
from chats.apps.dashboard.models import RoomMetrics
from chats.apps.msgs.models import Message
from chats.apps.projects.models.models import Project
from chats.apps.queues.models import Queue
from chats.apps.queues.utils import start_queue_priority_routing
from chats.apps.rooms.choices import RoomFeedbackMethods
from chats.apps.rooms.exceptions import (
    MaxPinRoomLimitReachedError,
    RoomIsNotActiveError,
)
from chats.apps.rooms.models import Room, RoomPin
from chats.apps.rooms.services import RoomsReportService
from chats.apps.rooms.tasks import generate_rooms_report
from chats.apps.rooms.utils import create_transfer_json
from chats.apps.rooms.views import (
    close_room,
    create_room_feedback_message,
    get_editable_custom_fields_room,
    update_custom_fields,
    update_flows_custom_fields,
)

logger = logging.getLogger(__name__)


class RoomViewset(
    mixins.ListModelMixin,
    mixins.RetrieveModelMixin,
    mixins.UpdateModelMixin,
    GenericViewSet,
):
    queryset = Room.objects.all()
    serializer_class = RoomSerializer
    filter_backends = [
        DjangoFilterBackend,
        filters.SearchFilter,
        OrderingFilter,
    ]
    filterset_class = room_filters.RoomFilter
    search_fields = ["contact__name", "urn", "protocol", "service_chat"]
    ordering_fields = "__all__"
    ordering = ["user", "-last_interaction", "created_on"]
    pagination_class = RoomListPagination

    def get_permissions(self):
        permission_classes = [permissions.IsAuthenticated]
        if self.action != "list":
            permission_classes = (
                permissions.IsAuthenticated,
                api_permissions.IsQueueAgent,
            )
        return [permission() for permission in permission_classes]

    def get_queryset(
        self,
    ):  # TODO: sparate list and retrieve queries from update and close
        if self.action != "list":
            self.filterset_class = None
        qs = super().get_queryset()

        last_24h = timezone.now() - timedelta(days=1)

        qs = qs.annotate(
            last_interaction=Max("messages__created_on"),
            unread_msgs=Count("messages", filter=Q(messages__seen=False)),
            last_contact_interaction=Max(
                "messages__created_on", filter=Q(messages__contact__isnull=False)
            ),
            is_24h_valid_computed=Case(
                When(
                    Q(
                        urn__startswith="whatsapp",
                        last_contact_interaction__lt=last_24h,
                    ),
                    then=False,
                ),
                default=True,
                output_field=BooleanField(),
            ),
            last_message_text=Subquery(
                Message.objects.filter(room=OuterRef("pk"))
                .exclude(user__isnull=True, contact__isnull=True)
                .exclude(text="")
                .order_by("-created_on")
                .values("text")[:1]
            ),
        ).select_related("user", "contact", "queue", "queue__sector")

        return qs

    def get_serializer_class(self):
        if "update" in self.action:
            return TransferRoomSerializer
        elif "list" in self.action:
            return ListRoomSerializer
        return super().get_serializer_class()

    def list(self, request, *args, **kwargs):
        qs = self.get_queryset()
        project = request.query_params.get("project")
        is_active = request.query_params.get("is_active", None)

        if isinstance(is_active, str):
            is_active = is_active.lower() == "true"

        room_status = request.query_params.get("room_status", None)

        if (
            not project
            or is_active is False
            or (room_status is not None and room_status != "ongoing")
        ):
            filtered_qs = self.filter_queryset(qs)
            return self._get_paginated_response(filtered_qs)

        # Get pins for the user within the project
        pins = RoomPin.objects.filter(
            user=request.user, room__queue__sector__project=project
        )

        pinned_rooms = Room.objects.filter(
            pk__in=pins.values_list("room__pk", flat=True)
        )

        filtered_qs = self.filter_queryset(qs)
        room_ids = set(filtered_qs.values_list("pk", flat=True)) | set(
            pinned_rooms.values_list("pk", flat=True)
        )

        secondary_sort = list(filtered_qs.query.order_by or self.ordering or [])

        # Subquery to get the created_on of the pin for each room (or None)
        pin_created_on_subquery = (
            RoomPin.objects.filter(
                user=request.user,
                room=OuterRef("pk"),
                room__queue__sector__project=project,
            )
            .order_by("-created_on")
            .values("created_on")[:1]
        )

        annotated_qs = qs.filter(pk__in=room_ids).annotate(
            is_pinned=Case(
                When(pk__in=pinned_rooms, then=True),
                default=False,
                output_field=BooleanField(),
            ),
            pin_created_on=Subquery(
                pin_created_on_subquery, output_field=DateTimeField()
            ),
        )

        if secondary_sort:
            # Order pinned rooms first, then by pin_created_on (descending),
            # then the rest ordered by secondary_sort
            annotated_qs = annotated_qs.order_by(
                "-is_pinned", "-pin_created_on", *secondary_sort
            )
        else:
            annotated_qs = annotated_qs.order_by("-is_pinned", "-pin_created_on")

        return self._get_paginated_response(annotated_qs)

    def _get_paginated_response(self, queryset):
        page = self.paginate_queryset(queryset)
        if page is not None:
            serializer = self.get_serializer(page, many=True)
            return self.get_paginated_response(serializer.data)
        serializer = self.get_serializer(queryset, many=True)
        return Response(serializer.data)

    @action(
        detail=True,
        methods=[
            "PATCH",
        ],
        url_name="bulk_update_msgs",
        serializer_class=RoomMessageStatusSerializer,
    )
    def bulk_update_msgs(self, request, *args, **kwargs):
        room = self.get_object()
        if room.user is None:
            return Response(
                {"detail": "Can't mark queued rooms as read"},
                status=status.HTTP_400_BAD_REQUEST,
            )
        serializer = RoomMessageStatusSerializer(data=request.data)
        serializer.is_valid(raise_exception=True)
        serialized_data = serializer.validated_data

        message_filter = {"seen": not serialized_data.get("seen")}
        if request.data.get("messages", []):
            message_filter["pk__in"] = request.data.get("messages")

        room.messages.filter(**message_filter).update(
            modified_on=timezone.now(), seen=serialized_data.get("seen")
        )
        room.notify_user("update")
        return Response(
            {"detail": "All the given messages have been marked as read"},
            status=status.HTTP_200_OK,
        )

    @action(detail=True, methods=["PUT", "PATCH"], url_name="close")
    def close(
        self, request, *args, **kwargs
    ):  # TODO: Remove the body options on swagger as it won't use any
        """
        Close a room, setting the ended_at date and turning the is_active flag as false
        """
        # Add send room notification to the channels group
        instance: Room = self.get_object()

        tags = request.data.get("tags", None)

        with transaction.atomic():
            instance.close(tags, "agent")

        instance.refresh_from_db()
        serialized_data = RoomSerializer(instance=instance)

        instance.notify_queue("close", callback=True)
        instance.notify_user("close")

        if not settings.ACTIVATE_CALC_METRICS:
            return Response(serialized_data.data, status=status.HTTP_200_OK)

        close_room(str(instance.pk))

        if not instance.is_billing_notified:
            instance.notify_billing()

        if instance.queue:
            logger.info(
                "Calling start_queue_priority_routing for room %s when closing it",
                instance.uuid,
            )
            start_queue_priority_routing(instance.queue)

        return Response(serialized_data.data, status=status.HTTP_200_OK)

    def perform_create(self, serializer):
        serializer.save()
        serializer.instance.notify_queue("create")

    def perform_update(self, serializer):
        # TODO Separate this into smaller methods
        old_instance = self.get_object()
        old_user = old_instance.user

        user = self.request.data.get("user_email")
        queue = self.request.data.get("queue_uuid")
        serializer.save()

        if not (user or queue):
            return None

        instance = serializer.instance

        # Create transfer object based on whether it's a user or a queue transfer and add it to the history
        if user:
            if old_instance.user is None:
                time = timezone.now() - old_instance.modified_on
                room_metric = RoomMetrics.objects.select_related("room").get_or_create(
                    room=instance
                )[0]
                room_metric.waiting_time += time.total_seconds()
                room_metric.queued_count += 1
                room_metric.save()
            else:
                # Get the room metric from instance and update the transfer_count value.
                room_metric = RoomMetrics.objects.select_related("room").get_or_create(
                    room=instance
                )[0]
                room_metric.transfer_count += 1
                room_metric.save()

            action = "transfer" if self.request.user.email != user else "pick"
            feedback = create_transfer_json(
                action=action,
                from_=old_instance.user or old_instance.queue,
                to=instance.user,
            )

        if queue:
            # Create constraint to make queue not none
            feedback = create_transfer_json(
                action="transfer",
                from_=old_instance.user or old_instance.queue,
                to=instance.queue,
            )
            if (
                not user
            ):  # if it is only a queue transfer from a user, need to reset the user field
                instance.user = None

            room_metric = RoomMetrics.objects.select_related("room").get_or_create(
                room=instance
            )[0]
            room_metric.transfer_count += 1
            room_metric.save()

        instance.save()
        instance.add_transfer_to_history(feedback)

        # Create a message with the transfer data and Send to the room group
        # TODO separate create message in a function
        create_room_feedback_message(
            instance, feedback, method=RoomFeedbackMethods.ROOM_TRANSFER
        )

        if old_user is None and user:  # queued > agent
            instance.notify_queue("update")
        elif old_user is not None:
            instance.notify_user("update", user=old_user)
            if queue:  # agent > queue
                instance.notify_queue("update")
            else:  # agent > agent
                instance.notify_user("update")

    def perform_destroy(self, instance):
        instance.notify_room("destroy", callback=True)
        super().perform_destroy(instance)

    @action(
        detail=True,
        methods=["POST", "GET"],
        url_name="chat_completion",
    )
    def chat_completion(self, request, *args, **kwargs) -> Response:
        user_token = request.META.get("HTTP_AUTHORIZATION")
        room = self.get_object()
        if request.method == "GET":
            return Response(
                status=status.HTTP_200_OK,
                data={
                    "can_use_chat_completion": room.queue.sector.can_use_chat_completion
                },
            )
        if not room.queue.sector.can_use_chat_completion:
            return Response(
                status=status.HTTP_400_BAD_REQUEST,
                data={"detail": "Chat completion is not configured for this sector."},
            )
        token = room.queue.sector.project.get_openai_token(user_token)
        if not token:
            return Response(
                status=status.HTTP_400_BAD_REQUEST,
                data={"detail": "OpenAI token not found"},
            )
        messages = room.last_5_messages
        if not messages:
            return Response(
                status=status.HTTP_400_BAD_REQUEST,
                data={"detail": "The selected room does not have messages"},
            )
        serialized_data = ChatCompletionSerializer(messages, many=True).data

        sector = room.queue.sector
        if sector.completion_context:
            serialized_data.append(
                {"role": "system", "content": sector.completion_context}
            )

        openai_client = OpenAIClient()
        completion_response = openai_client.chat_completion(
            token=token, messages=serialized_data
        )
        return Response(
            status=completion_response.status_code, data=completion_response.json()
        )

    @action(
        detail=True,
        methods=["PATCH"],
    )
    def update_custom_fields(self, request, pk=None):
        custom_fields_update = request.data
        data = {"fields": custom_fields_update}

        if pk is None:
            return Response(
                {"Detail": "No room on the request"}, status.HTTP_400_BAD_REQUEST
            )
        elif not custom_fields_update:
            return Response(
                {"Detail": "No custom fields on the request"},
                status.HTTP_400_BAD_REQUEST,
            )

        room = get_editable_custom_fields_room({"uuid": pk, "is_active": "True"})

        custom_field_name = list(data["fields"])[0]
        old_custom_field_value = room.custom_fields.get(custom_field_name, None)
        new_custom_field_value = data["fields"][custom_field_name]

        update_flows_custom_fields(
            project=room.queue.sector.project,
            data=data,
            contact_id=room.contact.external_id,
        )

        update_custom_fields(room, custom_fields_update)

        feedback = {
            "user": request.user.first_name,
            "custom_field_name": custom_field_name,
            "old": old_custom_field_value,
            "new": new_custom_field_value,
        }
        create_room_feedback_message(
            room, feedback, method=RoomFeedbackMethods.EDIT_CUSTOM_FIELDS
        )

        return Response(
            {"Detail": "Custom Field edited with success"},
            status.HTTP_200_OK,
        )

    @action(
        detail=True,
        methods=[
            "PATCH",
        ],
        url_name="pick_queue_room",
    )
    def pick_queue_room(self, request, *args, **kwargs):
        room: Room = self.get_object()
        user: User = request.user

        if room.user:
            raise ValidationError(
                {"detail": _("Room is not queued")}, code="room_is_not_queued"
            )

        action = "pick"
        feedback = create_transfer_json(
            action=action,
            from_=room.queue,
            to=user,
        )

        time = timezone.now() - room.modified_on
        room_metric = RoomMetrics.objects.select_related("room").get_or_create(
            room=room
        )[0]
        room_metric.waiting_time += time.total_seconds()
        room_metric.queued_count += 1
        room_metric.save()

        room.user = user
        room.save()
        room.add_transfer_to_history(feedback)

        create_room_feedback_message(
            room, feedback, method=RoomFeedbackMethods.ROOM_TRANSFER
        )
        room.notify_queue("update")
        room.update_ticket()

        return Response(
            {"detail": _("Room picked successfully")}, status=status.HTTP_200_OK
        )

    @action(
        detail=False,
        methods=["PATCH"],
        url_name="bulk_transfer",
    )
    def bulk_transfer(self, request, pk=None):
        rooms_list = Room.objects.filter(
            uuid__in=request.data.get("rooms_list")
        ).select_related("user", "queue__sector__project")
        user_email = request.query_params.get("user_email")
        queue_uuid = request.query_params.get("queue_uuid")
        user_request = request.user or request.query_params.get("user_request")

        if not user_email and not queue_uuid:
            return Response(
                {"error": "user_email or queue_uuid is required"},
                status=status.HTTP_400_BAD_REQUEST,
            )

        if user_email:
            user = User.objects.get(email=user_email)

            for room in rooms_list:
                old_user = room.user
                project = room.queue.project
                if not project.permissions.filter(user=user).exists():
                    return Response(
                        {
                            "error": (
                                f"User {user.email} has no permission on the project "
                                f"{project.name} <{project.uuid}>"
                            )
                        },
                        status=status.HTTP_400_BAD_REQUEST,
                    )

                transfer_user = verify_user_room(room, user_request)

                feedback = create_transfer_json(
                    action="transfer",
                    from_=transfer_user,
                    to=user,
                )
                room.user = user
                room.save()

                logger.info(
                    "Starting queue priority routing for room %s from bulk transfer to user %s",
                    room.uuid,
                    user.email,
                )
                start_queue_priority_routing(room.queue)

                create_room_feedback_message(
                    room, feedback, method=RoomFeedbackMethods.ROOM_TRANSFER
                )
                if old_user:
                    room.notify_user("update", user=old_user)
                else:
                    room.notify_user("update", user=transfer_user)
                room.notify_user("update")
                room.notify_queue("update")

                room.update_ticket()

        if queue_uuid:
            queue = Queue.objects.get(uuid=queue_uuid)
            for room in rooms_list:
                if queue.project != room.project:
                    return Response(
                        {"error": "Cannot transfer rooms from a project to another"},
                        status=status.HTTP_400_BAD_REQUEST,
                    )
                transfer_user = verify_user_room(room, user_request)
                feedback = create_transfer_json(
                    action="transfer",
                    from_=transfer_user,
                    to=queue,
                )
                room.user = None
                room.queue = queue
                room.save()

                create_room_feedback_message(
                    room, feedback, method=RoomFeedbackMethods.ROOM_TRANSFER
                )
                room.notify_user("update", user=transfer_user)
                room.notify_queue("update")

                logger.info(
                    "Starting queue priority routing for room %s from bulk transfer to queue %s",
                    room.uuid,
                    queue.uuid,
                )
                start_queue_priority_routing(queue)

        return Response(
            {"success": "Mass transfer completed"},
            status=status.HTTP_200_OK,
        )

    @action(detail=False, methods=["get"], url_path="human-service-count")
    def filter_rooms(self, request, pk=None):
        project_uuid = request.query_params.get("project_uuid")
        start_date = request.query_params.get("start_date")
        end_date = request.query_params.get("end_date")

        if not project_uuid:
            return Response({"error": "'project_uuid' is required."}, status=400)

        default_start_date = make_aware(datetime.now() - timedelta(days=30))
        default_end_date = make_aware(datetime.now())

        try:
            if start_date:
                start_date = make_aware(datetime.strptime(start_date, "%Y-%m-%d"))
            else:
                start_date = default_start_date

            if end_date:
                end_date = make_aware(datetime.strptime(end_date, "%Y-%m-%d"))
            else:
                end_date = default_end_date
        except ValueError:
            return Response(
                {"error": "Invalid date format. Use 'YYYY-MM-DD'."}, status=400
            )

        rooms = Room.objects.filter(
            queue__sector__project=project_uuid,
            created_on__gte=start_date,
            created_on__lte=end_date,
        )

        room_count = rooms.count()
        return Response({"room_count": room_count})

    @action(
        detail=False,
        methods=["get"],
        url_name="rooms-info",
        serializer_class=RoomInfoSerializer,
    )
    def rooms_info(self, request: Request, pk=None) -> Response:
        project_uuid = request.query_params.get("project_uuid")

        if not project_uuid:
            return Response(
                {"error": "'project_uuid' is required."},
                status=status.HTTP_400_BAD_REQUEST,
            )

        query = {"project_uuid": project_uuid}

        if uuid := request.query_params.get("uuid"):
            query["uuid"] = uuid

        rooms = self.paginate_queryset(
            Room.objects.filter(**query).order_by("-created_on")
        )

        return Response(
            RoomInfoSerializer(rooms, many=True).data, status=status.HTTP_200_OK
        )

<<<<<<< HEAD
    @action(detail=True, methods=["get"], url_path="chats-summary")
    def chats_summary(self, request: Request, pk=None) -> Response:
        """
        Get the history summary for a room.
        """
        room = self.get_object()

        history_summary = (
            HistorySummary.objects.filter(room=room).order_by("created_on").last()
        )

        if not history_summary:
            return Response(
                {"status": HistorySummaryStatus.UNAVAILABLE, "summary": None},
                status=status.HTTP_200_OK,
            )

        serializer = RoomHistorySummarySerializer(history_summary)

        return Response(serializer.data, status=status.HTTP_200_OK)
=======
    @action(
        detail=True,
        methods=["post"],
        url_name="pin",
        url_path="pin",
        serializer_class=PinRoomSerializer,
    )
    def pin(self, request: Request, pk=None) -> Response:
        serializer = PinRoomSerializer(data=request.data)
        serializer.is_valid(raise_exception=True)

        room: Room = self.get_object()
        user: User = request.user

        method = (
            room.pin if serializer.validated_data.get("status") is True else room.unpin
        )

        try:
            method(user)
        except (
            MaxPinRoomLimitReachedError,
            RoomIsNotActiveError,
        ) as e:
            raise ValidationError(e.to_dict(), code=e.code) from e
        except PermissionDenied as e:
            return Response({"detail": str(e)}, status=status.HTTP_403_FORBIDDEN)

        return Response(status=status.HTTP_204_NO_CONTENT)
>>>>>>> 0802aa89


class RoomsReportViewSet(APIView):
    """
    Viewset for generating rooms reports.
    """

    authentication_classes = [ProjectAdminAuthentication]
    service = RoomsReportService

    def post(self, request: Request, *args, **kwargs) -> Response:
        """
        Generate a rooms report and send it to the email address provided.
        """
        if not request.auth:
            return Response(
                {"detail": "Authentication required."},
                status=status.HTTP_401_UNAUTHORIZED,
            )

        project_uuid = request.auth.project
        project = Project.objects.get(uuid=project_uuid)

        service = self.service(project)

        if service.is_generating_report():
            return Response(
                {
                    "detail": "A report is already being generated for this project. Please wait for it to finish."
                },
                status=status.HTTP_429_TOO_MANY_REQUESTS,
            )

        serializer = RoomsReportSerializer(data=request.data)
        serializer.is_valid(raise_exception=True)

        recipient_email = serializer.validated_data.get("recipient_email")
        rooms_filters = serializer.validated_data.get("filters")

        generate_rooms_report.delay(project.uuid, rooms_filters, recipient_email)

        return Response(
            {
                "detail": "The report will be sent to the email address provided when it's ready."
            },
            status=status.HTTP_202_ACCEPTED,
        )<|MERGE_RESOLUTION|>--- conflicted
+++ resolved
@@ -43,11 +43,8 @@
 from chats.apps.api.v1.rooms.pagination import RoomListPagination
 from chats.apps.api.v1.rooms.serializers import (
     ListRoomSerializer,
-<<<<<<< HEAD
     RoomHistorySummarySerializer,
-=======
     PinRoomSerializer,
->>>>>>> 0802aa89
     RoomInfoSerializer,
     RoomMessageStatusSerializer,
     RoomSerializer,
@@ -684,7 +681,6 @@
             RoomInfoSerializer(rooms, many=True).data, status=status.HTTP_200_OK
         )
 
-<<<<<<< HEAD
     @action(detail=True, methods=["get"], url_path="chats-summary")
     def chats_summary(self, request: Request, pk=None) -> Response:
         """
@@ -705,7 +701,7 @@
         serializer = RoomHistorySummarySerializer(history_summary)
 
         return Response(serializer.data, status=status.HTTP_200_OK)
-=======
+
     @action(
         detail=True,
         methods=["post"],
@@ -735,7 +731,6 @@
             return Response({"detail": str(e)}, status=status.HTTP_403_FORBIDDEN)
 
         return Response(status=status.HTTP_204_NO_CONTENT)
->>>>>>> 0802aa89
 
 
 class RoomsReportViewSet(APIView):
