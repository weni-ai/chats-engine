import logging
from datetime import datetime, timedelta

from django.conf import settings
from django.db import transaction
from django.db.models import (
    BooleanField,
    Case,
    DateTimeField,
    Exists,
    Max,
    OuterRef,
    Q,
    Subquery,
    When,
    Count,
)
from django.shortcuts import get_object_or_404
from django.utils import timezone
from django.utils.timezone import make_aware
from django.utils.translation import gettext_lazy as _
from django_filters.rest_framework import DjangoFilterBackend
from rest_framework import filters, mixins, permissions, status
from rest_framework.decorators import action
from rest_framework.exceptions import NotFound, PermissionDenied, ValidationError
from rest_framework.filters import OrderingFilter
from rest_framework.permissions import IsAuthenticated
from rest_framework.request import Request
from rest_framework.response import Response
from rest_framework.views import APIView
from rest_framework.viewsets import GenericViewSet
from weni.feature_flags.shortcuts import is_feature_active

from chats.apps.accounts.authentication.drf.authorization import (
    ProjectAdminAuthentication,
)
from chats.apps.accounts.models import User
from chats.apps.ai_features.history_summary.models import (
    HistorySummary,
    HistorySummaryStatus,
)
from chats.apps.api.utils import verify_user_room
from chats.apps.api.v1 import permissions as api_permissions
from chats.apps.api.v1.rooms.permissions import RoomNotePermission
from chats.apps.api.v1.internal.rest_clients.openai_rest_client import OpenAIClient
from chats.apps.api.v1.msgs.serializers import ChatCompletionSerializer
from chats.apps.api.v1.rooms import filters as room_filters
from chats.apps.api.v1.rooms.pagination import RoomListPagination
from chats.apps.api.v1.rooms.permissions import (
    CanAddOrRemoveRoomTagPermission,
    RoomNotePermission,
)
from chats.apps.api.v1.rooms.serializers import (
    AddRoomTagSerializer,
    BulkTransferSerializer,
    ListRoomSerializer,
    PinRoomSerializer,
    RemoveRoomTagSerializer,
    RoomHistorySummaryFeedbackSerializer,
    RoomHistorySummarySerializer,
    RoomInfoSerializer,
    RoomMessageStatusSerializer,
    RoomNoteSerializer,
    RoomSerializer,
    RoomsReportSerializer,
    RoomTagSerializer,
    TransferRoomSerializer,
)
from chats.apps.api.v1.rooms.services.bulk_transfer_service import BulkTransferService
from chats.apps.dashboard.models import RoomMetrics
from chats.apps.dashboard.utils import calculate_last_queue_waiting_time
from chats.apps.msgs.models import Message
from chats.apps.projects.models.models import Project
from chats.apps.queues.models import Queue
from chats.apps.queues.utils import start_queue_priority_routing
from chats.apps.rooms.choices import RoomFeedbackMethods
from chats.apps.rooms.exceptions import (
    MaxPinRoomLimitReachedError,
    RoomIsNotActiveError,
)
from chats.apps.rooms.models import Room, RoomNote, RoomPin
from chats.apps.rooms.services import RoomsReportService
from chats.apps.rooms.tasks import generate_rooms_report
from chats.apps.rooms.utils import create_transfer_json
from chats.apps.rooms.views import (
    close_room,
    create_room_feedback_message,
    get_editable_custom_fields_room,
    update_custom_fields,
    update_flows_custom_fields,
)


from chats.apps.sectors.models import SectorTag

logger = logging.getLogger(__name__)


class RoomViewset(
    mixins.ListModelMixin,
    mixins.RetrieveModelMixin,
    mixins.UpdateModelMixin,
    GenericViewSet,
):
    swagger_tag = "Rooms"
    queryset = Room.objects.all()
    serializer_class = RoomSerializer
    filter_backends = [
        DjangoFilterBackend,
        filters.SearchFilter,
        OrderingFilter,
    ]
    filterset_class = room_filters.RoomFilter
    search_fields = ["contact__name", "urn", "protocol", "service_chat"]
    ordering_fields = "__all__"
    ordering = ["user", "-last_interaction", "created_on", "added_to_queue_at"]

    def get_permissions(self):
        permission_classes = [permissions.IsAuthenticated]

        if self.action == "tags":
            permission_classes.append(api_permissions.HasObjectProjectPermission)

        elif self.action != "list":
            permission_classes = (
                permissions.IsAuthenticated,
                api_permissions.IsQueueAgent,
            )
        return [permission() for permission in permission_classes]

    @property
    def pagination_class(self):
        if self.action == "list":
            return RoomListPagination

        return super().pagination_class

    def get_queryset(
        self,
    ):  # TODO: sparate list and retrieve queries from update and close
        if self.action != "list":
            self.filterset_class = None
        qs = (
            super()
            .get_queryset()
            .filter(queue__sector__project__permissions__user=self.request.user)
        )

        annotations = {
            "last_interaction": Max("messages__created_on"),
<<<<<<< HEAD
            "unread_msgs": Count("messages", filter=Q(messages__seen=False)),
=======
>>>>>>> ac37af4e
            "last_message_text": Subquery(
                Message.objects.filter(room=OuterRef("pk"))
                .exclude(user__isnull=True, contact__isnull=True)
                .exclude(text="")
                .order_by("-created_on")
                .values("text")[:1]
            ),
        }

        project_uuid = self.request.query_params.get("project")

        if project_uuid and self.request.user.is_authenticated:
            try:
                if is_feature_active(
                    settings.WENI_CHATS_BACKEND_RETURN_24H_VALID_ON_ROOMS_LIST_FLAG_KEY,
                    self.request.user.email,
                    project_uuid,
                ):
                    last_24h = timezone.now() - timedelta(days=1)
                    annotations["last_contact_interaction"] = Max(
                        Case(
                            When(
                                messages__contact__isnull=False,
                                then="messages__created_on",
                            ),
                            output_field=DateTimeField(),
                        )
                    )
                    annotations["is_24h_valid_computed"] = Case(
                        When(
                            Q(
                                urn__startswith="whatsapp",
                                last_contact_interaction__lt=last_24h,
                            ),
                            then=False,
                        ),
                        default=True,
                        output_field=BooleanField(),
                    )
            except Exception as e:
                logger.error(f"Error checking feature flag: {e}")

        qs = qs.annotate(**annotations).select_related(
            "user", "contact", "queue", "queue__sector"
        )

        return qs

    def get_serializer_class(self):
        if "update" in self.action:
            return TransferRoomSerializer
        elif "list" in self.action:
            return ListRoomSerializer
        return super().get_serializer_class()

    def get_serializer_context(self):
        context = super().get_serializer_context()
        context["disable_has_history"] = getattr(self, "disable_has_history", False)
        return context

    def list(self, request, *args, **kwargs):
        qs = self.get_queryset()
        project = request.query_params.get("project")
        is_active = request.query_params.get("is_active", None)

        if isinstance(is_active, str):
            is_active = is_active.lower() == "true"

        room_status = request.query_params.get("room_status", None)

        self.disable_has_history = False

        if (
            not project
            or is_active is False
            or (room_status is not None and room_status != "ongoing")
        ):
            filtered_qs = self.filter_queryset(qs)
            return self._get_paginated_response(filtered_qs)

        project_instance = None
        use_pins_optimization = False

        if project:
            project_instance = Project.objects.filter(uuid=project).first()
            if project_instance:
                use_pins_optimization = is_feature_active(
                    settings.WENI_CHATS_PIN_ROOMS_OPTIMIZATION_FLAG_KEY,
                    request.user.email,
                    str(project_instance.uuid),
                )
                if is_feature_active(
                    settings.WENI_CHATS_DISABLE_HAS_HISTORY_FLAG_KEY,
                    request.user.email,
                    str(project_instance.uuid),
                ):
                    self.disable_has_history = True

        if use_pins_optimization:
            return self._list_with_optimized_pin_order(qs, request, project)

        return self._list_with_legacy_pin_order(qs, request, project)

    def _list_with_legacy_pin_order(self, qs, request, project):
        pins_query = {
            "room__queue__sector__project": project,
        }

        if user_email := request.query_params.get("email"):
            pins_query["user__email"] = user_email
        else:
            pins_query["user"] = request.user

        pins = RoomPin.objects.filter(**pins_query)

        pinned_rooms = Room.objects.filter(
            pk__in=pins.values_list("room__pk", flat=True)
        )

        filtered_qs = self.filter_queryset(qs)
        room_ids = set(filtered_qs.values_list("pk", flat=True)) | set(
            pinned_rooms.values_list("pk", flat=True)
        )

        secondary_sort = list(filtered_qs.query.order_by or self.ordering or [])

        pin_created_on_subquery = (
            RoomPin.objects.filter(
                user=request.user,
                room=OuterRef("pk"),
                room__queue__sector__project=project,
            )
            .order_by("-created_on")
            .values("created_on")[:1]
        )

        annotated_qs = qs.filter(pk__in=room_ids).annotate(
            is_pinned=Case(
                When(pk__in=pinned_rooms, then=True),
                default=False,
                output_field=BooleanField(),
            ),
            pin_created_on=Subquery(
                pin_created_on_subquery, output_field=DateTimeField()
            ),
        )

        if secondary_sort:
            annotated_qs = annotated_qs.order_by(
                "-is_pinned", "-pin_created_on", *secondary_sort
            )
        else:
            annotated_qs = annotated_qs.order_by("-is_pinned", "-pin_created_on")

        return self._get_paginated_response(annotated_qs)

    def _list_with_optimized_pin_order(self, qs, request, project):
        target_pins_queryset = RoomPin.objects.filter(
            room__queue__sector__project=project,
        )

        if user_email := request.query_params.get("email"):
            target_pins_queryset = target_pins_queryset.filter(user__email=user_email)
        else:
            target_pins_queryset = target_pins_queryset.filter(user=request.user)

        annotation_pins_queryset = RoomPin.objects.filter(
            room__queue__sector__project=project,
        )
        if user_email:
            annotation_pins_queryset = annotation_pins_queryset.filter(
                user__email=user_email
            )
        else:
            annotation_pins_queryset = annotation_pins_queryset.filter(
                user=request.user
            )

        pin_subquery = annotation_pins_queryset.filter(room=OuterRef("pk")).order_by(
            "-created_on"
        )
        target_pin_subquery = target_pins_queryset.filter(room=OuterRef("pk")).order_by(
            "-created_on"
        )

        annotated_qs = qs.annotate(
            is_pinned=Exists(pin_subquery),
            pin_created_on=Subquery(
                pin_subquery.values("created_on")[:1],
                output_field=DateTimeField(),
            ),
            list_is_pinned=Exists(target_pin_subquery),
            list_pin_created_on=Subquery(
                target_pin_subquery.values("created_on")[:1],
                output_field=DateTimeField(),
            ),
        )

        filtered_qs = self.filter_queryset(annotated_qs)
        filtered_room_ids = filtered_qs.values("pk").order_by()

        secondary_sort = list(filtered_qs.query.order_by or self.ordering or [])

        pinned_room_subquery = target_pins_queryset.values("room_id")

        combined_qs = annotated_qs.filter(
            Q(pk__in=Subquery(filtered_room_ids))
            | Q(pk__in=Subquery(pinned_room_subquery))
        ).distinct()

        if secondary_sort:
            combined_qs = combined_qs.order_by(
                "-is_pinned", "-pin_created_on", *secondary_sort
            )
        else:
            combined_qs = combined_qs.order_by("-is_pinned", "-pin_created_on")

        return self._get_paginated_response(combined_qs)

    def _get_paginated_response(self, queryset):
        page = self.paginate_queryset(queryset)
        if page is not None:
            serializer = self.get_serializer(page, many=True)
            return self.get_paginated_response(serializer.data)
        serializer = self.get_serializer(queryset, many=True)
        return Response(serializer.data)

    @action(
        detail=True,
        methods=[
            "PATCH",
        ],
        url_name="bulk_update_msgs",
        serializer_class=RoomMessageStatusSerializer,
    )
    def bulk_update_msgs(self, request, *args, **kwargs):
        room = self.get_object()
        if room.user is None:
            return Response(
                {"detail": "Can't mark queued rooms as read"},
                status=status.HTTP_400_BAD_REQUEST,
            )
        serializer = RoomMessageStatusSerializer(data=request.data)
        serializer.is_valid(raise_exception=True)

        room.clear_unread_messages_count()
        room.refresh_from_db()
        room.notify_user("update")

        return Response(
            {"detail": "Unread messages count cleared"},
            status=status.HTTP_200_OK,
        )

    @action(detail=True, methods=["PUT", "PATCH"], url_name="close")
    def close(
        self, request, *args, **kwargs
    ):  # TODO: Remove the body options on swagger as it won't use any
        """
        Close a room, setting the ended_at date and turning the is_active flag as false
        """
        # Add send room notification to the channels group
        instance: Room = self.get_object()

        tags = request.data.get("tags", None)

        if tags is not None:
            sector_tags = [
                str(tag_uuid)
                for tag_uuid in SectorTag.objects.filter(
                    sector=instance.queue.sector
                ).values_list("uuid", flat=True)
            ]

            print(f"DEBUG tags: {tags}")
            print(f"DEBUG sector_tags: {sector_tags}")

            if set(tags) - set(sector_tags):
                raise ValidationError(
                    {"tags": ["Tag not found for the room's sector"]},
                    code="tag_not_found",
                )

        if instance.queue.required_tags and (not tags and not instance.tags.exists()):
            raise ValidationError(
                {"tags": ["Tags are required for this queue"]},
                code="tags_required",
            )

        if (
            instance.user is None
            and instance.queue
            and not instance.project.can_close_chats_in_queue
        ):
            permission = instance.project.get_permission(request.user)
            if not permission or not permission.is_admin:
                raise PermissionDenied(
                    detail=_("Agents cannot close queued rooms in this sector."),
                    code="queued_room_close_disabled",
                )

        with transaction.atomic():
            instance.close(tags, "agent")

        instance.refresh_from_db()
        serialized_data = RoomSerializer(instance=instance)

        instance.notify_queue("close", callback=True)
        instance.notify_user("close")

        if not settings.ACTIVATE_CALC_METRICS:
            return Response(serialized_data.data, status=status.HTTP_200_OK)

        close_room(str(instance.pk))

        if not instance.is_billing_notified:
            instance.notify_billing()

        if instance.queue:
            logger.info(
                "Calling start_queue_priority_routing for room %s when closing it",
                instance.uuid,
            )
            start_queue_priority_routing(instance.queue)

        return Response(serialized_data.data, status=status.HTTP_200_OK)

    def perform_create(self, serializer):
        serializer.save()
        serializer.instance.notify_queue("create")

    def perform_update(self, serializer):
        # TODO Separate this into smaller methods
        old_instance = serializer.instance
        old_user = old_instance.user

        user = self.request.data.get("user_email")
        queue = self.request.data.get("queue_uuid")
        serializer.save()

        if not (user or queue):
            return None

        instance = serializer.instance

        # Mark all notes as non-deletable when room is transferred
        instance.mark_notes_as_non_deletable()

        # Create transfer object based on whether it's a user or a queue transfer and add it to the history
        if user:
            if old_instance.user is None:
                time = timezone.now() - old_instance.modified_on
                room_metric = RoomMetrics.objects.select_related("room").get_or_create(
                    room=instance
                )[0]
                room_metric.waiting_time += time.total_seconds()
                room_metric.queued_count += 1
                room_metric.save()
            else:
                # Get the room metric from instance and update the transfer_count value.
                room_metric = RoomMetrics.objects.select_related("room").get_or_create(
                    room=instance
                )[0]
                room_metric.transfer_count += 1
                room_metric.save()

            action = "transfer" if self.request.user.email != user else "pick"
            feedback = create_transfer_json(
                action=action,
                from_=old_instance.user or old_instance.queue,
                to=instance.user,
            )

        if queue:
            # Create constraint to make queue not none
            feedback = create_transfer_json(
                action="transfer",
                from_=old_instance.user or old_instance.queue,
                to=instance.queue,
            )
            if (
                not user
            ):  # if it is only a queue transfer from a user, need to reset the user field
                instance.user = None

            room_metric = RoomMetrics.objects.select_related("room").get_or_create(
                room=instance
            )[0]
            room_metric.transfer_count += 1
            room_metric.save()

        instance.save()
        instance.add_transfer_to_history(feedback)

        # Create a message with the transfer data and Send to the room group
        # TODO separate create message in a function
        create_room_feedback_message(
            instance, feedback, method=RoomFeedbackMethods.ROOM_TRANSFER
        )

        if old_user is None and user:  # queued > agent
            instance.notify_queue("update")
        elif old_user is not None:
            instance.notify_user("update", user=old_user)
            if queue:  # agent > queue
                instance.notify_queue("update")
            else:  # agent > agent
                instance.notify_user("update")

    def perform_destroy(self, instance):
        instance.notify_room("destroy", callback=True)
        super().perform_destroy(instance)

    @action(
        detail=True,
        methods=["POST", "GET"],
        url_name="chat_completion",
    )
    def chat_completion(self, request, *args, **kwargs) -> Response:
        user_token = request.META.get("HTTP_AUTHORIZATION")
        room = self.get_object()
        if request.method == "GET":
            return Response(
                status=status.HTTP_200_OK,
                data={
                    "can_use_chat_completion": room.queue.sector.can_use_chat_completion
                },
            )
        if not room.queue.sector.can_use_chat_completion:
            return Response(
                status=status.HTTP_400_BAD_REQUEST,
                data={"detail": "Chat completion is not configured for this sector."},
            )
        token = room.queue.sector.project.get_openai_token(user_token)
        if not token:
            return Response(
                status=status.HTTP_400_BAD_REQUEST,
                data={"detail": "OpenAI token not found"},
            )
        messages = room.last_5_messages
        if not messages:
            return Response(
                status=status.HTTP_400_BAD_REQUEST,
                data={"detail": "The selected room does not have messages"},
            )
        serialized_data = ChatCompletionSerializer(messages, many=True).data

        sector = room.queue.sector
        if sector.completion_context:
            serialized_data.append(
                {"role": "system", "content": sector.completion_context}
            )

        openai_client = OpenAIClient()
        completion_response = openai_client.chat_completion(
            token=token, messages=serialized_data
        )
        return Response(
            status=completion_response.status_code, data=completion_response.json()
        )

    @action(
        detail=True,
        methods=["PATCH"],
    )
    def update_custom_fields(self, request, pk=None):
        custom_fields_update = request.data
        data = {"fields": custom_fields_update}

        if pk is None:
            return Response(
                {"Detail": "No room on the request"}, status.HTTP_400_BAD_REQUEST
            )
        elif not custom_fields_update:
            return Response(
                {"Detail": "No custom fields on the request"},
                status.HTTP_400_BAD_REQUEST,
            )

        room = get_editable_custom_fields_room({"uuid": pk, "is_active": "True"})

        custom_field_name = list(data["fields"])[0]
        old_custom_field_value = room.custom_fields.get(custom_field_name, None)
        new_custom_field_value = data["fields"][custom_field_name]

        update_flows_custom_fields(
            project=room.queue.sector.project,
            data=data,
            contact_id=room.contact.external_id,
        )

        update_custom_fields(room, custom_fields_update)

        feedback = {
            "user": request.user.first_name,
            "custom_field_name": custom_field_name,
            "old": old_custom_field_value,
            "new": new_custom_field_value,
        }
        create_room_feedback_message(
            room, feedback, method=RoomFeedbackMethods.EDIT_CUSTOM_FIELDS
        )

        return Response(
            {"Detail": "Custom Field edited with success"},
            status.HTTP_200_OK,
        )

    @action(
        detail=True,
        methods=[
            "PATCH",
        ],
        url_name="pick_queue_room",
    )
    def pick_queue_room(self, request, *args, **kwargs):
        room: Room = self.get_object()
        user: User = request.user

        logger.info(
            f"[PICK_QUEUE_ROOM] Starting room pick - Room: {room.uuid}, "
            f"User: {user.email}, Queue: {room.queue.name if room.queue else 'None'}"
        )

        if room.user:
            logger.warning(
                f"[PICK_QUEUE_ROOM] Room already assigned - Room: {room.uuid}, "
                f"Current User: {room.user.email}, Requested User: {user.email}"
            )
            raise ValidationError(
                {"detail": _("Room is not queued")}, code="room_is_not_queued"
            )

        action = "pick"
        feedback = create_transfer_json(
            action=action,
            from_=room.queue,
            to=user,
        )

        try:
            room.user = user
            room.save()
            room.add_transfer_to_history(feedback)

            create_room_feedback_message(
                room, feedback, method=RoomFeedbackMethods.ROOM_TRANSFER
            )
            room.notify_queue("update")

            room.send_automatic_message()

            room_metric = RoomMetrics.objects.select_related("room").get_or_create(
                room=room
            )[0]
            room_metric.waiting_time += calculate_last_queue_waiting_time(room)
            room_metric.queued_count += 1
            room_metric.save()

            # Use async ticket update to avoid blocking the response
            room.update_ticket_async()

            return Response(
                {
                    "detail": _("Room picked successfully"),
                    "room_uuid": str(room.uuid),
                },
                status=status.HTTP_200_OK,
            )

        except Exception as exc:
            logger.error(
                f"[PICK_QUEUE_ROOM] Error during room pick - Room: {room.uuid}, "
                f"User: {user.email}, Error: {str(exc)}"
            )
            raise

    @action(
        detail=False,
        methods=["PATCH"],
        url_name="bulk_transfer",
    )
    def bulk_transfer(self, request, pk=None):
        serializer = BulkTransferSerializer(
            data=request.data, context={"request": request}
        )
        serializer.is_valid(raise_exception=True)

        rooms = serializer.validated_data["rooms"]
        user_email = request.query_params.get("user_email")
        queue_uuid = request.query_params.get("queue_uuid")

        user = None
        queue = None

        if user_email:
            user = get_object_or_404(User, email=user_email)

        if queue_uuid:
            queue = get_object_or_404(Queue, pk=queue_uuid)

        user_request = request.user
        service = BulkTransferService()

        try:
            service.transfer(rooms, user_request, user, queue)
        except ValueError as e:
            return Response({"error": str(e)}, status=status.HTTP_400_BAD_REQUEST)

        return Response(
            {"success": "Mass transfer completed"},
            status=status.HTTP_200_OK,
        )

    @action(detail=False, methods=["get"], url_path="human-service-count")
    def filter_rooms(self, request, pk=None):
        project_uuid = request.query_params.get("project_uuid")
        start_date = request.query_params.get("start_date")
        end_date = request.query_params.get("end_date")

        if not project_uuid:
            return Response({"error": "'project_uuid' is required."}, status=400)

        default_start_date = timezone.now() - timedelta(days=30)
        default_end_date = timezone.now()

        try:
            if start_date:
                start_date = make_aware(datetime.strptime(start_date, "%Y-%m-%d"))
            else:
                start_date = default_start_date

            if end_date:
                end_date = make_aware(datetime.strptime(end_date, "%Y-%m-%d"))
            else:
                end_date = default_end_date
        except ValueError:
            return Response(
                {"error": "Invalid date format. Use 'YYYY-MM-DD'."}, status=400
            )

        rooms = Room.objects.filter(
            queue__sector__project=project_uuid,
            created_on__gte=start_date,
            created_on__lte=end_date,
        )

        room_count = rooms.count()
        return Response({"room_count": room_count})

    @action(
        detail=False,
        methods=["get"],
        url_name="rooms-info",
        serializer_class=RoomInfoSerializer,
    )
    def rooms_info(self, request: Request, pk=None) -> Response:
        project_uuid = request.query_params.get("project_uuid")

        if not project_uuid:
            return Response(
                {"error": "'project_uuid' is required."},
                status=status.HTTP_400_BAD_REQUEST,
            )

        query = {"project_uuid": project_uuid}

        if uuid := request.query_params.get("uuid"):
            query["uuid"] = uuid

        rooms = self.paginate_queryset(
            Room.objects.filter(**query).order_by("-created_on")
        )

        return Response(
            RoomInfoSerializer(rooms, many=True).data, status=status.HTTP_200_OK
        )

    @action(detail=True, methods=["get"], url_path="chats-summary")
    def chats_summary(self, request: Request, pk=None) -> Response:
        """
        Get the history summary for a room.
        """
        room = self.get_object()

        history_summary = (
            HistorySummary.objects.filter(room=room).order_by("created_on").last()
        )

        if not history_summary:
            return Response(
                {
                    "status": HistorySummaryStatus.UNAVAILABLE,
                    "summary": None,
                    "feedback": {"liked": None},
                },
                status=status.HTTP_200_OK,
            )

        serializer = RoomHistorySummarySerializer(
            history_summary, context={"request": request}
        )

        return Response(serializer.data, status=status.HTTP_200_OK)

    @action(
        detail=True,
        methods=["post"],
        url_name="chats-summary-feedback",
        url_path="chats-summary/feedback",
        serializer_class=RoomHistorySummaryFeedbackSerializer,
    )
    def chats_summary_feedback(self, request: Request, pk=None) -> Response:
        """
        Get the history summary for a room.
        """
        room = self.get_object()

        history_summary = (
            HistorySummary.objects.filter(room=room).order_by("created_on").last()
        )

        if not history_summary:
            raise NotFound({"detail": "No history summary found for this room."})

        if history_summary.room.user != request.user:
            raise PermissionDenied(
                {"detail": "You are not allowed to give feedback for this room."},
                code="user_is_not_the_room_user",
            )

        if history_summary.status != HistorySummaryStatus.DONE:
            raise ValidationError(
                {
                    "detail": "You can only give feedback when the history summary is done."
                },
                code="room_history_summary_not_done",
            )

        serializers_params = {
            "data": request.data,
            "context": {"request": request, "history_summary": history_summary},
        }

        if existing_feedback := history_summary.feedbacks.filter(
            user=request.user
        ).first():
            serializers_params["instance"] = existing_feedback

        serializer = RoomHistorySummaryFeedbackSerializer(
            **serializers_params,
        )
        serializer.is_valid(raise_exception=True)
        serializer.save()

        return Response(serializer.data, status=status.HTTP_200_OK)

    @action(
        detail=True,
        methods=["post"],
        url_name="pin",
        url_path="pin",
        serializer_class=PinRoomSerializer,
    )
    def pin(self, request: Request, pk=None) -> Response:
        serializer = PinRoomSerializer(data=request.data)
        serializer.is_valid(raise_exception=True)

        room: Room = self.get_object()
        user: User = request.user

        method = (
            room.pin if serializer.validated_data.get("status") is True else room.unpin
        )

        try:
            method(user)
        except (
            MaxPinRoomLimitReachedError,
            RoomIsNotActiveError,
        ) as e:
            raise ValidationError(e.to_dict(), code=e.code) from e
        except PermissionDenied as e:
            return Response({"detail": str(e)}, status=status.HTTP_403_FORBIDDEN)

        return Response(status=status.HTTP_204_NO_CONTENT)

    @action(
        detail=True,
        methods=["post"],
        url_path="room_note",
        serializer_class=RoomNoteSerializer,
    )
    def create_note(self, request, pk=None):
        """
        Create a note for the room
        """
        room = self.get_object()

        # Verify user has access to the room
        if not verify_user_room(room, request.user):
            raise PermissionDenied(
                "You don't have permission to add notes to this room"
            )

        # Room must be active
        if not room.is_active:
            raise ValidationError({"detail": "Cannot add notes to closed rooms"})

        serializer = self.get_serializer(data=request.data)
        serializer.is_valid(raise_exception=True)

        # Create a blank message to attach the internal note
        msg = Message.objects.create(
            room=room,
            user=request.user,
            contact=None,
            text="",
        )

        # Create the note attached to the message
        note = RoomNote.objects.create(
            room=room,
            user=request.user,
            text=serializer.validated_data["text"],
            message=msg,
        )

        # Notify message creation for clients listening to messages
        msg.notify_room("create", True)

        # Return serialized note
        return Response(RoomNoteSerializer(note).data, status=status.HTTP_201_CREATED)

    @action(
        detail=True,
        methods=["get"],
        url_path="tags",
        serializer_class=RoomTagSerializer,
    )
    def tags(self, request: Request, pk=None) -> Response:
        room: Room = self.get_object()

        tags = room.tags.all()

        page = self.paginate_queryset(tags)

        if page is not None:
            serializer = self.get_serializer(page, many=True)
            return self.get_paginated_response(serializer.data)

        serializer = self.get_serializer(tags, many=True)

        return Response(serializer.data, status=status.HTTP_200_OK)

    @action(
        detail=True,
        methods=["post"],
        url_path="tags/add",
        url_name="add-tag",
        serializer_class=AddRoomTagSerializer,
        permission_classes=[IsAuthenticated, CanAddOrRemoveRoomTagPermission],
    )
    def add_tag(self, request: Request, pk=None) -> Response:
        room: Room = self.get_object()

        if not room.is_active:
            raise ValidationError(
                {"detail": "Room is not active."},
                code="room_is_not_active",
            )

        if not room.user or not room.user == request.user:
            raise PermissionDenied(
                {"detail": "You are not allowed to add tags to this room."},
                code="user_is_not_the_room_user",
            )

        serializer = self.get_serializer(data=request.data, context={"room": room})
        serializer.is_valid(raise_exception=True)

        sector_tag = serializer.validated_data.get("sector_tag")
        room.tags.add(sector_tag)

        return Response(status=status.HTTP_204_NO_CONTENT)

    @action(
        detail=True,
        methods=["post"],
        url_path="tags/remove",
        url_name="remove-tag",
        serializer_class=RemoveRoomTagSerializer,
        permission_classes=[IsAuthenticated, CanAddOrRemoveRoomTagPermission],
    )
    def remove_tag(self, request: Request, pk=None) -> Response:
        room: Room = self.get_object()

        if not room.is_active:
            raise ValidationError(
                {"detail": "Room is not active."},
                code="room_is_not_active",
            )

        if not room.user or not room.user == request.user:
            raise PermissionDenied(
                {"detail": "You are not allowed to remove tags from this room."},
                code="user_is_not_the_room_user",
            )

        serializer = self.get_serializer(data=request.data, context={"room": room})
        serializer.is_valid(raise_exception=True)
        sector_tag = serializer.validated_data.get("sector_tag")
        room.tags.remove(sector_tag)
        return Response(status=status.HTTP_204_NO_CONTENT)

    @action(
        detail=True,
        methods=["post"],
        url_path="room_note",
        serializer_class=RoomNoteSerializer,
    )
    def create_note(self, request, pk=None):
        """
        Create a note for the room
        """
        room = self.get_object()

        # Verify user has access to the room
        if not verify_user_room(room, request.user):
            raise PermissionDenied(
                "You don't have permission to add notes to this room"
            )

        # Room must be active
        if not room.is_active:
            raise ValidationError({"detail": "Cannot add notes to closed rooms"})

        serializer = self.get_serializer(data=request.data)
        serializer.is_valid(raise_exception=True)

        # Create a blank message to attach the internal note
        msg = Message.objects.create(
            room=room,
            user=request.user,
            contact=None,
            text="",
        )

        # Create the note attached to the message
        note = RoomNote.objects.create(
            room=room,
            user=request.user,
            text=serializer.validated_data["text"],
            message=msg,
        )

        # Notify message creation for clients listening to messages
        msg.notify_room("create", True)

        # Return serialized note
        return Response(RoomNoteSerializer(note).data, status=status.HTTP_201_CREATED)

    @action(
        detail=True,
        methods=["get"],
        url_path="can-send-message-status",
        url_name="can-send-message-status",
    )
    def can_send_message_status(self, request, pk=None):
        """
        Check if the user can send a message to the room
        """

        room: Room = self.get_object()

        response = {"can_send_message": room.is_24h_valid}

        return Response(response, status=status.HTTP_200_OK)


class RoomsReportViewSet(APIView):
    """
    Viewset for generating rooms reports.
    """

    swagger_tag = "Rooms"

    authentication_classes = [ProjectAdminAuthentication]
    service = RoomsReportService

    def post(self, request: Request, *args, **kwargs) -> Response:
        """
        Generate a rooms report and send it to the email address provided.
        """
        if not request.auth:
            return Response(
                {"detail": "Authentication required."},
                status=status.HTTP_401_UNAUTHORIZED,
            )

        project_uuid = request.auth.project
        project = Project.objects.get(uuid=project_uuid)

        service = self.service(project)

        if service.is_generating_report():
            return Response(
                {
                    "detail": "A report is already being generated for this project. Please wait for it to finish."
                },
                status=status.HTTP_429_TOO_MANY_REQUESTS,
            )

        serializer = RoomsReportSerializer(data=request.data)
        serializer.is_valid(raise_exception=True)

        recipient_email = serializer.validated_data.get("recipient_email")
        rooms_filters = serializer.validated_data.get("filters")

        generate_rooms_report.delay(project.uuid, rooms_filters, recipient_email)

        return Response(
            {
                "detail": "The report will be sent to the email address provided when it's ready."
            },
            status=status.HTTP_202_ACCEPTED,
        )


class RoomNoteViewSet(
    mixins.ListModelMixin,
    mixins.DestroyModelMixin,
    GenericViewSet,
):
    """
    ViewSet for Room Notes
    """

    swagger_tag = "Rooms"

    queryset = RoomNote.objects.all()
    serializer_class = RoomNoteSerializer
    permission_classes = [permissions.IsAuthenticated, RoomNotePermission]
    filter_backends = [DjangoFilterBackend]
    filterset_fields = ["room"]
    lookup_field = "uuid"

    def get_queryset(self):
        """
        Filter notes based on user permissions
        """
        user = self.request.user
        queryset = super().get_queryset()

        room_uuid = self.request.query_params.get("room")
        if room_uuid:
            queryset = queryset.filter(room__uuid=room_uuid)

        return (
            queryset.filter(
                Q(room__user=user)
                | Q(room__queue__sector__project__permissions__user=user)
            )
            .distinct()
            .order_by("created_on")
        )

    def list(self, request, *args, **kwargs):
        """
        List room notes with additional validations
        """

        room_uuid = request.query_params.get("room")
        if not room_uuid:
            raise ValidationError({"detail": "Room UUID is required"})

        if not Room.objects.filter(uuid=room_uuid).exists():
            raise ValidationError({"detail": "Room not found"})

        return super().list(request, *args, **kwargs)

    def destroy(self, request, *args, **kwargs):
        """
        Delete a room note with validations
        """
        note = self.get_object()

        if not note.is_deletable:
            raise ValidationError(
                {"Note cannot be deleted because it was marked as non-deletable"}
            )

        if note.user != request.user:
            raise PermissionDenied("You can only delete your own notes")

        # Sala aberta
        if not note.room.is_active:
            raise ValidationError({"detail": "Cannot delete notes from closed rooms"})

        note.notify_websocket("delete")

        return super().destroy(request, *args, **kwargs)<|MERGE_RESOLUTION|>--- conflicted
+++ resolved
@@ -148,10 +148,6 @@
 
         annotations = {
             "last_interaction": Max("messages__created_on"),
-<<<<<<< HEAD
-            "unread_msgs": Count("messages", filter=Q(messages__seen=False)),
-=======
->>>>>>> ac37af4e
             "last_message_text": Subquery(
                 Message.objects.filter(room=OuterRef("pk"))
                 .exclude(user__isnull=True, contact__isnull=True)
