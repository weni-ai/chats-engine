import time
from datetime import timedelta

from django.conf import settings
from django.db.models import BooleanField, Case, Count, Max, OuterRef, Q, Subquery, When
from django.utils import timezone
from django_filters.rest_framework import DjangoFilterBackend
from rest_framework import filters, mixins, permissions, status
from rest_framework.decorators import action
from rest_framework.filters import OrderingFilter
from rest_framework.response import Response
from rest_framework.viewsets import GenericViewSet

from chats.apps.accounts.models import User
from chats.apps.api.utils import verify_user_room
from chats.apps.api.v1 import permissions as api_permissions
from chats.apps.api.v1.internal.rest_clients.openai_rest_client import OpenAIClient
from chats.apps.api.v1.msgs.serializers import ChatCompletionSerializer
from chats.apps.api.v1.rooms import filters as room_filters
from chats.apps.api.v1.rooms.serializers import (
    ListRoomSerializer,
    RoomMessageStatusSerializer,
    RoomSerializer,
    TransferRoomSerializer,
)
from chats.apps.dashboard.models import RoomMetrics
from chats.apps.msgs.models import Message
from chats.apps.queues.models import Queue
from chats.apps.rooms.models import Room
from chats.apps.rooms.views import (
    close_room,
    create_room_feedback_message,
    create_transfer_json,
    get_editable_custom_fields_room,
    update_custom_fields,
    update_flows_custom_fields,
)


class RoomViewset(
    mixins.ListModelMixin,
    mixins.RetrieveModelMixin,
    mixins.UpdateModelMixin,
    GenericViewSet,
):
    queryset = Room.objects.all()
    serializer_class = RoomSerializer
    filter_backends = [
        DjangoFilterBackend,
        filters.SearchFilter,
        OrderingFilter,
    ]
    filterset_class = room_filters.RoomFilter
    search_fields = ["contact__name", "urn", "protocol", "service_chat"]
    ordering_fields = "__all__"
    ordering = ["user", "-last_interaction"]

    def get_permissions(self):
        permission_classes = [permissions.IsAuthenticated]
        if self.action != "list":
            permission_classes = (
                permissions.IsAuthenticated,
                api_permissions.IsQueueAgent,
            )
        return [permission() for permission in permission_classes]

    def get_queryset(
        self,
    ):  # TODO: sparate list and retrieve queries from update and close
        if self.action != "list":
            self.filterset_class = None
        qs = super().get_queryset()

        last_24h = timezone.now() - timedelta(days=1)

        qs = qs.annotate(
            last_interaction=Max("messages__created_on"),
            unread_msgs=Count("messages", filter=Q(messages__seen=False)),
            last_contact_interaction=Max(
                "messages__created_on", filter=Q(messages__contact__isnull=False)
            ),
            is_24h_valid_computed=Case(
                When(
                    Q(
                        urn__startswith="whatsapp",
                        last_contact_interaction__lt=last_24h,
                    ),
                    then=False,
                ),
                default=True,
                output_field=BooleanField(),
            ),
            last_message_text=Subquery(
                Message.objects.filter(room=OuterRef("pk"))
                .exclude(user__isnull=True, contact__isnull=True)
                .exclude(text="")
                .order_by("-created_on")
                .values("text")[:1]
            ),
        ).select_related("user", "contact", "queue", "queue__sector")

        return qs

    def get_serializer_class(self):
        if "update" in self.action:
            return TransferRoomSerializer
        elif "list" in self.action:
            return ListRoomSerializer
        return super().get_serializer_class()

    @action(
        detail=True,
        methods=[
            "PATCH",
        ],
        url_name="bulk_update_msgs",
        serializer_class=RoomMessageStatusSerializer,
    )
    def bulk_update_msgs(self, request, *args, **kwargs):
        room = self.get_object()
        if room.user is None:
            return Response(
                {"detail": "Can't mark queued rooms as read"},
                status=status.HTTP_400_BAD_REQUEST,
            )
        serializer = RoomMessageStatusSerializer(data=request.data)
        serializer.is_valid(raise_exception=True)
        serialized_data = serializer.validated_data

        message_filter = {"seen": not serialized_data.get("seen")}
        if request.data.get("messages", []):
            message_filter["pk__in"] = request.data.get("messages")

        room.messages.filter(**message_filter).update(
            modified_on=timezone.now(), seen=serialized_data.get("seen")
        )
        room.notify_user("update")
        return Response(
            {"detail": "All the given messages have been marked as read"},
            status=status.HTTP_200_OK,
        )

    @action(detail=True, methods=["PUT", "PATCH"], url_name="close")
    def close(
        self, request, *args, **kwargs
    ):  # TODO: Remove the body options on swagger as it won't use any
        """
        Close a room, setting the ended_at date and turning the is_active flag as false
        """
        # Add send room notification to the channels group
        instance = self.get_object()
<<<<<<< HEAD
        for attempt in range(settings.MAX_RETRIES):
            try:
                with transaction.atomic():
                    tags = request.data.get("tags", None)
                    instance.close(tags, "agent")
                    serialized_data = RoomSerializer(instance=instance)
                    instance.notify_queue("close", callback=True)
                    instance.notify_user("close")

                    if not settings.ACTIVATE_CALC_METRICS:
                        return Response(serialized_data.data, status=status.HTTP_200_OK)

                    close_room(str(instance.pk))
                    return Response(serialized_data.data, status=status.HTTP_200_OK)

            except DatabaseError as error:
                if attempt < settings.MAX_RETRIES - 1:
                    delay = settings.RETRY_DELAY_SECONDS * (2**attempt)
                    time.sleep(delay)
                    continue
                else:
                    return Response(
                        {"error": f"Transaction failed after retries: {str(error)}"},
                        status=status.HTTP_500_INTERNAL_SERVER_ERROR,
                    )
=======

        tags = request.data.get("tags", None)
        instance.close(tags, "agent")
        serialized_data = RoomSerializer(instance=instance)
        instance.notify_queue("close", callback=True)
        instance.notify_user("close")

        if not settings.ACTIVATE_CALC_METRICS:
            return Response(serialized_data.data, status=status.HTTP_200_OK)

        close_room(str(instance.pk))
        return Response(serialized_data.data, status=status.HTTP_200_OK)
>>>>>>> db0b92bd

    def perform_create(self, serializer):
        serializer.save()
        serializer.instance.notify_queue("create")

    def perform_update(self, serializer):
        # TODO Separate this into smaller methods
        old_instance = self.get_object()
        old_user = old_instance.user

        user = self.request.data.get("user_email")
        queue = self.request.data.get("queue_uuid")
        serializer.save()

        if not (user or queue):
            return None

        instance = serializer.instance

        # Create transfer object based on whether it's a user or a queue transfer and add it to the history
        if user:
            if old_instance.user is None:
                time = timezone.now() - old_instance.modified_on
                room_metric = RoomMetrics.objects.get_or_create(room=instance)[0]
                room_metric.waiting_time += time.total_seconds()
                room_metric.queued_count += 1
                room_metric.save()
            else:
                # Get the room metric from instance and update the transfer_count value.
                room_metric = RoomMetrics.objects.get_or_create(room=instance)[0]
                room_metric.transfer_count += 1
                room_metric.save()

            action = "transfer" if self.request.user.email != user else "pick"
            feedback = create_transfer_json(
                action=action,
                from_=old_instance.user or old_instance.queue,
                to=instance.user,
            )

        if queue:
            # Create constraint to make queue not none
            feedback = create_transfer_json(
                action="transfer",
                from_=old_instance.user or old_instance.queue,
                to=instance.queue,
            )
            if (
                not user
            ):  # if it is only a queue transfer from a user, need to reset the user field
                instance.user = None

            room_metric = RoomMetrics.objects.get_or_create(room=instance)[0]
            room_metric.transfer_count += 1
            room_metric.save()

        instance.transfer_history = feedback
        instance.save()

        # Create a message with the transfer data and Send to the room group
        # TODO separate create message in a function
        create_room_feedback_message(instance, feedback, method="rt")

        if old_user is None and user:  # queued > agent
            instance.notify_queue("update")
        elif old_user is not None:
            instance.notify_user("update", user=old_user)
            if queue:  # agent > queue
                instance.notify_queue("update")
            else:  # agent > agent
                instance.notify_user("update")

    def perform_destroy(self, instance):
        instance.notify_room("destroy", callback=True)
        super().perform_destroy(instance)

    @action(
        detail=True,
        methods=["POST", "GET"],
        url_name="chat_completion",
    )
    def chat_completion(self, request, *args, **kwargs) -> Response:
        user_token = request.META.get("HTTP_AUTHORIZATION")
        room = self.get_object()
        if request.method == "GET":
            return Response(
                status=status.HTTP_200_OK,
                data={
                    "can_use_chat_completion": room.queue.sector.can_use_chat_completion
                },
            )
        if not room.queue.sector.can_use_chat_completion:
            return Response(
                status=status.HTTP_400_BAD_REQUEST,
                data={"detail": "Chat completion is not configured for this sector."},
            )
        token = room.queue.sector.project.get_openai_token(user_token)
        if not token:
            return Response(
                status=status.HTTP_400_BAD_REQUEST,
                data={"detail": "OpenAI token not found"},
            )
        messages = room.last_5_messages
        if not messages:
            return Response(
                status=status.HTTP_400_BAD_REQUEST,
                data={"detail": "The selected room does not have messages"},
            )
        serialized_data = ChatCompletionSerializer(messages, many=True).data

        sector = room.queue.sector
        if sector.completion_context:
            serialized_data.append(
                {"role": "system", "content": sector.completion_context}
            )

        openai_client = OpenAIClient()
        completion_response = openai_client.chat_completion(
            token=token, messages=serialized_data
        )
        return Response(
            status=completion_response.status_code, data=completion_response.json()
        )

    @action(
        detail=True,
        methods=["PATCH"],
    )
    def update_custom_fields(self, request, pk=None):
        custom_fields_update = request.data
        data = {"fields": custom_fields_update}

        if pk is None:
            return Response(
                {"Detail": "No room on the request"}, status.HTTP_400_BAD_REQUEST
            )
        elif not custom_fields_update:
            return Response(
                {"Detail": "No custom fields on the request"},
                status.HTTP_400_BAD_REQUEST,
            )

        room = get_editable_custom_fields_room({"uuid": pk, "is_active": "True"})

        custom_field_name = list(data["fields"])[0]
        old_custom_field_value = room.custom_fields.get(custom_field_name, None)
        new_custom_field_value = data["fields"][custom_field_name]

        update_flows_custom_fields(
            project=room.queue.sector.project,
            data=data,
            contact_id=room.contact.external_id,
        )

        update_custom_fields(room, custom_fields_update)

        feedback = {
            "user": request.user.first_name,
            "custom_field_name": custom_field_name,
            "old": old_custom_field_value,
            "new": new_custom_field_value,
        }
        create_room_feedback_message(room, feedback, method="ecf")

        return Response(
            {"Detail": "Custom Field edited with success"},
            status.HTTP_200_OK,
        )

    @action(
        detail=True,
        methods=[
            "PATCH",
        ],
        url_name="pick_queue_room",
    )
    def pick_queue_room(self, request, *args, **kwargs):
        room = self.get_object()
        if room.user:
            return Response(
                {"detail": "Room is not queued"},
                status=status.HTTP_400_BAD_REQUEST,
            )

        user = User.objects.get(email=self.request.GET.get("user_email"))
        action = "pick"
        feedback = create_transfer_json(
            action=action,
            from_=room.queue,
            to=user,
        )

        time = timezone.now() - room.modified_on
        room_metric = RoomMetrics.objects.get_or_create(room=room)[0]
        room_metric.waiting_time += time.total_seconds()
        room_metric.queued_count += 1
        room_metric.save()

        room.user = user
        room.transfer_history = feedback
        room.save()

        create_room_feedback_message(room, feedback, method="rt")
        room.notify_queue("update")

        return Response(
            {"detail": "Room picked successfully"}, status=status.HTTP_200_OK
        )

    @action(
        detail=False,
        methods=["PATCH"],
        url_name="bulk_transfer",
    )
    def bulk_transfer(self, request, pk=None):
        rooms_list = Room.objects.filter(uuid__in=request.data.get("rooms_list"))

        user_email = request.query_params.get("user_email")
        queue_uuid = request.query_params.get("queue_uuid")
        user_request = request.query_params.get("user_request")

        if not (user_email or queue_uuid):
            return None

        try:
            if user_email:
                user = User.objects.get(email=user_email)

                for room in rooms_list:
                    old_user = room.user
                    project = room.queue.project
                    if not project.permissions.filter(user=user).exists():
                        return Response(
                            {
                                "error": (
                                    f"User {user.email} has no permission on the project "
                                    f"{project.name} <{project.uuid}>"
                                )
                            },
                            status=status.HTTP_400_BAD_REQUEST,
                        )
                    transfer_user = verify_user_room(room, user_request)
                    feedback = create_transfer_json(
                        action="transfer",
                        from_=transfer_user,
                        to=user,
                    )
                    room.user = user
                    room.save()

                    create_room_feedback_message(room, feedback, method="rt")
                    if old_user:
                        room.notify_user("update", user=old_user)
                    else:
                        room.notify_user("update", user=transfer_user)
                    room.notify_user("update")

            if queue_uuid:
                queue = Queue.objects.get(uuid=queue_uuid)
                for room in rooms_list:
                    if queue.project != room.project:
                        return Response(
                            {
                                "error": "Cannot transfer rooms from a project to another"
                            },
                            status=status.HTTP_400_BAD_REQUEST,
                        )
                    transfer_user = verify_user_room(room, user_request)
                    feedback = create_transfer_json(
                        action="transfer",
                        from_=transfer_user,
                        to=queue,
                    )
                    room.user = None
                    room.queue = queue
                    room.save()

                    create_room_feedback_message(room, feedback, method="rt")
                    room.notify_user("update", user=transfer_user)
                    room.notify_queue("update")

        except Exception as error:
            return Response(
                {"error": {error}}, status=status.HTTP_500_INTERNAL_SERVER_ERROR
            )

        return Response(
            {"success": "Mass transfer completed"},
            status=status.HTTP_200_OK,
        )<|MERGE_RESOLUTION|>--- conflicted
+++ resolved
@@ -149,7 +149,6 @@
         """
         # Add send room notification to the channels group
         instance = self.get_object()
-<<<<<<< HEAD
         for attempt in range(settings.MAX_RETRIES):
             try:
                 with transaction.atomic():
@@ -175,20 +174,12 @@
                         {"error": f"Transaction failed after retries: {str(error)}"},
                         status=status.HTTP_500_INTERNAL_SERVER_ERROR,
                     )
-=======
-
-        tags = request.data.get("tags", None)
-        instance.close(tags, "agent")
-        serialized_data = RoomSerializer(instance=instance)
-        instance.notify_queue("close", callback=True)
-        instance.notify_user("close")
 
         if not settings.ACTIVATE_CALC_METRICS:
             return Response(serialized_data.data, status=status.HTTP_200_OK)
 
         close_room(str(instance.pk))
         return Response(serialized_data.data, status=status.HTTP_200_OK)
->>>>>>> db0b92bd
 
     def perform_create(self, serializer):
         serializer.save()
