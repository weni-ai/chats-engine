--- conflicted
+++ resolved
@@ -623,18 +623,13 @@
                 room.notify_queue("update")
 
                 room.update_ticket()
-
-<<<<<<< HEAD
-                # Mark all notes as non-deletable when room is transferred
                 room.mark_notes_as_non_deletable()
-=======
                 if (
                     not old_user_assigned_at
                     and room.queue.sector.is_automatic_message_active
                     and room.queue.sector.automatic_message_text
                 ):
                     room.send_automatic_message()
->>>>>>> e8584039
 
         if queue_uuid:
             queue = Queue.objects.get(uuid=queue_uuid)
