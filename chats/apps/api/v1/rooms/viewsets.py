--- conflicted
+++ resolved
@@ -18,7 +18,6 @@
 from django.utils import timezone
 from django.utils.timezone import make_aware
 from django.utils.translation import gettext_lazy as _
-from django_filters.rest_framework import DjangoFilterBackend
 from rest_framework import filters, mixins, permissions, status
 from rest_framework.decorators import action
 from rest_framework.exceptions import ValidationError
@@ -530,7 +529,6 @@
                 status=status.HTTP_400_BAD_REQUEST,
             )
 
-<<<<<<< HEAD
         try:
             if user_email:
                 user = User.objects.get(email=user_email)
@@ -569,26 +567,9 @@
                         "Starting queue priority routing for room %s from bulk transfer to user %s",
                         room.uuid,
                         user.email,
-=======
-        if user_email:
-            user = User.objects.get(email=user_email)
-
-            for room in rooms_list:
-                old_user = room.user
-                project = room.queue.project
-                if not project.permissions.filter(user=user).exists():
-                    return Response(
-                        {
-                            "error": (
-                                f"User {user.email} has no permission on the project "
-                                f"{project.name} <{project.uuid}>"
-                            )
-                        },
-                        status=status.HTTP_400_BAD_REQUEST,
->>>>>>> 29dbf3fe
                     )
-
-<<<<<<< HEAD
+                    start_queue_priority_routing(room.queue)
+
                     create_room_feedback_message(
                         room, feedback, method=RoomFeedbackMethods.ROOM_TRANSFER
                     )
@@ -629,66 +610,20 @@
                     create_room_feedback_message(
                         room, feedback, method=RoomFeedbackMethods.ROOM_TRANSFER
                     )
-=======
-                transfer_user = verify_user_room(room, user_request)
-
-                feedback = create_transfer_json(
-                    action="transfer",
-                    from_=transfer_user,
-                    to=user,
-                )
-                room.user = user
-                room.save()
-
-                logger.info(
-                    "Starting queue priority routing for room %s from bulk transfer to user %s",
-                    room.uuid,
-                    user.email,
-                )
-                start_queue_priority_routing(room.queue)
-
-                create_room_feedback_message(
-                    room, feedback, method=RoomFeedbackMethods.ROOM_TRANSFER
-                )
-                if old_user:
-                    room.notify_user("update", user=old_user)
-                else:
->>>>>>> 29dbf3fe
                     room.notify_user("update", user=transfer_user)
-                room.notify_user("update")
-
-                room.update_ticket()
-
-        if queue_uuid:
-            queue = Queue.objects.get(uuid=queue_uuid)
-            for room in rooms_list:
-                if queue.project != room.project:
-                    return Response(
-                        {"error": "Cannot transfer rooms from a project to another"},
-                        status=status.HTTP_400_BAD_REQUEST,
+                    room.notify_queue("update")
+
+                    logger.info(
+                        "Starting queue priority routing for room %s from bulk transfer to queue %s",
+                        room.uuid,
+                        queue.uuid,
                     )
-                transfer_user = verify_user_room(room, user_request)
-                feedback = create_transfer_json(
-                    action="transfer",
-                    from_=transfer_user,
-                    to=queue,
-                )
-                room.user = None
-                room.queue = queue
-                room.save()
-
-                create_room_feedback_message(
-                    room, feedback, method=RoomFeedbackMethods.ROOM_TRANSFER
-                )
-                room.notify_user("update", user=transfer_user)
-                room.notify_queue("update")
-
-                logger.info(
-                    "Starting queue priority routing for room %s from bulk transfer to queue %s",
-                    room.uuid,
-                    queue.uuid,
-                )
-                start_queue_priority_routing(queue)
+                    start_queue_priority_routing(queue)
+
+        except Exception as error:
+            return Response(
+                {"error": {error}}, status=status.HTTP_500_INTERNAL_SERVER_ERROR
+            )
 
         return Response(
             {"success": "Mass transfer completed"},
