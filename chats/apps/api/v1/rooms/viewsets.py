--- conflicted
+++ resolved
@@ -80,7 +80,6 @@
         time_message_contact = 0
         time_message_agent = 0
 
-<<<<<<< HEAD
         if messages_agent and messages_contact:
             time_message_agent = messages_agent.created_on.timestamp()
             time_message_contact = messages_contact.created_on.timestamp()
@@ -89,16 +88,7 @@
             time_message_contact = 0
 
         difference_time = time_message_agent - time_message_contact
-=======
-        if messages_contact and messages_agent:
-            for i in messages_contact:
-                time_message_contact += i.created_on.timestamp()
 
-            for i in messages_agent:
-                time_message_agent += i.created_on.timestamp()
-
-        difference_time = time_message_contact - time_message_agent
->>>>>>> 9f2ba50c
         interation_time = (
             Room.objects.filter(pk=instance.pk)
             .aggregate(
