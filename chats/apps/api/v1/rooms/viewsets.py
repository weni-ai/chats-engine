import logging
from datetime import datetime, timedelta

from django.conf import settings
from django.db import transaction
from django.db.models import (
    BooleanField,
    Case,
    Count,
    DateTimeField,
    Exists,
    Max,
    OuterRef,
    Q,
    Subquery,
    When,
)
from django.utils import timezone
from django.utils.timezone import make_aware
from django.utils.translation import gettext_lazy as _
from chats.apps.api.v1.rooms.permissions import CanAddOrRemoveRoomTagPermission
from chats.core.cache_utils import get_user_id_by_email_cached
from django_filters.rest_framework import DjangoFilterBackend
from rest_framework import filters, mixins, permissions, status
from rest_framework.decorators import action
from rest_framework.exceptions import NotFound, PermissionDenied, ValidationError
from rest_framework.filters import OrderingFilter
from rest_framework.request import Request
from rest_framework.response import Response
from rest_framework.permissions import IsAuthenticated
from rest_framework.views import APIView
from rest_framework.viewsets import GenericViewSet

from chats.apps.accounts.authentication.drf.authorization import (
    ProjectAdminAuthentication,
)
from chats.apps.accounts.models import User
from chats.apps.ai_features.history_summary.models import (
    HistorySummary,
    HistorySummaryStatus,
)
from chats.apps.api.utils import verify_user_room
from chats.apps.api.v1 import permissions as api_permissions
from chats.apps.api.v1.rooms.permissions import RoomNotePermission
from chats.apps.api.v1.internal.rest_clients.openai_rest_client import OpenAIClient
from chats.apps.api.v1.msgs.serializers import ChatCompletionSerializer
from chats.apps.api.v1.rooms import filters as room_filters
from chats.apps.api.v1.rooms.pagination import RoomListPagination
from chats.apps.api.v1.rooms.permissions import RoomNotePermission
from chats.apps.api.v1.rooms.serializers import (
    AddRoomTagSerializer,
    ListRoomSerializer,
    RemoveRoomTagSerializer,
    PinRoomSerializer,
    RoomHistorySummaryFeedbackSerializer,
    RoomHistorySummarySerializer,
    RoomInfoSerializer,
    RoomMessageStatusSerializer,
    RoomNoteSerializer,
    RoomSerializer,
    RoomTagSerializer,
    RoomsReportSerializer,
    TransferRoomSerializer,
)
from chats.apps.dashboard.models import RoomMetrics
from chats.apps.dashboard.utils import calculate_last_queue_waiting_time
from chats.apps.msgs.models import Message
from chats.apps.projects.models.models import Project
from chats.apps.queues.models import Queue
from chats.apps.queues.utils import start_queue_priority_routing
from chats.apps.sectors.models import SectorTag
from chats.apps.rooms.choices import RoomFeedbackMethods
from chats.apps.rooms.exceptions import (
    MaxPinRoomLimitReachedError,
    RoomIsNotActiveError,
)
from chats.apps.rooms.models import Room, RoomNote, RoomPin
from chats.apps.rooms.services import RoomsReportService
from chats.apps.rooms.tasks import generate_rooms_report
from chats.apps.rooms.utils import create_transfer_json
from chats.apps.rooms.views import (
    close_room,
    create_room_feedback_message,
    get_editable_custom_fields_room,
    update_custom_fields,
    update_flows_custom_fields,
)
from chats.apps.feature_flags.utils import is_feature_active

logger = logging.getLogger(__name__)


class RoomViewset(
    mixins.ListModelMixin,
    mixins.RetrieveModelMixin,
    mixins.UpdateModelMixin,
    GenericViewSet,
):
    queryset = Room.objects.all()
    serializer_class = RoomSerializer
    filter_backends = [
        DjangoFilterBackend,
        filters.SearchFilter,
        OrderingFilter,
    ]
    filterset_class = room_filters.RoomFilter
    search_fields = ["contact__name", "urn", "protocol", "service_chat"]
    ordering_fields = "__all__"
    ordering = ["user", "-last_interaction", "created_on", "added_to_queue_at"]

    def get_permissions(self):
        permission_classes = [permissions.IsAuthenticated]

        if self.action == "tags":
            permission_classes.append(api_permissions.HasObjectProjectPermission)

        elif self.action != "list":
            permission_classes = (
                permissions.IsAuthenticated,
                api_permissions.IsQueueAgent,
            )
        return [permission() for permission in permission_classes]

    @property
    def pagination_class(self):
        if self.action == "list":
            return RoomListPagination

        return super().pagination_class

    def get_queryset(
        self,
    ):  # TODO: sparate list and retrieve queries from update and close
        if self.action != "list":
            self.filterset_class = None
        qs = super().get_queryset()

        last_24h = timezone.now() - timedelta(days=1)

        qs = qs.annotate(
            last_interaction=Max("messages__created_on"),
            unread_msgs=Count("messages", filter=Q(messages__seen=False)),
            last_contact_interaction=Max(
                "messages__created_on", filter=Q(messages__contact__isnull=False)
            ),
            is_24h_valid_computed=Case(
                When(
                    Q(
                        urn__startswith="whatsapp",
                        last_contact_interaction__lt=last_24h,
                    ),
                    then=False,
                ),
                default=True,
                output_field=BooleanField(),
            ),
            last_message_text=Subquery(
                Message.objects.filter(room=OuterRef("pk"))
                .exclude(user__isnull=True, contact__isnull=True)
                .exclude(text="")
                .order_by("-created_on")
                .values("text")[:1]
            ),
        ).select_related("user", "contact", "queue", "queue__sector")

        return qs

    def get_serializer_class(self):
        if "update" in self.action:
            return TransferRoomSerializer
        elif "list" in self.action:
            return ListRoomSerializer
        return super().get_serializer_class()

    def get_serializer_context(self):
        context = super().get_serializer_context()
        context["disable_has_history"] = getattr(
            self, "disable_has_history", False
        )
        return context

    def list(self, request, *args, **kwargs):
        qs = self.get_queryset()
        project = request.query_params.get("project")
        is_active = request.query_params.get("is_active", None)

        if isinstance(is_active, str):
            is_active = is_active.lower() == "true"

        room_status = request.query_params.get("room_status", None)

        self.disable_has_history = False

        if (
            not project
            or is_active is False
            or (room_status is not None and room_status != "ongoing")
        ):
            filtered_qs = self.filter_queryset(qs)
            return self._get_paginated_response(filtered_qs)

        project_instance = None
        use_pins_optimization = False

        if project:
            project_instance = Project.objects.filter(uuid=project).first()
            if project_instance:
                use_pins_optimization = is_feature_active(
                    settings.WENI_CHATS_PIN_ROOMS_OPTIMIZATION_FLAG_KEY,
                    request.user,
                    project_instance,
                )
<<<<<<< HEAD
=======
                if is_feature_active(
                    settings.WENI_CHATS_DISABLE_HAS_HISTORY_FLAG_KEY,
                    request.user,
                    project_instance,
                ):
                    self.disable_has_history = True
>>>>>>> cceed3e0

        if use_pins_optimization:
            return self._list_with_optimized_pin_order(qs, request, project)

        return self._list_with_legacy_pin_order(qs, request, project)

    def _list_with_legacy_pin_order(self, qs, request, project):
        pins_query = {
            "room__queue__sector__project": project,
        }

        if user_email := request.query_params.get("email"):
            pins_query["user__email"] = user_email
        else:
            pins_query["user"] = request.user

        pins = RoomPin.objects.filter(**pins_query)

        pinned_rooms = Room.objects.filter(
            pk__in=pins.values_list("room__pk", flat=True)
        )

        filtered_qs = self.filter_queryset(qs)
        room_ids = set(filtered_qs.values_list("pk", flat=True)) | set(
            pinned_rooms.values_list("pk", flat=True)
        )

        secondary_sort = list(filtered_qs.query.order_by or self.ordering or [])

        pin_created_on_subquery = (
            RoomPin.objects.filter(
                user=request.user,
                room=OuterRef("pk"),
                room__queue__sector__project=project,
            )
            .order_by("-created_on")
            .values("created_on")[:1]
        )

        annotated_qs = qs.filter(pk__in=room_ids).annotate(
            is_pinned=Case(
                When(pk__in=pinned_rooms, then=True),
                default=False,
                output_field=BooleanField(),
            ),
            pin_created_on=Subquery(
                pin_created_on_subquery, output_field=DateTimeField()
            ),
        )

        if secondary_sort:
            annotated_qs = annotated_qs.order_by(
                "-is_pinned", "-pin_created_on", *secondary_sort
            )
        else:
            annotated_qs = annotated_qs.order_by("-is_pinned", "-pin_created_on")

        return self._get_paginated_response(annotated_qs)

    def _list_with_optimized_pin_order(self, qs, request, project):
        target_pins_queryset = RoomPin.objects.filter(
            room__queue__sector__project=project,
        )

        if user_email := request.query_params.get("email"):
            target_pins_queryset = target_pins_queryset.filter(user__email=user_email)
        else:
            target_pins_queryset = target_pins_queryset.filter(user=request.user)

        annotation_pins_queryset = RoomPin.objects.filter(
            room__queue__sector__project=project,
        )
        if user_email:
            annotation_pins_queryset = annotation_pins_queryset.filter(
                user__email=user_email
            )
        else:
            annotation_pins_queryset = annotation_pins_queryset.filter(
                user=request.user
            )

        pin_subquery = annotation_pins_queryset.filter(room=OuterRef("pk")).order_by(
            "-created_on"
        )
        target_pin_subquery = target_pins_queryset.filter(room=OuterRef("pk")).order_by(
            "-created_on"
        )

        annotated_qs = qs.annotate(
            is_pinned=Exists(pin_subquery),
            pin_created_on=Subquery(
                pin_subquery.values("created_on")[:1],
                output_field=DateTimeField(),
            ),
            list_is_pinned=Exists(target_pin_subquery),
            list_pin_created_on=Subquery(
                target_pin_subquery.values("created_on")[:1],
                output_field=DateTimeField(),
            ),
        )

        filtered_qs = self.filter_queryset(annotated_qs)
        filtered_room_ids = filtered_qs.values("pk").order_by()

        secondary_sort = list(filtered_qs.query.order_by or self.ordering or [])

        pinned_room_subquery = target_pins_queryset.values("room_id")

        combined_qs = annotated_qs.filter(
            Q(pk__in=Subquery(filtered_room_ids))
            | Q(pk__in=Subquery(pinned_room_subquery))
        ).distinct()

        if secondary_sort:
            combined_qs = combined_qs.order_by(
                "-is_pinned", "-pin_created_on", *secondary_sort
            )
        else:
            combined_qs = combined_qs.order_by("-is_pinned", "-pin_created_on")

        return self._get_paginated_response(combined_qs)

    def _get_paginated_response(self, queryset):
        page = self.paginate_queryset(queryset)
        if page is not None:
            serializer = self.get_serializer(page, many=True)
            return self.get_paginated_response(serializer.data)
        serializer = self.get_serializer(queryset, many=True)
        return Response(serializer.data)

    @action(
        detail=True,
        methods=[
            "PATCH",
        ],
        url_name="bulk_update_msgs",
        serializer_class=RoomMessageStatusSerializer,
    )
    def bulk_update_msgs(self, request, *args, **kwargs):
        room = self.get_object()
        if room.user is None:
            return Response(
                {"detail": "Can't mark queued rooms as read"},
                status=status.HTTP_400_BAD_REQUEST,
            )
        serializer = RoomMessageStatusSerializer(data=request.data)
        serializer.is_valid(raise_exception=True)
        serialized_data = serializer.validated_data

        message_filter = {"seen": not serialized_data.get("seen")}
        if request.data.get("messages", []):
            message_filter["pk__in"] = request.data.get("messages")

        room.messages.filter(**message_filter).update(
            modified_on=timezone.now(), seen=serialized_data.get("seen")
        )
        room.notify_user("update")
        return Response(
            {"detail": "All the given messages have been marked as read"},
            status=status.HTTP_200_OK,
        )

    @action(detail=True, methods=["PUT", "PATCH"], url_name="close")
    def close(
        self, request, *args, **kwargs
    ):  # TODO: Remove the body options on swagger as it won't use any
        """
        Close a room, setting the ended_at date and turning the is_active flag as false
        """
        # Add send room notification to the channels group
        instance: Room = self.get_object()

        tags = request.data.get("tags", None)

        if tags is not None:
            sector_tags = [
                str(tag_uuid)
                for tag_uuid in SectorTag.objects.filter(
                    sector=instance.queue.sector
                ).values_list("uuid", flat=True)
            ]

            print(f"DEBUG tags: {tags}")
            print(f"DEBUG sector_tags: {sector_tags}")

            if set(tags) - set(sector_tags):
                raise ValidationError(
                    {"tags": ["Tag not found for the room's sector"]},
                    code="tag_not_found",
                )

        if instance.queue.required_tags and (not tags and not instance.tags.exists()):
            raise ValidationError(
                {"tags": ["Tags are required for this queue"]},
                code="tags_required",
            )

        if (
            instance.user is None
            and instance.queue
            and not instance.project.can_close_chats_in_queue
        ):
            permission = instance.project.get_permission(request.user)
            if not permission or not permission.is_admin:
                raise PermissionDenied(
                    detail=_(
                        "Agents cannot close queued rooms in this sector."
                    ),
                    code="queued_room_close_disabled",
                )

        with transaction.atomic():
            instance.close(tags, "agent")

        instance.refresh_from_db()
        serialized_data = RoomSerializer(instance=instance)

        instance.notify_queue("close", callback=True)
        instance.notify_user("close")

        if not settings.ACTIVATE_CALC_METRICS:
            return Response(serialized_data.data, status=status.HTTP_200_OK)

        close_room(str(instance.pk))

        if not instance.is_billing_notified:
            instance.notify_billing()

        if instance.queue:
            logger.info(
                "Calling start_queue_priority_routing for room %s when closing it",
                instance.uuid,
            )
            start_queue_priority_routing(instance.queue)

        return Response(serialized_data.data, status=status.HTTP_200_OK)

    def perform_create(self, serializer):
        serializer.save()
        serializer.instance.notify_queue("create")

    def perform_update(self, serializer):
        # TODO Separate this into smaller methods
        old_instance = serializer.instance
        old_user = old_instance.user

        user = self.request.data.get("user_email")
        queue = self.request.data.get("queue_uuid")
        serializer.save()

        if not (user or queue):
            return None

        instance = serializer.instance

        # Mark all notes as non-deletable when room is transferred
        instance.mark_notes_as_non_deletable()

        # Create transfer object based on whether it's a user or a queue transfer and add it to the history
        if user:
            if old_instance.user is None:
                time = timezone.now() - old_instance.modified_on
                room_metric = RoomMetrics.objects.select_related("room").get_or_create(
                    room=instance
                )[0]
                room_metric.waiting_time += time.total_seconds()
                room_metric.queued_count += 1
                room_metric.save()
            else:
                # Get the room metric from instance and update the transfer_count value.
                room_metric = RoomMetrics.objects.select_related("room").get_or_create(
                    room=instance
                )[0]
                room_metric.transfer_count += 1
                room_metric.save()

            action = "transfer" if self.request.user.email != user else "pick"
            feedback = create_transfer_json(
                action=action,
                from_=old_instance.user or old_instance.queue,
                to=instance.user,
            )

        if queue:
            # Create constraint to make queue not none
            feedback = create_transfer_json(
                action="transfer",
                from_=old_instance.user or old_instance.queue,
                to=instance.queue,
            )
            if (
                not user
            ):  # if it is only a queue transfer from a user, need to reset the user field
                instance.user = None

            room_metric = RoomMetrics.objects.select_related("room").get_or_create(
                room=instance
            )[0]
            room_metric.transfer_count += 1
            room_metric.save()

        instance.save()
        instance.add_transfer_to_history(feedback)

        # Create a message with the transfer data and Send to the room group
        # TODO separate create message in a function
        create_room_feedback_message(
            instance, feedback, method=RoomFeedbackMethods.ROOM_TRANSFER
        )

        if old_user is None and user:  # queued > agent
            instance.notify_queue("update")
        elif old_user is not None:
            instance.notify_user("update", user=old_user)
            if queue:  # agent > queue
                instance.notify_queue("update")
            else:  # agent > agent
                instance.notify_user("update")

    def perform_destroy(self, instance):
        instance.notify_room("destroy", callback=True)
        super().perform_destroy(instance)

    @action(
        detail=True,
        methods=["POST", "GET"],
        url_name="chat_completion",
    )
    def chat_completion(self, request, *args, **kwargs) -> Response:
        user_token = request.META.get("HTTP_AUTHORIZATION")
        room = self.get_object()
        if request.method == "GET":
            return Response(
                status=status.HTTP_200_OK,
                data={
                    "can_use_chat_completion": room.queue.sector.can_use_chat_completion
                },
            )
        if not room.queue.sector.can_use_chat_completion:
            return Response(
                status=status.HTTP_400_BAD_REQUEST,
                data={"detail": "Chat completion is not configured for this sector."},
            )
        token = room.queue.sector.project.get_openai_token(user_token)
        if not token:
            return Response(
                status=status.HTTP_400_BAD_REQUEST,
                data={"detail": "OpenAI token not found"},
            )
        messages = room.last_5_messages
        if not messages:
            return Response(
                status=status.HTTP_400_BAD_REQUEST,
                data={"detail": "The selected room does not have messages"},
            )
        serialized_data = ChatCompletionSerializer(messages, many=True).data

        sector = room.queue.sector
        if sector.completion_context:
            serialized_data.append(
                {"role": "system", "content": sector.completion_context}
            )

        openai_client = OpenAIClient()
        completion_response = openai_client.chat_completion(
            token=token, messages=serialized_data
        )
        return Response(
            status=completion_response.status_code, data=completion_response.json()
        )

    @action(
        detail=True,
        methods=["PATCH"],
    )
    def update_custom_fields(self, request, pk=None):
        custom_fields_update = request.data
        data = {"fields": custom_fields_update}

        if pk is None:
            return Response(
                {"Detail": "No room on the request"}, status.HTTP_400_BAD_REQUEST
            )
        elif not custom_fields_update:
            return Response(
                {"Detail": "No custom fields on the request"},
                status.HTTP_400_BAD_REQUEST,
            )

        room = get_editable_custom_fields_room({"uuid": pk, "is_active": "True"})

        custom_field_name = list(data["fields"])[0]
        old_custom_field_value = room.custom_fields.get(custom_field_name, None)
        new_custom_field_value = data["fields"][custom_field_name]

        update_flows_custom_fields(
            project=room.queue.sector.project,
            data=data,
            contact_id=room.contact.external_id,
        )

        update_custom_fields(room, custom_fields_update)

        feedback = {
            "user": request.user.first_name,
            "custom_field_name": custom_field_name,
            "old": old_custom_field_value,
            "new": new_custom_field_value,
        }
        create_room_feedback_message(
            room, feedback, method=RoomFeedbackMethods.EDIT_CUSTOM_FIELDS
        )

        return Response(
            {"Detail": "Custom Field edited with success"},
            status.HTTP_200_OK,
        )

    @action(
        detail=True,
        methods=[
            "PATCH",
        ],
        url_name="pick_queue_room",
    )
    def pick_queue_room(self, request, *args, **kwargs):
        room: Room = self.get_object()
        user: User = request.user

        logger.info(
            f"[PICK_QUEUE_ROOM] Starting room pick - Room: {room.uuid}, "
            f"User: {user.email}, Queue: {room.queue.name if room.queue else 'None'}"
        )

        if room.user:
            logger.warning(
                f"[PICK_QUEUE_ROOM] Room already assigned - Room: {room.uuid}, "
                f"Current User: {room.user.email}, Requested User: {user.email}"
            )
            raise ValidationError(
                {"detail": _("Room is not queued")}, code="room_is_not_queued"
            )

        action = "pick"
        feedback = create_transfer_json(
            action=action,
            from_=room.queue,
            to=user,
        )

        try:
            room.user = user
            room.save()
            room.add_transfer_to_history(feedback)

            create_room_feedback_message(
                room, feedback, method=RoomFeedbackMethods.ROOM_TRANSFER
            )
            room.notify_queue("update")

            room.send_automatic_message()

            room_metric = RoomMetrics.objects.select_related("room").get_or_create(
                room=room
            )[0]
            room_metric.waiting_time += calculate_last_queue_waiting_time(room)
            room_metric.queued_count += 1
            room_metric.save()

            # Use async ticket update to avoid blocking the response
            room.update_ticket_async()

            return Response(
                {
                    "detail": _("Room picked successfully"),
                    "room_uuid": str(room.uuid),
                },
                status=status.HTTP_200_OK,
            )

        except Exception as exc:
            logger.error(
                f"[PICK_QUEUE_ROOM] Error during room pick - Room: {room.uuid}, "
                f"User: {user.email}, Error: {str(exc)}"
            )
            raise

    @action(
        detail=False,
        methods=["PATCH"],
        url_name="bulk_transfer",
    )
    def bulk_transfer(self, request, pk=None):
        rooms_list = Room.objects.filter(
            uuid__in=request.data.get("rooms_list")
        ).select_related("user", "queue__sector__project")
        user_email = request.query_params.get("user_email")
        queue_uuid = request.query_params.get("queue_uuid")
        user_request = request.user or request.query_params.get("user_request")

        if not user_email and not queue_uuid:
            return Response(
                {"error": "user_email or queue_uuid is required"},
                status=status.HTTP_400_BAD_REQUEST,
            )

        if user_email and queue_uuid:
            user = User.objects.get(email=user_email)
            queue = Queue.objects.get(uuid=queue_uuid)

            projects = rooms_list.values_list(
                "queue__sector__project__uuid", flat=True
            ).distinct()

            for project in projects:
                if project != queue.project.uuid:
                    return Response(
                        {"error": "Cannot transfer rooms from a project to another"},
                        status=status.HTTP_400_BAD_REQUEST,
                    )

            for room in rooms_list:
                old_queue = room.queue
                old_user = room.user

                room.queue = queue
                room.user = user

                room.save()

                feedback_queue = create_transfer_json(
                    action="transfer",
                    from_=old_queue,
                    to=queue,
                )
                feedback_user = create_transfer_json(
                    action="transfer",
                    from_=old_user,
                    to=user,
                )
                create_room_feedback_message(
                    room, feedback_queue, method=RoomFeedbackMethods.ROOM_TRANSFER
                )
                create_room_feedback_message(
                    room, feedback_user, method=RoomFeedbackMethods.ROOM_TRANSFER
                )
                room.notify_queue("update")
                room.notify_user("update", user=old_user)
                room.notify_user("update")

                start_queue_priority_routing(queue)

                room.mark_notes_as_non_deletable()
                room.update_ticket_async()

        elif user_email and not queue_uuid:
            email_l = (user_email or "").lower()
            uid = get_user_id_by_email_cached(email_l)

            if uid is None:
                return Response(
                    {"error": f"User {user_email} not found"},
                    status=status.HTTP_400_BAD_REQUEST,
                )

            user = User.objects.get(pk=uid)

            for room in rooms_list:
                old_user = room.user
                project = room.queue.project
                if not project.permissions.filter(user=user).exists():
                    return Response(
                        {
                            "error": (
                                f"User {user.email} has no permission on the project "
                                f"{project.name} <{project.uuid}>"
                            )
                        },
                        status=status.HTTP_400_BAD_REQUEST,
                    )

                transfer_user = verify_user_room(room, user_request)

                feedback = create_transfer_json(
                    action="transfer",
                    from_=transfer_user,
                    to=user,
                )

                old_user_assigned_at = room.user_assigned_at

                room.user = user
                room.save()

                logger.info(
                    "Starting queue priority routing for room %s from bulk transfer to user %s",
                    room.uuid,
                    user.email,
                )
                start_queue_priority_routing(room.queue)

                create_room_feedback_message(
                    room, feedback, method=RoomFeedbackMethods.ROOM_TRANSFER
                )
                if old_user:
                    room.notify_user("update", user=old_user)
                else:
                    room.notify_user("update", user=transfer_user)
                room.notify_user("update")
                room.notify_queue("update")

                room.update_ticket()
                room.mark_notes_as_non_deletable()
                if (
                    not old_user_assigned_at
                    and room.queue.sector.is_automatic_message_active
                    and room.queue.sector.automatic_message_text
                ):
                    room.send_automatic_message()

        elif queue_uuid and not user_email:
            queue = Queue.objects.get(uuid=queue_uuid)
            for room in rooms_list:
                if queue.project != room.project:
                    return Response(
                        {"error": "Cannot transfer rooms from a project to another"},
                        status=status.HTTP_400_BAD_REQUEST,
                    )
                transfer_user = verify_user_room(room, user_request)
                feedback = create_transfer_json(
                    action="transfer",
                    from_=transfer_user,
                    to=queue,
                )
                room.user = None
                room.queue = queue
                room.save()

                create_room_feedback_message(
                    room, feedback, method=RoomFeedbackMethods.ROOM_TRANSFER
                )
                room.notify_user("update", user=transfer_user)
                room.notify_queue("update")

                logger.info(
                    "Starting queue priority routing for room %s from bulk transfer to queue %s",
                    room.uuid,
                    queue.uuid,
                )
                start_queue_priority_routing(queue)

                # Mark all notes as non-deletable when room is transferred
                room.mark_notes_as_non_deletable()

        return Response(
            {"success": "Mass transfer completed"},
            status=status.HTTP_200_OK,
        )

    @action(detail=False, methods=["get"], url_path="human-service-count")
    def filter_rooms(self, request, pk=None):
        project_uuid = request.query_params.get("project_uuid")
        start_date = request.query_params.get("start_date")
        end_date = request.query_params.get("end_date")

        if not project_uuid:
            return Response({"error": "'project_uuid' is required."}, status=400)

        default_start_date = timezone.now() - timedelta(days=30)
        default_end_date = timezone.now()

        try:
            if start_date:
                start_date = make_aware(datetime.strptime(start_date, "%Y-%m-%d"))
            else:
                start_date = default_start_date

            if end_date:
                end_date = make_aware(datetime.strptime(end_date, "%Y-%m-%d"))
            else:
                end_date = default_end_date
        except ValueError:
            return Response(
                {"error": "Invalid date format. Use 'YYYY-MM-DD'."}, status=400
            )

        rooms = Room.objects.filter(
            queue__sector__project=project_uuid,
            created_on__gte=start_date,
            created_on__lte=end_date,
        )

        room_count = rooms.count()
        return Response({"room_count": room_count})

    @action(
        detail=False,
        methods=["get"],
        url_name="rooms-info",
        serializer_class=RoomInfoSerializer,
    )
    def rooms_info(self, request: Request, pk=None) -> Response:
        project_uuid = request.query_params.get("project_uuid")

        if not project_uuid:
            return Response(
                {"error": "'project_uuid' is required."},
                status=status.HTTP_400_BAD_REQUEST,
            )

        query = {"project_uuid": project_uuid}

        if uuid := request.query_params.get("uuid"):
            query["uuid"] = uuid

        rooms = self.paginate_queryset(
            Room.objects.filter(**query).order_by("-created_on")
        )

        return Response(
            RoomInfoSerializer(rooms, many=True).data, status=status.HTTP_200_OK
        )

    @action(detail=True, methods=["get"], url_path="chats-summary")
    def chats_summary(self, request: Request, pk=None) -> Response:
        """
        Get the history summary for a room.
        """
        room = self.get_object()

        history_summary = (
            HistorySummary.objects.filter(room=room).order_by("created_on").last()
        )

        if not history_summary:
            return Response(
                {
                    "status": HistorySummaryStatus.UNAVAILABLE,
                    "summary": None,
                    "feedback": {"liked": None},
                },
                status=status.HTTP_200_OK,
            )

        serializer = RoomHistorySummarySerializer(
            history_summary, context={"request": request}
        )

        return Response(serializer.data, status=status.HTTP_200_OK)

    @action(
        detail=True,
        methods=["post"],
        url_name="chats-summary-feedback",
        url_path="chats-summary/feedback",
        serializer_class=RoomHistorySummaryFeedbackSerializer,
    )
    def chats_summary_feedback(self, request: Request, pk=None) -> Response:
        """
        Get the history summary for a room.
        """
        room = self.get_object()

        history_summary = (
            HistorySummary.objects.filter(room=room).order_by("created_on").last()
        )

        if not history_summary:
            raise NotFound({"detail": "No history summary found for this room."})

        if history_summary.room.user != request.user:
            raise PermissionDenied(
                {"detail": "You are not allowed to give feedback for this room."},
                code="user_is_not_the_room_user",
            )

        if history_summary.status != HistorySummaryStatus.DONE:
            raise ValidationError(
                {
                    "detail": "You can only give feedback when the history summary is done."
                },
                code="room_history_summary_not_done",
            )

        serializers_params = {
            "data": request.data,
            "context": {"request": request, "history_summary": history_summary},
        }

        if existing_feedback := history_summary.feedbacks.filter(
            user=request.user
        ).first():
            serializers_params["instance"] = existing_feedback

        serializer = RoomHistorySummaryFeedbackSerializer(
            **serializers_params,
        )
        serializer.is_valid(raise_exception=True)
        serializer.save()

        return Response(serializer.data, status=status.HTTP_200_OK)

    @action(
        detail=True,
        methods=["post"],
        url_name="pin",
        url_path="pin",
        serializer_class=PinRoomSerializer,
    )
    def pin(self, request: Request, pk=None) -> Response:
        serializer = PinRoomSerializer(data=request.data)
        serializer.is_valid(raise_exception=True)

        room: Room = self.get_object()
        user: User = request.user

        method = (
            room.pin if serializer.validated_data.get("status") is True else room.unpin
        )

        try:
            method(user)
        except (
            MaxPinRoomLimitReachedError,
            RoomIsNotActiveError,
        ) as e:
            raise ValidationError(e.to_dict(), code=e.code) from e
        except PermissionDenied as e:
            return Response({"detail": str(e)}, status=status.HTTP_403_FORBIDDEN)

        return Response(status=status.HTTP_204_NO_CONTENT)

    @action(
        detail=True,
        methods=["post"],
        url_path="room_note",
        serializer_class=RoomNoteSerializer,
    )
    def create_note(self, request, pk=None):
        """
        Create a note for the room
        """
        room = self.get_object()

        # Verify user has access to the room
        if not verify_user_room(room, request.user):
            raise PermissionDenied(
                "You don't have permission to add notes to this room"
            )

        # Room must be active
        if not room.is_active:
            raise ValidationError({"detail": "Cannot add notes to closed rooms"})

        serializer = self.get_serializer(data=request.data)
        serializer.is_valid(raise_exception=True)

        # Create a blank message to attach the internal note
        msg = Message.objects.create(
            room=room,
            user=request.user,
            contact=None,
            text="",
        )

        # Create the note attached to the message
        note = RoomNote.objects.create(
            room=room,
            user=request.user,
            text=serializer.validated_data["text"],
            message=msg,
        )

        # Notify message creation for clients listening to messages
        msg.notify_room("create", True)

        # Return serialized note
        return Response(RoomNoteSerializer(note).data, status=status.HTTP_201_CREATED)

    @action(
        detail=True,
        methods=["get"],
        url_path="tags",
        serializer_class=RoomTagSerializer,
    )
    def tags(self, request: Request, pk=None) -> Response:
        room: Room = self.get_object()

        tags = room.tags.all()

        page = self.paginate_queryset(tags)

        if page is not None:
            serializer = self.get_serializer(page, many=True)
            return self.get_paginated_response(serializer.data)

        serializer = self.get_serializer(tags, many=True)

        return Response(serializer.data, status=status.HTTP_200_OK)

    @action(
        detail=True,
        methods=["post"],
        url_path="tags/add",
        url_name="add-tag",
        serializer_class=AddRoomTagSerializer,
        permission_classes=[IsAuthenticated, CanAddOrRemoveRoomTagPermission],
    )
    def add_tag(self, request: Request, pk=None) -> Response:
        room: Room = self.get_object()

        if not room.is_active:
            raise ValidationError(
                {"detail": "Room is not active."},
                code="room_is_not_active",
            )

        if not room.user or not room.user == request.user:
            raise PermissionDenied(
                {"detail": "You are not allowed to add tags to this room."},
                code="user_is_not_the_room_user",
            )

        serializer = self.get_serializer(data=request.data, context={"room": room})
        serializer.is_valid(raise_exception=True)

        sector_tag = serializer.validated_data.get("sector_tag")
        room.tags.add(sector_tag)

        return Response(status=status.HTTP_204_NO_CONTENT)

    @action(
        detail=True,
        methods=["post"],
        url_path="tags/remove",
        url_name="remove-tag",
        serializer_class=RemoveRoomTagSerializer,
        permission_classes=[IsAuthenticated, CanAddOrRemoveRoomTagPermission],
    )
    def remove_tag(self, request: Request, pk=None) -> Response:
        room: Room = self.get_object()

        if not room.is_active:
            raise ValidationError(
                {"detail": "Room is not active."},
                code="room_is_not_active",
            )

        if not room.user or not room.user == request.user:
            raise PermissionDenied(
                {"detail": "You are not allowed to remove tags from this room."},
                code="user_is_not_the_room_user",
            )

        serializer = self.get_serializer(data=request.data, context={"room": room})
        serializer.is_valid(raise_exception=True)
        sector_tag = serializer.validated_data.get("sector_tag")
        room.tags.remove(sector_tag)
        return Response(status=status.HTTP_204_NO_CONTENT)

    @action(
        detail=True,
        methods=["post"],
        url_path="room_note",
        serializer_class=RoomNoteSerializer,
    )
    def create_note(self, request, pk=None):
        """
        Create a note for the room
        """
        room = self.get_object()

        # Verify user has access to the room
        if not verify_user_room(room, request.user):
            raise PermissionDenied(
                "You don't have permission to add notes to this room"
            )

        # Room must be active
        if not room.is_active:
            raise ValidationError({"detail": "Cannot add notes to closed rooms"})

        serializer = self.get_serializer(data=request.data)
        serializer.is_valid(raise_exception=True)

        # Create a blank message to attach the internal note
        msg = Message.objects.create(
            room=room,
            user=request.user,
            contact=None,
            text="",
        )

        # Create the note attached to the message
        note = RoomNote.objects.create(
            room=room,
            user=request.user,
            text=serializer.validated_data["text"],
            message=msg,
        )

        # Notify message creation for clients listening to messages
        msg.notify_room("create", True)

        # Return serialized note
        return Response(RoomNoteSerializer(note).data, status=status.HTTP_201_CREATED)


class RoomsReportViewSet(APIView):
    """
    Viewset for generating rooms reports.
    """

    authentication_classes = [ProjectAdminAuthentication]
    service = RoomsReportService

    def post(self, request: Request, *args, **kwargs) -> Response:
        """
        Generate a rooms report and send it to the email address provided.
        """
        if not request.auth:
            return Response(
                {"detail": "Authentication required."},
                status=status.HTTP_401_UNAUTHORIZED,
            )

        project_uuid = request.auth.project
        project = Project.objects.get(uuid=project_uuid)

        service = self.service(project)

        if service.is_generating_report():
            return Response(
                {
                    "detail": "A report is already being generated for this project. Please wait for it to finish."
                },
                status=status.HTTP_429_TOO_MANY_REQUESTS,
            )

        serializer = RoomsReportSerializer(data=request.data)
        serializer.is_valid(raise_exception=True)

        recipient_email = serializer.validated_data.get("recipient_email")
        rooms_filters = serializer.validated_data.get("filters")

        generate_rooms_report.delay(project.uuid, rooms_filters, recipient_email)

        return Response(
            {
                "detail": "The report will be sent to the email address provided when it's ready."
            },
            status=status.HTTP_202_ACCEPTED,
        )


class RoomNoteViewSet(
    mixins.ListModelMixin,
    mixins.DestroyModelMixin,
    GenericViewSet,
):
    """
    ViewSet for Room Notes
    """

    queryset = RoomNote.objects.all()
    serializer_class = RoomNoteSerializer
    permission_classes = [permissions.IsAuthenticated, RoomNotePermission]
    filter_backends = [DjangoFilterBackend]
    filterset_fields = ["room"]
    lookup_field = "uuid"

    def get_queryset(self):
        """
        Filter notes based on user permissions
        """
        user = self.request.user
        queryset = super().get_queryset()

        room_uuid = self.request.query_params.get("room")
        if room_uuid:
            queryset = queryset.filter(room__uuid=room_uuid)

        return (
            queryset.filter(
                Q(room__user=user)
                | Q(room__queue__sector__project__permissions__user=user)
            )
            .distinct()
            .order_by("created_on")
        )

    def list(self, request, *args, **kwargs):
        """
        List room notes with additional validations
        """

        room_uuid = request.query_params.get("room")
        if not room_uuid:
            raise ValidationError({"detail": "Room UUID is required"})

        if not Room.objects.filter(uuid=room_uuid).exists():
            raise ValidationError({"detail": "Room not found"})

        return super().list(request, *args, **kwargs)

    def destroy(self, request, *args, **kwargs):
        """
        Delete a room note with validations
        """
        note = self.get_object()

        if not note.is_deletable:
            raise ValidationError(
                {"Note cannot be deleted because it was marked as non-deletable"}
            )

        if note.user != request.user:
            raise PermissionDenied("You can only delete your own notes")

        # Sala aberta
        if not note.room.is_active:
            raise ValidationError({"detail": "Cannot delete notes from closed rooms"})

        note.notify_websocket("delete")

        return super().destroy(request, *args, **kwargs)<|MERGE_RESOLUTION|>--- conflicted
+++ resolved
@@ -210,15 +210,12 @@
                     request.user,
                     project_instance,
                 )
-<<<<<<< HEAD
-=======
                 if is_feature_active(
                     settings.WENI_CHATS_DISABLE_HAS_HISTORY_FLAG_KEY,
                     request.user,
                     project_instance,
                 ):
                     self.disable_has_history = True
->>>>>>> cceed3e0
 
         if use_pins_optimization:
             return self._list_with_optimized_pin_order(qs, request, project)
