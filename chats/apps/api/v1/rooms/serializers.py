import logging
from datetime import datetime

from django.core.exceptions import MultipleObjectsReturned, ObjectDoesNotExist
from django.utils import timezone
from rest_framework import serializers

from chats.apps.accounts.models import User
from chats.apps.ai_features.history_summary.models import (
    HistorySummary,
    HistorySummaryFeedback,
)
from chats.apps.api.v1.accounts.serializers import UserSerializer
from chats.apps.api.v1.contacts.serializers import ContactRelationsSerializer
from chats.apps.api.v1.msgs.serializers import MessageSerializer
from chats.apps.api.v1.queues.serializers import QueueSerializer
from chats.apps.api.v1.sectors.serializers import DetailSectorTagSerializer
from chats.apps.history.filters.rooms_filter import (
    get_history_rooms_queryset_by_contact,
)
from chats.apps.queues.models import Queue
from chats.apps.rooms.models import Room, RoomNote, RoomPin


logger = logging.getLogger(__name__)


class RoomMessageStatusSerializer(serializers.Serializer):
    seen = serializers.BooleanField(required=False, default=True)
    messages = serializers.ListField(
        child=serializers.CharField(required=False),
        max_length=200,
        allow_empty=True,
        default=[],
    )


class RoomSerializer(serializers.ModelSerializer):
    user = UserSerializer(many=False, read_only=True)
    contact = ContactRelationsSerializer(many=False, read_only=True)
    queue = QueueSerializer(many=False, read_only=True)
    tags = DetailSectorTagSerializer(many=True, read_only=True)
    unread_msgs = serializers.SerializerMethodField()
    last_message = serializers.SerializerMethodField()
    is_waiting = serializers.SerializerMethodField()
    linked_user = serializers.SerializerMethodField()
    is_24h_valid = serializers.SerializerMethodField()
    flowstart_data = serializers.SerializerMethodField()
    last_interaction = serializers.DateTimeField(read_only=True)
    can_edit_custom_fields = serializers.SerializerMethodField()
    config = serializers.JSONField(required=False, read_only=True)
    imported_history_url = serializers.CharField(read_only=True, default="")
    full_transfer_history = serializers.JSONField(
        required=False, read_only=True, default=list
    )
    added_to_queue_at = serializers.DateTimeField(read_only=True)
    has_history = serializers.SerializerMethodField()

    class Meta:
        model = Room
        fields = "__all__"
        read_only_fields = [
            "created_on",
            "ended_at",
            "custom_fields",
            "urn",
            "linked_user",
            "is_24h_valid",
            "last_interaction",
            "can_edit_custom_fields",
            "imported_history_url",
            "full_transfer_history",
            "added_to_queue_at",
            "has_history",
        ]

    def get_is_24h_valid(self, room: Room) -> bool:
        return room.is_24h_valid

    def get_flowstart_data(self, room: Room) -> bool:
        try:
            flowstart = room.flowstarts.get(is_deleted=False)
        except (ObjectDoesNotExist, MultipleObjectsReturned):
            return {}
        return {
            "name": flowstart.name,
            "is_deleted": flowstart.is_deleted,
            "created_on": flowstart.created_on,
        }

    def get_linked_user(self, room: Room):
        try:
            return room.contact.get_linked_user(room.queue.sector.project).full_name
        except AttributeError:
            return ""

    def get_is_waiting(self, room: Room):
        return room.get_is_waiting()

    def get_unread_msgs(self, room: Room):
        return room.messages.filter(seen=False).count()

    def get_last_message(self, room: Room):
        last_message = (
            room.messages.order_by("-created_on")
            .exclude(user__isnull=True, contact__isnull=True)
            .first()
        )

        if not last_message:
            return None

        return MessageSerializer(last_message).data

    def get_can_edit_custom_fields(self, room: Room):
        return room.queue.sector.can_edit_custom_fields

<<<<<<< HEAD
    def get_imported_history_url(self, room: Room):
        if room.contact and hasattr(room.contact, "imported_history_url"):
            return room.contact.imported_history_url
        return None
=======
    def get_has_history(self, room: Room) -> bool:
        request = self.context.get("request")

        if not request:
            logger.info("[RoomSerializer] No request found for has_history method")
            return False

        user = getattr(request, "user", None)

        if not user:
            logger.info("[RoomSerializer] No user found for has_history method")
            return False

        return get_history_rooms_queryset_by_contact(
            room.contact, user, room.queue.sector.project
        ).exists()
>>>>>>> 4c055eed


class ListRoomSerializer(serializers.ModelSerializer):
    user = serializers.SerializerMethodField()
    contact = serializers.SerializerMethodField()
    queue = serializers.SerializerMethodField()
    unread_msgs = serializers.IntegerField(required=False, default=0)
    last_message = serializers.SerializerMethodField()
    is_waiting = serializers.BooleanField()
    is_24h_valid = serializers.BooleanField(
        default=True, source="is_24h_valid_computed"
    )
    config = serializers.JSONField(required=False, read_only=True)
    last_interaction = serializers.DateTimeField(read_only=True)
    can_edit_custom_fields = serializers.SerializerMethodField()
    is_active = serializers.BooleanField(default=True)
    imported_history_url = serializers.CharField(read_only=True, default="")
    is_pinned = serializers.SerializerMethodField()
    added_to_queue_at = serializers.DateTimeField(read_only=True)
    has_history = serializers.SerializerMethodField()

    class Meta:
        model = Room
        fields = [
            "uuid",
            "user",
            "queue",
            "contact",
            "unread_msgs",
            "last_message",
            "is_waiting",
            "is_24h_valid",
            "last_interaction",
            "can_edit_custom_fields",
            "custom_fields",
            "urn",
            "transfer_history",
            "protocol",
            "service_chat",
            "is_active",
            "config",
            "imported_history_url",
            "is_pinned",
            "added_to_queue_at",
            "has_history",
        ]

    def get_user(self, room: Room):
        try:
            return {
                "first_name": room.user.first_name,
                "last_name": room.user.last_name,
                "email": room.user.email,
            }
        except AttributeError:
            return None

    def get_queue(self, room: Room):
        try:
            return {
                "uuid": str(room.queue.uuid),
                "name": room.queue.name,
                "sector": str(room.queue.sector.uuid),
                "sector_name": room.queue.sector.name,
            }
        except AttributeError:
            return None

    def get_contact(self, room: Room):
        return {
            "uuid": room.contact.uuid,
            "name": room.contact.name,
            "external_id": room.contact.external_id,
        }

    def get_can_edit_custom_fields(self, room: Room):
        return room.queue.sector.can_edit_custom_fields

    def get_last_message(self, room: Room):
        last_message = (
            room.messages.order_by("-created_on")
            .exclude(user__isnull=True, contact__isnull=True)
            .first()
        )

        return MessageSerializer(last_message).data

    def get_imported_history_url(self, room: Room):
        if room.contact and hasattr(room.contact, "imported_history_url"):
            return room.contact.imported_history_url
        return None

    def get_is_pinned(self, room: Room) -> bool:
        request = self.context.get("request")

        if not request:
            return False

        return RoomPin.objects.filter(room=room, user=request.user).exists()

    def get_has_history(self, room: Room) -> bool:
        request = self.context.get("request")

        if not request:
            logger.info("[RoomSerializer] No request found for has_history method")
            return False

        user = getattr(request, "user", None)

        if not user:
            logger.info("[RoomSerializer] No user found for has_history method")
            return False

        return get_history_rooms_queryset_by_contact(
            room.contact, user, room.queue.sector.project
        ).exists()


class TransferRoomSerializer(serializers.ModelSerializer):
    user = UserSerializer(many=False, required=False, read_only=True)
    user_email = serializers.EmailField(
        write_only=True, required=False, allow_null=True
    )
    queue_uuid = serializers.PrimaryKeyRelatedField(
        queryset=Queue.objects.all(), required=False, source="queue", write_only=True
    )
    queue = QueueSerializer(many=False, required=False, read_only=True)
    contact = ContactRelationsSerializer(many=False, required=False, read_only=True)
    tags = DetailSectorTagSerializer(many=True, required=False, read_only=True)
    linked_user = serializers.SerializerMethodField()
    imported_history_url = serializers.CharField(read_only=True, default="")

    class Meta:
        model = Room
        exclude = ["callback_url"]
        read_only_fields = [
            "uuid",
            "user",
            "queue",
            "contact",
            "ended_at",
            "is_active",
            "custom_fields",
            "transfer_history",
            "tags",
            "ended_by",
            "urn",
            "linked_user",
            "imported_history_url",
        ]

        extra_kwargs = {
            "queue": {"required": False, "read_only": True, "allow_null": False},
            "contact": {"required": False, "read_only": True, "allow_null": False},
            "user": {"required": False, "read_only": True, "allow_null": False},
        }

    def validate(self, attrs):
        email = attrs.pop("user_email", None)
        if email:
            from chats.core.cache_utils import get_user_id_by_email_cached

            uid = get_user_id_by_email_cached(email)
            if uid is None:
                raise serializers.ValidationError({"user_email": "not found"})
            attrs["user_id"] = email.lower()
        return super().validate(attrs)

    def get_linked_user(self, room: Room):
        try:
            return room.contact.get_linked_user(room.queue.sector.project).full_name
        except AttributeError:
            return ""

    def get_imported_history_url(self, room: Room):
        """Retorna a URL do histórico importado do contato"""
        if room.contact and hasattr(room.contact, "imported_history_url"):
            return room.contact.imported_history_url
        return None


class RoomContactSerializer(serializers.ModelSerializer):
    user = UserSerializer(many=False, read_only=True)
    queue = QueueSerializer(many=False, read_only=True)
    tags = DetailSectorTagSerializer(many=True, read_only=True)
    is_waiting = serializers.SerializerMethodField()
    linked_user = serializers.SerializerMethodField()

    class Meta:
        model = Room
        fields = [
            "user",
            "queue",
            "tags",
            "created_on",
            "ended_at",
            "custom_fields",
            "urn",
            "is_waiting",
            "linked_user",
        ]

    def get_linked_user(self, room: Room):
        try:
            return room.contact.get_linked_user(room.queue.sector.project).full_name
        except AttributeError:
            return ""

    def get_is_waiting(self, room: Room):
        return room.get_is_waiting()


class RoomInfoSerializer(serializers.ModelSerializer):
    first_user_message_sent_at = serializers.SerializerMethodField()
    user = serializers.SerializerMethodField()

    class Meta:
        model = Room
        fields = [
            "uuid",
            "user",
            "first_user_message_sent_at",
            "user_assigned_at",
        ]

    def get_user(self, room: Room) -> dict:
        user: User = room.user

        if not user:
            return None

        name = f"{user.first_name} {user.last_name}".strip()

        return {"email": user.email, "name": name}

    def get_first_user_message_sent_at(self, room: Room) -> datetime:
        if (
            first_user_message := room.messages.filter(user__isnull=False)
            .order_by("created_on")
            .first()
        ):
            return first_user_message.created_on

        return None


class RoomHistorySummarySerializer(serializers.ModelSerializer):
    feedback = serializers.SerializerMethodField()

    class Meta:
        model = HistorySummary
        fields = ["status", "summary", "feedback"]

    def get_feedback(self, history_summary: HistorySummary) -> dict:
        feedback = history_summary.feedbacks.filter(
            user=self.context["request"].user
        ).first()

        if feedback:
            return {
                "liked": feedback.liked,
            }

        return {
            "liked": None,
        }


class RoomHistorySummaryFeedbackSerializer(serializers.ModelSerializer):
    text = serializers.CharField(
        required=False, allow_blank=True, allow_null=True, max_length=150
    )

    class Meta:
        model = HistorySummaryFeedback
        fields = ["liked", "text"]

    def validate(self, attrs):
        attrs["user"] = self.context["request"].user
        attrs["history_summary"] = self.context["history_summary"]

        if not attrs.get("text"):
            attrs["text"] = None

        return super().validate(attrs)


class RoomsReportFiltersSerializer(serializers.Serializer):
    """
    Filters for the rooms report.
    """

    created_on__gte = serializers.DateTimeField(required=True)
    created_on__lte = serializers.DateTimeField(required=False)
    tags = serializers.ListField(required=False, child=serializers.UUIDField())

    def validate(self, attrs):
        created_on__gte = attrs.get("created_on__gte")
        created_on__lte = attrs.get("created_on__lte")

        if created_on__gte and created_on__lte:
            if created_on__gte > created_on__lte:
                raise serializers.ValidationError(
                    "created_on__gte must be before created_on__lte"
                )

        start = created_on__gte
        end = created_on__lte or timezone.now()

        period = (end - start).days

        if period > 90:
            raise serializers.ValidationError("Period must be less than 90 days")

        if tags := attrs.pop("tags", None):
            attrs["tags__in"] = tags

        return super().validate(attrs)


class RoomsReportSerializer(serializers.Serializer):
    """
    Serializer for the rooms report.
    """

    recipient_email = serializers.EmailField(required=True)
    filters = RoomsReportFiltersSerializer(required=True)


class PinRoomSerializer(serializers.Serializer):
    """
    Serializer for the pin room.
    """

    # True to pin, False to unpin
    status = serializers.BooleanField(required=True)

class RoomNoteSerializer(serializers.ModelSerializer):
    """
    Serializer for room notes
    """
    user = serializers.SerializerMethodField()
    is_deletable = serializers.ReadOnlyField()
    
    class Meta:
        model = RoomNote
        fields = [
            "uuid",
            "created_on",
            "user",
            "text",
            "is_deletable"
        ]
        read_only_fields = ["uuid", "created_on", "user", "is_deletable"]
    
    def get_user(self, obj):
        return {
            "uuid": str(obj.user.pk),
            "name": obj.user.full_name,
            "email": obj.user.email,
        }<|MERGE_RESOLUTION|>--- conflicted
+++ resolved
@@ -115,12 +115,11 @@
     def get_can_edit_custom_fields(self, room: Room):
         return room.queue.sector.can_edit_custom_fields
 
-<<<<<<< HEAD
     def get_imported_history_url(self, room: Room):
         if room.contact and hasattr(room.contact, "imported_history_url"):
             return room.contact.imported_history_url
         return None
-=======
+
     def get_has_history(self, room: Room) -> bool:
         request = self.context.get("request")
 
@@ -137,7 +136,6 @@
         return get_history_rooms_queryset_by_contact(
             room.contact, user, room.queue.sector.project
         ).exists()
->>>>>>> 4c055eed
 
 
 class ListRoomSerializer(serializers.ModelSerializer):
@@ -475,24 +473,20 @@
     # True to pin, False to unpin
     status = serializers.BooleanField(required=True)
 
+
 class RoomNoteSerializer(serializers.ModelSerializer):
     """
     Serializer for room notes
     """
+
     user = serializers.SerializerMethodField()
     is_deletable = serializers.ReadOnlyField()
-    
+
     class Meta:
         model = RoomNote
-        fields = [
-            "uuid",
-            "created_on",
-            "user",
-            "text",
-            "is_deletable"
-        ]
+        fields = ["uuid", "created_on", "user", "text", "is_deletable"]
         read_only_fields = ["uuid", "created_on", "user", "is_deletable"]
-    
+
     def get_user(self, obj):
         return {
             "uuid": str(obj.user.pk),
