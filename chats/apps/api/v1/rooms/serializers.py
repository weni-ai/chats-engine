import logging
from datetime import datetime

from django.core.exceptions import MultipleObjectsReturned, ObjectDoesNotExist
from django.utils import timezone
from rest_framework import serializers

from chats.apps.accounts.models import User
from chats.apps.ai_features.history_summary.models import (
    HistorySummary,
    HistorySummaryFeedback,
)
from chats.apps.api.v1.accounts.serializers import UserSerializer
from chats.apps.api.v1.contacts.serializers import ContactRelationsSerializer
from chats.apps.api.v1.msgs.serializers import MessageSerializer
from chats.apps.api.v1.queues.serializers import QueueSerializer
from chats.apps.api.v1.sectors.serializers import DetailSectorTagSerializer
from chats.apps.history.filters.rooms_filter import (
    get_history_rooms_queryset_by_contact,
)
from chats.apps.queues.models import Queue
<<<<<<< HEAD
from chats.apps.rooms.models import Room, RoomNote, RoomPin


logger = logging.getLogger(__name__)
=======
from chats.apps.rooms.models import Room, RoomPin
from chats.apps.sectors.models import SectorTag
>>>>>>> ab3ab199


class RoomMessageStatusSerializer(serializers.Serializer):
    seen = serializers.BooleanField(required=False, default=True)
    messages = serializers.ListField(
        child=serializers.CharField(required=False),
        max_length=200,
        allow_empty=True,
        default=[],
    )


class RoomSerializer(serializers.ModelSerializer):
    user = UserSerializer(many=False, read_only=True)
    contact = ContactRelationsSerializer(many=False, read_only=True)
    queue = QueueSerializer(many=False, read_only=True)
    tags = DetailSectorTagSerializer(many=True, read_only=True)
    unread_msgs = serializers.SerializerMethodField()
    last_message = serializers.SerializerMethodField()
    is_waiting = serializers.SerializerMethodField()
    linked_user = serializers.SerializerMethodField()
    is_24h_valid = serializers.SerializerMethodField()
    flowstart_data = serializers.SerializerMethodField()
    last_interaction = serializers.DateTimeField(read_only=True)
    can_edit_custom_fields = serializers.SerializerMethodField()
    config = serializers.JSONField(required=False, read_only=True)
    imported_history_url = serializers.CharField(read_only=True, default="")
    full_transfer_history = serializers.JSONField(
        required=False, read_only=True, default=list
    )
    added_to_queue_at = serializers.DateTimeField(read_only=True)
    has_history = serializers.SerializerMethodField()

    class Meta:
        model = Room
        fields = "__all__"
        read_only_fields = [
            "created_on",
            "ended_at",
            "custom_fields",
            "urn",
            "linked_user",
            "is_24h_valid",
            "last_interaction",
            "can_edit_custom_fields",
            "imported_history_url",
            "full_transfer_history",
            "added_to_queue_at",
            "has_history",
        ]

    def get_is_24h_valid(self, room: Room) -> bool:
        return room.is_24h_valid

    def get_flowstart_data(self, room: Room) -> bool:
        try:
            flowstart = room.flowstarts.get(is_deleted=False)
        except (ObjectDoesNotExist, MultipleObjectsReturned):
            return {}
        return {
            "name": flowstart.name,
            "is_deleted": flowstart.is_deleted,
            "created_on": flowstart.created_on,
        }

    def get_linked_user(self, room: Room):
        try:
            return room.contact.get_linked_user(room.queue.sector.project).full_name
        except AttributeError:
            return ""

    def get_is_waiting(self, room: Room):
        return room.get_is_waiting()

    def get_unread_msgs(self, room: Room):
        return room.messages.filter(seen=False).count()

    def get_last_message(self, room: Room):
        last_message = (
            room.messages.order_by("-created_on")
            .exclude(user__isnull=True, contact__isnull=True)
            .first()
        )

        if not last_message:
            return None

        return MessageSerializer(last_message).data

    def get_can_edit_custom_fields(self, room: Room):
        return room.queue.sector.can_edit_custom_fields

    def get_imported_history_url(self, room: Room):
        if room.contact and hasattr(room.contact, "imported_history_url"):
            return room.contact.imported_history_url
        return None

    def get_has_history(self, room: Room) -> bool:
        request = self.context.get("request")

        if not request:
            logger.info("[RoomSerializer] No request found for has_history method")
            return False

        user = getattr(request, "user", None)

        if not user:
            logger.info("[RoomSerializer] No user found for has_history method")
            return False

        return get_history_rooms_queryset_by_contact(
            room.contact, user, room.queue.sector.project
        ).exists()


class ListRoomSerializer(serializers.ModelSerializer):
    user = serializers.SerializerMethodField()
    contact = serializers.SerializerMethodField()
    queue = serializers.SerializerMethodField()
    unread_msgs = serializers.IntegerField(required=False, default=0)
    last_message = serializers.SerializerMethodField()
    is_waiting = serializers.BooleanField()
    is_24h_valid = serializers.BooleanField(
        default=True, source="is_24h_valid_computed"
    )
    config = serializers.JSONField(required=False, read_only=True)
    last_interaction = serializers.DateTimeField(read_only=True)
    can_edit_custom_fields = serializers.SerializerMethodField()
    is_active = serializers.BooleanField(default=True)
    imported_history_url = serializers.CharField(read_only=True, default="")
    is_pinned = serializers.SerializerMethodField()
    added_to_queue_at = serializers.DateTimeField(read_only=True)
    has_history = serializers.SerializerMethodField()

    class Meta:
        model = Room
        fields = [
            "uuid",
            "user",
            "queue",
            "contact",
            "unread_msgs",
            "last_message",
            "is_waiting",
            "is_24h_valid",
            "last_interaction",
            "can_edit_custom_fields",
            "custom_fields",
            "urn",
            "transfer_history",
            "protocol",
            "service_chat",
            "is_active",
            "config",
            "imported_history_url",
            "is_pinned",
            "added_to_queue_at",
            "has_history",
        ]

    def get_user(self, room: Room):
        try:
            return {
                "first_name": room.user.first_name,
                "last_name": room.user.last_name,
                "email": room.user.email,
            }
        except AttributeError:
            return None

    def get_queue(self, room: Room):
        try:
            return {
                "uuid": str(room.queue.uuid),
                "name": room.queue.name,
                "sector": str(room.queue.sector.uuid),
                "sector_name": room.queue.sector.name,
            }
        except AttributeError:
            return None

    def get_contact(self, room: Room):
        return {
            "uuid": room.contact.uuid,
            "name": room.contact.name,
            "external_id": room.contact.external_id,
        }

    def get_can_edit_custom_fields(self, room: Room):
        return room.queue.sector.can_edit_custom_fields

    def get_last_message(self, room: Room):
        last_message = (
            room.messages.order_by("-created_on")
            .exclude(user__isnull=True, contact__isnull=True)
            .first()
        )

        return MessageSerializer(last_message).data

    def get_imported_history_url(self, room: Room):
        if room.contact and hasattr(room.contact, "imported_history_url"):
            return room.contact.imported_history_url
        return None

    def get_is_pinned(self, room: Room) -> bool:
        request = self.context.get("request")

        if not request:
            return False

        return RoomPin.objects.filter(room=room, user=request.user).exists()

    def get_has_history(self, room: Room) -> bool:
        request = self.context.get("request")

        if not request:
            logger.info("[RoomSerializer] No request found for has_history method")
            return False

        user = getattr(request, "user", None)

        if not user:
            logger.info("[RoomSerializer] No user found for has_history method")
            return False

        return get_history_rooms_queryset_by_contact(
            room.contact, user, room.queue.sector.project
        ).exists()


class TransferRoomSerializer(serializers.ModelSerializer):
    user = UserSerializer(many=False, required=False, read_only=True)
    user_email = serializers.EmailField(
        write_only=True, required=False, allow_null=True
    )
    queue_uuid = serializers.PrimaryKeyRelatedField(
        queryset=Queue.objects.all(), required=False, source="queue", write_only=True
    )
    queue = QueueSerializer(many=False, required=False, read_only=True)
    contact = ContactRelationsSerializer(many=False, required=False, read_only=True)
    tags = DetailSectorTagSerializer(many=True, required=False, read_only=True)
    linked_user = serializers.SerializerMethodField()
    imported_history_url = serializers.CharField(read_only=True, default="")

    class Meta:
        model = Room
        exclude = ["callback_url"]
        read_only_fields = [
            "uuid",
            "user",
            "queue",
            "contact",
            "ended_at",
            "is_active",
            "custom_fields",
            "transfer_history",
            "tags",
            "ended_by",
            "urn",
            "linked_user",
            "imported_history_url",
        ]

        extra_kwargs = {
            "queue": {"required": False, "read_only": True, "allow_null": False},
            "contact": {"required": False, "read_only": True, "allow_null": False},
            "user": {"required": False, "read_only": True, "allow_null": False},
        }

    def validate(self, attrs):
        email = attrs.pop("user_email", None)
        if email:
            from chats.core.cache_utils import get_user_id_by_email_cached

            uid = get_user_id_by_email_cached(email)
            if uid is None:
                raise serializers.ValidationError({"user_email": "not found"})
            attrs["user_id"] = email.lower()
        return super().validate(attrs)

    def get_linked_user(self, room: Room):
        try:
            return room.contact.get_linked_user(room.queue.sector.project).full_name
        except AttributeError:
            return ""

    def get_imported_history_url(self, room: Room):
        """Retorna a URL do histórico importado do contato"""
        if room.contact and hasattr(room.contact, "imported_history_url"):
            return room.contact.imported_history_url
        return None


class RoomContactSerializer(serializers.ModelSerializer):
    user = UserSerializer(many=False, read_only=True)
    queue = QueueSerializer(many=False, read_only=True)
    tags = DetailSectorTagSerializer(many=True, read_only=True)
    is_waiting = serializers.SerializerMethodField()
    linked_user = serializers.SerializerMethodField()

    class Meta:
        model = Room
        fields = [
            "user",
            "queue",
            "tags",
            "created_on",
            "ended_at",
            "custom_fields",
            "urn",
            "is_waiting",
            "linked_user",
        ]

    def get_linked_user(self, room: Room):
        try:
            return room.contact.get_linked_user(room.queue.sector.project).full_name
        except AttributeError:
            return ""

    def get_is_waiting(self, room: Room):
        return room.get_is_waiting()


class RoomInfoSerializer(serializers.ModelSerializer):
    first_user_message_sent_at = serializers.SerializerMethodField()
    user = serializers.SerializerMethodField()

    class Meta:
        model = Room
        fields = [
            "uuid",
            "user",
            "first_user_message_sent_at",
            "user_assigned_at",
        ]

    def get_user(self, room: Room) -> dict:
        user: User = room.user

        if not user:
            return None

        name = f"{user.first_name} {user.last_name}".strip()

        return {"email": user.email, "name": name}

    def get_first_user_message_sent_at(self, room: Room) -> datetime:
        if (
            first_user_message := room.messages.filter(user__isnull=False)
            .order_by("created_on")
            .first()
        ):
            return first_user_message.created_on

        return None


class RoomHistorySummarySerializer(serializers.ModelSerializer):
    feedback = serializers.SerializerMethodField()

    class Meta:
        model = HistorySummary
        fields = ["status", "summary", "feedback"]

    def get_feedback(self, history_summary: HistorySummary) -> dict:
        feedback = history_summary.feedbacks.filter(
            user=self.context["request"].user
        ).first()

        if feedback:
            return {
                "liked": feedback.liked,
            }

        return {
            "liked": None,
        }


class RoomHistorySummaryFeedbackSerializer(serializers.ModelSerializer):
    text = serializers.CharField(
        required=False, allow_blank=True, allow_null=True, max_length=150
    )

    class Meta:
        model = HistorySummaryFeedback
        fields = ["liked", "text"]

    def validate(self, attrs):
        attrs["user"] = self.context["request"].user
        attrs["history_summary"] = self.context["history_summary"]

        if not attrs.get("text"):
            attrs["text"] = None

        return super().validate(attrs)


class RoomsReportFiltersSerializer(serializers.Serializer):
    """
    Filters for the rooms report.
    """

    created_on__gte = serializers.DateTimeField(required=True)
    created_on__lte = serializers.DateTimeField(required=False)
    tags = serializers.ListField(required=False, child=serializers.UUIDField())

    def validate(self, attrs):
        created_on__gte = attrs.get("created_on__gte")
        created_on__lte = attrs.get("created_on__lte")

        if created_on__gte and created_on__lte:
            if created_on__gte > created_on__lte:
                raise serializers.ValidationError(
                    "created_on__gte must be before created_on__lte"
                )

        start = created_on__gte
        end = created_on__lte or timezone.now()

        period = (end - start).days

        if period > 90:
            raise serializers.ValidationError("Period must be less than 90 days")

        if tags := attrs.pop("tags", None):
            attrs["tags__in"] = tags

        return super().validate(attrs)


class RoomsReportSerializer(serializers.Serializer):
    """
    Serializer for the rooms report.
    """

    recipient_email = serializers.EmailField(required=True)
    filters = RoomsReportFiltersSerializer(required=True)


class PinRoomSerializer(serializers.Serializer):
    """
    Serializer for the pin room.
    """

    # True to pin, False to unpin
    status = serializers.BooleanField(required=True)


<<<<<<< HEAD
class RoomNoteSerializer(serializers.ModelSerializer):
    """
    Serializer for room notes
    """

    user = serializers.SerializerMethodField()
    is_deletable = serializers.ReadOnlyField()

    class Meta:
        model = RoomNote
        fields = ["uuid", "created_on", "user", "text", "is_deletable"]
        read_only_fields = ["uuid", "created_on", "user", "is_deletable"]

    def get_user(self, obj):
        return {
            "uuid": str(obj.user.pk),
            "name": obj.user.full_name,
            "email": obj.user.email,
        }
=======
class RoomTagSerializer(serializers.ModelSerializer):
    class Meta:
        model = SectorTag
        fields = ["uuid", "name"]


class AddOrRemoveTagFromRoomSerializer(serializers.Serializer):
    uuid = serializers.UUIDField(required=True, allow_null=False)

    def validate(self, attrs):
        room = self.context.get("room")
        tag_uuid = attrs.get("uuid")

        sector_tag = SectorTag.objects.filter(
            uuid=tag_uuid, sector=room.queue.sector
        ).first()

        if not sector_tag:
            raise serializers.ValidationError(
                {"uuid": ["Tag not found for the room's sector"]}, code="tag_not_found"
            )

        attrs["sector_tag"] = sector_tag

        return super().validate(attrs)


class AddRoomTagSerializer(AddOrRemoveTagFromRoomSerializer):
    uuid = serializers.UUIDField(required=True, allow_null=False)

    def validate(self, attrs):
        room = self.context.get("room")
        attrs = super().validate(attrs)

        if room.tags.filter(uuid=attrs["sector_tag"].uuid).exists():
            raise serializers.ValidationError(
                {"uuid": ["Tag already exists for the room"]}, code="tag_already_exists"
            )

        return attrs


class RemoveRoomTagSerializer(AddOrRemoveTagFromRoomSerializer):
    uuid = serializers.UUIDField(required=True, allow_null=False)

    def validate(self, attrs):
        room = self.context.get("room")
        attrs = super().validate(attrs)

        if not room.tags.filter(uuid=attrs["sector_tag"].uuid).exists():
            raise serializers.ValidationError(
                {"uuid": ["Tag not found for the room"]}, code="tag_not_found"
            )

        return attrs
>>>>>>> ab3ab199
<|MERGE_RESOLUTION|>--- conflicted
+++ resolved
@@ -19,15 +19,11 @@
     get_history_rooms_queryset_by_contact,
 )
 from chats.apps.queues.models import Queue
-<<<<<<< HEAD
 from chats.apps.rooms.models import Room, RoomNote, RoomPin
+from chats.apps.sectors.models import SectorTag
 
 
 logger = logging.getLogger(__name__)
-=======
-from chats.apps.rooms.models import Room, RoomPin
-from chats.apps.sectors.models import SectorTag
->>>>>>> ab3ab199
 
 
 class RoomMessageStatusSerializer(serializers.Serializer):
@@ -479,7 +475,6 @@
     status = serializers.BooleanField(required=True)
 
 
-<<<<<<< HEAD
 class RoomNoteSerializer(serializers.ModelSerializer):
     """
     Serializer for room notes
@@ -499,7 +494,8 @@
             "name": obj.user.full_name,
             "email": obj.user.email,
         }
-=======
+
+
 class RoomTagSerializer(serializers.ModelSerializer):
     class Meta:
         model = SectorTag
@@ -554,5 +550,4 @@
                 {"uuid": ["Tag not found for the room"]}, code="tag_not_found"
             )
 
-        return attrs
->>>>>>> ab3ab199
+        return attrs