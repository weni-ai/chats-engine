--- conflicted
+++ resolved
@@ -15,11 +15,7 @@
 from chats.apps.api.v1.queues.serializers import QueueSerializer
 from chats.apps.api.v1.sectors.serializers import DetailSectorTagSerializer
 from chats.apps.queues.models import Queue
-<<<<<<< HEAD
-from chats.apps.rooms.models import Room, RoomPin
-=======
 from chats.apps.rooms.models import Room, RoomPin, RoomNote
->>>>>>> fb4e858d
 from chats.apps.sectors.models import SectorTag
 
 
@@ -424,7 +420,6 @@
         fields = ["uuid", "name"]
 
 
-<<<<<<< HEAD
 class AddOrRemoveTagFromRoomSerializer(serializers.Serializer):
     uuid = serializers.UUIDField(required=True, allow_null=False)
 
@@ -474,7 +469,8 @@
             )
 
         return attrs
-=======
+
+
 class RoomNoteSerializer(serializers.ModelSerializer):
     """
     Serializer for room notes
@@ -493,5 +489,4 @@
             "uuid": str(obj.user.pk),
             "name": obj.user.full_name,
             "email": obj.user.email,
-        }
->>>>>>> fb4e858d
+        }