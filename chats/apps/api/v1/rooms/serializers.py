from datetime import datetime

from django.core.exceptions import MultipleObjectsReturned, ObjectDoesNotExist
from django.utils import timezone
from rest_framework import serializers

from chats.apps.accounts.models import User
from chats.apps.ai_features.history_summary.models import HistorySummary
from chats.apps.api.v1.accounts.serializers import UserSerializer
from chats.apps.api.v1.contacts.serializers import ContactRelationsSerializer
from chats.apps.api.v1.msgs.serializers import MessageSerializer
from chats.apps.api.v1.queues.serializers import QueueSerializer
from chats.apps.api.v1.sectors.serializers import DetailSectorTagSerializer
from chats.apps.queues.models import Queue
from chats.apps.rooms.models import Room


class RoomMessageStatusSerializer(serializers.Serializer):
    seen = serializers.BooleanField(required=False, default=True)
    messages = serializers.ListField(
        child=serializers.CharField(required=False),
        max_length=200,
        allow_empty=True,
        default=[],
    )


class RoomSerializer(serializers.ModelSerializer):
    user = UserSerializer(many=False, read_only=True)
    contact = ContactRelationsSerializer(many=False, read_only=True)
    queue = QueueSerializer(many=False, read_only=True)
    tags = DetailSectorTagSerializer(many=True, read_only=True)
    unread_msgs = serializers.SerializerMethodField()
    last_message = serializers.SerializerMethodField()
    is_waiting = serializers.SerializerMethodField()
    linked_user = serializers.SerializerMethodField()
    is_24h_valid = serializers.SerializerMethodField()
    flowstart_data = serializers.SerializerMethodField()
    last_interaction = serializers.DateTimeField(read_only=True)
    can_edit_custom_fields = serializers.SerializerMethodField()
    config = serializers.JSONField(required=False, read_only=True)

    class Meta:
        model = Room
        fields = "__all__"
        read_only_fields = [
            "created_on",
            "ended_at",
            "custom_fields",
            "urn",
            "linked_user",
            "is_24h_valid",
            "last_interaction",
            "can_edit_custom_fields",
        ]

    def get_is_24h_valid(self, room: Room) -> bool:
        return room.is_24h_valid

    def get_flowstart_data(self, room: Room) -> bool:
        try:
            flowstart = room.flowstarts.get(is_deleted=False)
        except (ObjectDoesNotExist, MultipleObjectsReturned):
            return {}
        return {
            "name": flowstart.name,
            "is_deleted": flowstart.is_deleted,
            "created_on": flowstart.created_on,
        }

    def get_linked_user(self, room: Room):
        try:
            return room.contact.get_linked_user(room.queue.sector.project).full_name
        except AttributeError:
            return ""

    def get_is_waiting(self, room: Room):
        return room.get_is_waiting()

    def get_unread_msgs(self, room: Room):
        return room.messages.filter(seen=False).count()

    def get_last_message(self, room: Room):
        last_message = (
            room.messages.order_by("-created_on")
            .exclude(user__isnull=True, contact__isnull=True)
            .first()
        )

        if not last_message:
            return None

        return MessageSerializer(last_message).data

    def get_can_edit_custom_fields(self, room: Room):
        return room.queue.sector.can_edit_custom_fields


class ListRoomSerializer(serializers.ModelSerializer):
    user = serializers.SerializerMethodField()
    contact = serializers.SerializerMethodField()
    queue = serializers.SerializerMethodField()
    unread_msgs = serializers.IntegerField(required=False, default=0)
    last_message = serializers.SerializerMethodField()
    is_waiting = serializers.BooleanField()
    is_24h_valid = serializers.BooleanField(
        default=True, source="is_24h_valid_computed"
    )
    config = serializers.JSONField(required=False, read_only=True)
    last_interaction = serializers.DateTimeField(read_only=True)
    can_edit_custom_fields = serializers.SerializerMethodField()
    is_active = serializers.BooleanField(default=True)

    class Meta:
        model = Room
        fields = [
            "uuid",
            "user",
            "queue",
            "contact",
            "unread_msgs",
            "last_message",
            "is_waiting",
            "is_24h_valid",
            "last_interaction",
            "can_edit_custom_fields",
            "custom_fields",
            "urn",
            "transfer_history",
            "protocol",
            "service_chat",
            "is_active",
            "config",
        ]

    def get_user(self, room: Room):
        try:
            return {
                "first_name": room.user.first_name,
                "last_name": room.user.last_name,
                "email": room.user.email,
            }
        except AttributeError:
            return None

    def get_queue(self, room: Room):
        try:
            return {
                "uuid": str(room.queue.uuid),
                "name": room.queue.name,
                "sector": str(room.queue.sector.uuid),
                "sector_name": room.queue.sector.name,
            }
        except AttributeError:
            return None

    def get_contact(self, room: Room):
        return {
            "uuid": room.contact.uuid,
            "name": room.contact.name,
            "external_id": room.contact.external_id,
        }

    def get_can_edit_custom_fields(self, room: Room):
        return room.queue.sector.can_edit_custom_fields

    def get_last_message(self, room: Room):
        last_message = (
            room.messages.order_by("-created_on")
            .exclude(user__isnull=True, contact__isnull=True)
            .first()
        )

        return MessageSerializer(last_message).data


class TransferRoomSerializer(serializers.ModelSerializer):
    user = UserSerializer(many=False, required=False, read_only=True)
    user_email = serializers.SlugRelatedField(
        queryset=User.objects.all(),
        required=False,
        source="user",
        slug_field="email",
        write_only=True,
        allow_null=True,
    )
    queue_uuid = serializers.PrimaryKeyRelatedField(
        queryset=Queue.objects.all(), required=False, source="queue", write_only=True
    )
    queue = QueueSerializer(many=False, required=False, read_only=True)
    contact = ContactRelationsSerializer(many=False, required=False, read_only=True)
    tags = DetailSectorTagSerializer(many=True, required=False, read_only=True)
    linked_user = serializers.SerializerMethodField()

    class Meta:
        model = Room
        exclude = ["callback_url"]
        read_only_fields = [
            "uuid",
            "user",
            "queue",
            "contact",
            "ended_at",
            "is_active",
            "custom_fields",
            "transfer_history",
            "tags",
            "ended_by",
            "urn",
            "linked_user",
        ]

        extra_kwargs = {
            "queue": {"required": False, "read_only": True, "allow_null": False},
            "contact": {"required": False, "read_only": True, "allow_null": False},
            "user": {"required": False, "read_only": True, "allow_null": False},
        }

    def get_linked_user(self, room: Room):
        try:
            return room.contact.get_linked_user(room.queue.sector.project).full_name
        except AttributeError:
            return ""


class RoomContactSerializer(serializers.ModelSerializer):
    user = UserSerializer(many=False, read_only=True)
    queue = QueueSerializer(many=False, read_only=True)
    tags = DetailSectorTagSerializer(many=True, read_only=True)
    is_waiting = serializers.SerializerMethodField()
    linked_user = serializers.SerializerMethodField()

    class Meta:
        model = Room
        fields = [
            "user",
            "queue",
            "tags",
            "created_on",
            "ended_at",
            "custom_fields",
            "urn",
            "is_waiting",
            "linked_user",
        ]

    def get_linked_user(self, room: Room):
        try:
            return room.contact.get_linked_user(room.queue.sector.project).full_name
        except AttributeError:
            return ""

    def get_is_waiting(self, room: Room):
        return room.get_is_waiting()


class RoomInfoSerializer(serializers.ModelSerializer):
    first_user_message_sent_at = serializers.SerializerMethodField()
    user = serializers.SerializerMethodField()

    class Meta:
        model = Room
        fields = [
            "uuid",
            "user",
            "first_user_message_sent_at",
            "user_assigned_at",
        ]

    def get_user(self, room: Room) -> dict:
        user: User = room.user

        if not user:
            return None

        name = f"{user.first_name} {user.last_name}".strip()

        return {"email": user.email, "name": name}

    def get_first_user_message_sent_at(self, room: Room) -> datetime:
        if (
            first_user_message := room.messages.filter(user__isnull=False)
            .order_by("created_on")
            .first()
        ):
            return first_user_message.created_on

        return None


<<<<<<< HEAD
class RoomHistorySummarySerializer(serializers.ModelSerializer):
    class Meta:
        model = HistorySummary
        fields = ["status", "summary"]
=======
class RoomsReportFiltersSerializer(serializers.Serializer):
    """
    Filters for the rooms report.
    """

    created_on__gte = serializers.DateTimeField(required=True)
    created_on__lte = serializers.DateTimeField(required=False)

    def validate(self, attrs):
        created_on__gte = attrs.get("created_on__gte")
        created_on__lte = attrs.get("created_on__lte")

        if created_on__gte and created_on__lte:
            if created_on__gte > created_on__lte:
                raise serializers.ValidationError(
                    "created_on__gte must be before created_on__lte"
                )

        start = created_on__gte
        end = created_on__lte or timezone.now()

        period = (end - start).days

        if period > 90:
            raise serializers.ValidationError("Period must be less than 90 days")

        return super().validate(attrs)


class RoomsReportSerializer(serializers.Serializer):
    """
    Serializer for the rooms report.
    """

    recipient_email = serializers.EmailField(required=True)
    filters = RoomsReportFiltersSerializer(required=True)
>>>>>>> 748c369d
<|MERGE_RESOLUTION|>--- conflicted
+++ resolved
@@ -288,12 +288,12 @@
         return None
 
 
-<<<<<<< HEAD
 class RoomHistorySummarySerializer(serializers.ModelSerializer):
     class Meta:
         model = HistorySummary
         fields = ["status", "summary"]
-=======
+
+
 class RoomsReportFiltersSerializer(serializers.Serializer):
     """
     Filters for the rooms report.
@@ -329,5 +329,4 @@
     """
 
     recipient_email = serializers.EmailField(required=True)
-    filters = RoomsReportFiltersSerializer(required=True)
->>>>>>> 748c369d
+    filters = RoomsReportFiltersSerializer(required=True)