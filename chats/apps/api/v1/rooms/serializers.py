--- conflicted
+++ resolved
@@ -117,11 +117,8 @@
     last_interaction = serializers.DateTimeField(read_only=True)
     can_edit_custom_fields = serializers.SerializerMethodField()
     is_active = serializers.BooleanField(default=True)
-<<<<<<< HEAD
     is_pinned = serializers.BooleanField(required=False, read_only=True)
-=======
     imported_history_url = serializers.SerializerMethodField()
->>>>>>> c908b9fc
 
     class Meta:
         model = Room
@@ -143,11 +140,8 @@
             "service_chat",
             "is_active",
             "config",
-<<<<<<< HEAD
             "is_pinned",
-=======
             "imported_history_url",
->>>>>>> c908b9fc
         ]
 
     def get_user(self, room: Room):
