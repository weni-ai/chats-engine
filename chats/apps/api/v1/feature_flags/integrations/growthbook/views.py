<<<<<<< HEAD
from rest_framework import status
from rest_framework.response import Response
from rest_framework.viewsets import GenericViewSet
=======
from rest_framework import serializers, status
from rest_framework.response import Response
from rest_framework.viewsets import GenericViewSet

>>>>>>> ed8b6501

from chats.apps.api.v1.feature_flags.integrations.growthbook.auth import (
    GrowthbookWebhookSecretAuthentication,
)


class GrowthbookWebhook(GenericViewSet):
<<<<<<< HEAD
    """
    Webhook for Growthbook feature flags updates.
    Note: Feature flag updates are now handled internally by weni-commons library.
    """

=======
    swagger_tag = "Feature Flags"
>>>>>>> ed8b6501
    authentication_classes = [GrowthbookWebhookSecretAuthentication]
    serializer_class = serializers.Serializer

    def create(self, request, *args, **kwargs):
        return Response(status=status.HTTP_204_NO_CONTENT)<|MERGE_RESOLUTION|>--- conflicted
+++ resolved
@@ -1,13 +1,6 @@
-<<<<<<< HEAD
 from rest_framework import status
 from rest_framework.response import Response
 from rest_framework.viewsets import GenericViewSet
-=======
-from rest_framework import serializers, status
-from rest_framework.response import Response
-from rest_framework.viewsets import GenericViewSet
-
->>>>>>> ed8b6501
 
 from chats.apps.api.v1.feature_flags.integrations.growthbook.auth import (
     GrowthbookWebhookSecretAuthentication,
@@ -15,15 +8,12 @@
 
 
 class GrowthbookWebhook(GenericViewSet):
-<<<<<<< HEAD
     """
     Webhook for Growthbook feature flags updates.
     Note: Feature flag updates are now handled internally by weni-commons library.
     """
 
-=======
     swagger_tag = "Feature Flags"
->>>>>>> ed8b6501
     authentication_classes = [GrowthbookWebhookSecretAuthentication]
     serializer_class = serializers.Serializer
 
