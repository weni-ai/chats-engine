--- conflicted
+++ resolved
@@ -16,12 +16,8 @@
         return self.client.post(url, body, format="json")
 
     @patch(
-<<<<<<< HEAD
-        "chats.apps.api.v1.feature_flags.integrations.growthbook.auth.GrowthbookWebhookSecretAuthentication.authenticate"
-=======
         "chats.apps.api.v1.feature_flags.integrations.growthbook.auth."
         "GrowthbookWebhookSecretAuthentication.authenticate"
->>>>>>> fa2fa655
     )
     @patch(
         "chats.apps.feature_flags.integrations.growthbook.tasks.update_growthbook_feature_flags.delay"
@@ -39,12 +35,8 @@
         mock_update_growthbook_feature_flags.assert_not_called()
 
     @patch(
-<<<<<<< HEAD
-        "chats.apps.api.v1.feature_flags.integrations.growthbook.auth.GrowthbookWebhookSecretAuthentication.authenticate"
-=======
         "chats.apps.api.v1.feature_flags.integrations.growthbook.auth."
         "GrowthbookWebhookSecretAuthentication.authenticate"
->>>>>>> fa2fa655
     )
     @patch(
         "chats.apps.feature_flags.integrations.growthbook.tasks.update_growthbook_feature_flags.delay"
