from django.db import transaction
from rest_framework import status, viewsets
from rest_framework.decorators import action
from rest_framework.permissions import IsAuthenticated
from rest_framework.response import Response

from chats.apps.api.v1.groups_sectors.filters import GroupSectorFilter
from chats.apps.api.v1.groups_sectors.serializers import (
    GroupSectorAuthorizationSerializer,
    GroupSectorListSerializer,
    GroupSectorSerializer,
    GroupSectorUpdateSerializer,
)
from chats.apps.api.v1.permissions import IsProjectAdmin
from chats.apps.queues.models import QueueAuthorization
from chats.apps.sectors.models import GroupSector, GroupSectorAuthorization, Sector
from chats.apps.sectors.usecases import (
    AddSectorToGroupSectorUseCase,
    GroupSectorAuthorizationCreationUseCase,
    GroupSectorAuthorizationDeletionUseCase,
    RemoveSectorFromGroupSectorUseCase,
    UpdateAgentQueueAuthorizationsUseCase,
)


class GroupSectorViewset(viewsets.ModelViewSet):
    queryset = GroupSector.objects.exclude(is_deleted=True)
    serializer_class = GroupSectorSerializer
    filterset_class = GroupSectorFilter
    permission_classes = [IsAuthenticated, IsProjectAdmin]
    lookup_field = "uuid"

    def get_serializer_class(self):
        if self.action == "list":
            return GroupSectorListSerializer
        elif self.action == "update":
            return GroupSectorUpdateSerializer
        return GroupSectorSerializer

    def get_queryset(self):
        if self.action != "list":
            self.filterset_class = None
        return super().get_queryset()

    @transaction.atomic
    def perform_create(self, serializer):
        serializer.save()

    def perform_destroy(self, instance):
        for sector in instance.sectors.all():
            RemoveSectorFromGroupSectorUseCase(
                sector_uuid=sector.uuid, group_sector=instance
            ).execute()
        instance.delete()

    @action(
        detail=False,
        methods=["GET"],
        permission_classes=[IsAuthenticated, IsProjectAdmin],
        url_path="queue",
    )
    def list_queues(self, request, *args, **kwargs):
<<<<<<< HEAD
        """
        GET /v1/group_sector/queue/?sectors=uuid1,uuid2
        """
=======
>>>>>>> 103c6996
        sectors_param = request.query_params.get("sectors", "")
        sector_uuids = [s.strip() for s in sectors_param.split(",") if s.strip()]
        if not sector_uuids:
            return Response(
                {"message": "sectors is required"}, status=status.HTTP_400_BAD_REQUEST
            )

        selected_sectors = (
            Sector.objects.filter(uuid__in=sector_uuids, is_deleted=False)
            .select_related("project")
            .prefetch_related("queues")
        )

        response_payload = {}
        for sector in selected_sectors:
            sector_queues = sector.queues.filter(is_deleted=False).only("uuid", "name")
            response_payload[str(sector.uuid)] = {
                "sector_name": sector.name,
                "queues": [
                    {"queue_name": q.name, "uuid": str(q.uuid)} for q in sector_queues
                ],
            }
        return Response(response_payload, status=status.HTTP_200_OK)

    @action(
        detail=False,
        methods=["GET"],
        permission_classes=[IsAuthenticated, IsProjectAdmin],
        url_path="permissions",
    )
    def list_permissions(self, request, *args, **kwargs):
<<<<<<< HEAD
        """
        GET /v1/group_sector/permissions/?sectors=uuid1,uuid2
        Response:
        {
          "[agent_email]": {
            "[sectorUuid]": { "sector_name": "string", "permissions": ["queueUuid", ...] }
          }
        }
        """
=======
>>>>>>> 103c6996
        sectors_param = request.query_params.get("sectors", "")
        sector_uuids = [s.strip() for s in sectors_param.split(",") if s.strip()]
        if not sector_uuids:
            return Response(
                {"message": "sectors is required"}, status=status.HTTP_400_BAD_REQUEST
            )

        selected_sectors = Sector.objects.filter(
            uuid__in=sector_uuids, is_deleted=False
        )
        queue_authorizations = (
            QueueAuthorization.objects.filter(
                queue__sector__in=selected_sectors, queue__is_deleted=False
            )
            .select_related("permission__user", "queue__sector")
            .only(
                "queue__uuid",
                "queue__sector__uuid",
                "queue__sector__name",
                "permission__user__email",
            )
        )

        response_payload = {}
        for authorization in queue_authorizations:
            agent_email = authorization.permission.user.email
            sector_uuid = str(authorization.queue.sector.uuid)
            sector_name = authorization.queue.sector.name
            agent_entry = response_payload.setdefault(agent_email, {})
            sector_permissions_entry = agent_entry.setdefault(
                sector_uuid, {"sector_name": sector_name, "permissions": []}
            )
            sector_permissions_entry["permissions"].append(
                str(authorization.queue.uuid)
            )

        return Response(response_payload, status=status.HTTP_200_OK)

    @action(
        detail=True,
        methods=["POST"],
        permission_classes=[IsAuthenticated, IsProjectAdmin],
    )
    def add_sector(self, request, *args, **kwargs):
        sector_group = self.get_object()
        sector_uuid = request.data.get("sector", None)
        if sector_uuid is None:
            response = {
                "message": "Sector not informed",
            }
            return Response(response, status=status.HTTP_400_BAD_REQUEST)

        try:
            AddSectorToGroupSectorUseCase(
                sector_uuid=sector_uuid, group_sector=sector_group
            ).execute()
            response = {
                "message": "Sector added to sector group",
                "sector_group": sector_group.uuid,
            }
            return Response(response, status=status.HTTP_200_OK)
        except Exception as e:
            response = {
                "message": str(e),
            }
            return Response(response, status=status.HTTP_400_BAD_REQUEST)

    @action(
        detail=True,
        methods=["POST"],
        permission_classes=[IsAuthenticated, IsProjectAdmin],
    )
    def remove_sector(self, request, *args, **kwargs):
        sector_group = self.get_object()
        sector = request.data.get("sector", None)
        if sector is None:
            response = {
                "message": "Sector not informed",
            }
            return Response(response, status=status.HTTP_400_BAD_REQUEST)

        try:
            RemoveSectorFromGroupSectorUseCase(
                sector_uuid=sector, group_sector=sector_group
            ).execute()
            response = {
                "message": f"Sector {sector} removed from sector group {sector_group.uuid}",
            }
            return Response(response, status=status.HTTP_200_OK)
        except Exception as e:
            response = {
                "message": str(e),
            }
            return Response(response, status=status.HTTP_400_BAD_REQUEST)


class GroupSectorAuthorizationViewset(viewsets.ModelViewSet):
    queryset = GroupSectorAuthorization.objects.all()
    serializer_class = GroupSectorAuthorizationSerializer
    permission_classes = [IsAuthenticated, IsProjectAdmin]
    filterset_fields = ["group_sector", "role"]
    lookup_field = "uuid"

    def create(self, request, *args, **kwargs):
        group_sector_uuid = request.data.get("group_sector", None)
        permission_uuid = request.data.get("permission", None)
        role = request.data.get("role", None)
        enabled_queues = request.data.get("enabled_queues", None)
        disabled_queues = request.data.get("disabled_queues", None)

        if group_sector_uuid is None or permission_uuid is None or role is None:
            return Response(
                {"message": "group_sector, permission and role are required"},
                status=status.HTTP_400_BAD_REQUEST,
            )

<<<<<<< HEAD
        # Retrocompatibilidade: sem listas → lógica antiga
=======
>>>>>>> 103c6996
        if not enabled_queues and not disabled_queues:
            try:
                GroupSectorAuthorizationCreationUseCase(
                    group_sector_uuid=group_sector_uuid,
                    permission_uuid=permission_uuid,
                    role=role,
                ).execute()
                return Response(
                    {
                        "message": "Group sector authorization created successfully",
                        "group_sector": group_sector_uuid,
                        "permission": permission_uuid,
                        "role": role,
                    },
                    status=status.HTTP_201_CREATED,
                )
            except Exception as e:
                return Response({"message": str(e)}, status=status.HTTP_400_BAD_REQUEST)

<<<<<<< HEAD
        # Nova lógica: listas só fazem sentido para ROLE_AGENT
=======
>>>>>>> 103c6996
        try:
            role = int(role)
        except Exception:
            return Response(
                {"message": "invalid role"}, status=status.HTTP_400_BAD_REQUEST
            )
        if role != GroupSectorAuthorization.ROLE_AGENT:
            return Response(
                {
                    "message": "enabled_queues/disabled_queues supported only for agent role"
                },
                status=status.HTTP_400_BAD_REQUEST,
            )

        try:
            GroupSectorAuthorization.objects.get_or_create(
                group_sector_id=group_sector_uuid,
                permission_id=permission_uuid,
                role=GroupSectorAuthorization.ROLE_AGENT,
            )
            UpdateAgentQueueAuthorizationsUseCase(
                group_sector_uuid=group_sector_uuid,
                permission_uuid=permission_uuid,
                enabled_queue_uuids=enabled_queues or [],
                disabled_queue_uuids=disabled_queues or [],
            ).execute()
            return Response(
                {
                    "message": "Agent queue authorizations updated successfully",
                    "group_sector": group_sector_uuid,
                    "permission": permission_uuid,
                    "role": role,
                    "enabled_queues": enabled_queues or [],
                    "disabled_queues": disabled_queues or [],
                },
                status=status.HTTP_201_CREATED,
            )
        except Exception as e:
            return Response({"message": str(e)}, status=status.HTTP_400_BAD_REQUEST)

    def destroy(self, request, *args, **kwargs):
        instance = self.get_object()
        try:
            GroupSectorAuthorizationDeletionUseCase(instance).execute()
            response = {
                "message": "Group sector authorization deleted successfully",
            }
            return Response(response, status=status.HTTP_200_OK)
        except Exception as e:
            response = {
                "message": str(e),
            }
            return Response(response, status=status.HTTP_400_BAD_REQUEST)<|MERGE_RESOLUTION|>--- conflicted
+++ resolved
@@ -60,12 +60,6 @@
         url_path="queue",
     )
     def list_queues(self, request, *args, **kwargs):
-<<<<<<< HEAD
-        """
-        GET /v1/group_sector/queue/?sectors=uuid1,uuid2
-        """
-=======
->>>>>>> 103c6996
         sectors_param = request.query_params.get("sectors", "")
         sector_uuids = [s.strip() for s in sectors_param.split(",") if s.strip()]
         if not sector_uuids:
@@ -97,18 +91,6 @@
         url_path="permissions",
     )
     def list_permissions(self, request, *args, **kwargs):
-<<<<<<< HEAD
-        """
-        GET /v1/group_sector/permissions/?sectors=uuid1,uuid2
-        Response:
-        {
-          "[agent_email]": {
-            "[sectorUuid]": { "sector_name": "string", "permissions": ["queueUuid", ...] }
-          }
-        }
-        """
-=======
->>>>>>> 103c6996
         sectors_param = request.query_params.get("sectors", "")
         sector_uuids = [s.strip() for s in sectors_param.split(",") if s.strip()]
         if not sector_uuids:
@@ -225,10 +207,6 @@
                 status=status.HTTP_400_BAD_REQUEST,
             )
 
-<<<<<<< HEAD
-        # Retrocompatibilidade: sem listas → lógica antiga
-=======
->>>>>>> 103c6996
         if not enabled_queues and not disabled_queues:
             try:
                 GroupSectorAuthorizationCreationUseCase(
@@ -248,10 +226,6 @@
             except Exception as e:
                 return Response({"message": str(e)}, status=status.HTTP_400_BAD_REQUEST)
 
-<<<<<<< HEAD
-        # Nova lógica: listas só fazem sentido para ROLE_AGENT
-=======
->>>>>>> 103c6996
         try:
             role = int(role)
         except Exception:
