<<<<<<< HEAD
from itertools import chain
=======
from django.contrib.auth import get_user_model

>>>>>>> 23b2124f
from django.conf import settings
from django_filters.rest_framework import DjangoFilterBackend
from rest_framework import exceptions, filters, status
from rest_framework.decorators import action
from rest_framework.permissions import IsAuthenticated
from rest_framework.response import Response
from rest_framework.viewsets import ModelViewSet

from chats.apps.api.v1.internal.rest_clients.flows_rest_client import FlowRESTClient
from chats.apps.api.v1.permissions import AnyQueueAgentPermission, IsSectorManager
from chats.apps.api.v1.queues import serializers as queue_serializers
from chats.apps.api.v1.queues.filters import QueueAuthorizationFilter, QueueFilter
from chats.apps.projects.models.models import Project, ProjectPermission
from chats.apps.queues.models import Queue, QueueAuthorization
from chats.apps.sectors.models import Sector, SectorAuthorization

from .serializers import QueueAgentsSerializer

User = get_user_model()


class QueueViewset(ModelViewSet):
    queryset = Queue.objects.all()
    serializer_class = queue_serializers.QueueSerializer
    filter_backends = [filters.OrderingFilter, DjangoFilterBackend]
    filterset_class = QueueFilter
    permission_classes = [
        IsAuthenticated,
        IsSectorManager,
    ]

    lookup_field = "uuid"

    def get_permissions(self):
        permission_classes = self.permission_classes
        if self.action == "list":
            permission_classes = [
                IsAuthenticated,
                AnyQueueAgentPermission,
            ]

        return [permission() for permission in permission_classes]

    def get_queryset(self):
        if self.action != "list":
            self.filterset_class = None

        qs = super().get_queryset()
        if self.request.query_params.get("is_deleted", None) is not None:
            qs = qs.filter(is_deleted=self.request.query_params.get("is_deleted", None))
        else:
            qs = qs.exclude(is_deleted=True)
        return qs

    def get_serializer_class(self):
        if self.action == "list":
            return queue_serializers.QueueReadOnlyListSerializer
        return super().get_serializer_class()

    def perform_create(self, serializer):
        instance = serializer.save()
        content = {
            "uuid": str(instance.uuid),
            "name": instance.name,
            "sector_uuid": str(instance.sector.uuid),
        }
        if not settings.USE_WENI_FLOWS:
            return super().perform_create(serializer)
        response = FlowRESTClient().create_queue(**content)
        if response.status_code not in [status.HTTP_200_OK, status.HTTP_201_CREATED]:
            instance.delete()
            raise exceptions.APIException(
                detail=f"[{response.status_code}] Error posting the queue on flows. Exception: {response.content}"
            )
        return instance

    def perform_update(self, serializer):
        instance = serializer.save()
        content = {
            "uuid": str(instance.uuid),
            "name": instance.name,
            "sector_uuid": str(instance.sector.uuid),
        }

        if not settings.USE_WENI_FLOWS:
            return super().perform_create(serializer)

        response = FlowRESTClient().update_queue(**content)
        if response.status_code not in [status.HTTP_200_OK, status.HTTP_201_CREATED]:
            raise exceptions.APIException(
                detail=f"[{response.status_code}] Error updating the queue on flows. Exception: {response.content}"
            )
        return instance

    def perform_destroy(self, instance):
        content = {
            "uuid": str(instance.uuid),
            "sector_uuid": str(instance.sector.uuid),
        }

        if not settings.USE_WENI_FLOWS:
            return super().perform_destroy(instance)

        response = FlowRESTClient().destroy_queue(**content)
        if response.status_code not in [
            status.HTTP_200_OK,
            status.HTTP_201_CREATED,
            status.HTTP_204_NO_CONTENT,
        ]:
            raise exceptions.APIException(
                detail=f"[{response.status_code}] Error deleting the queue on flows. Exception: {response.content}"
            )
        return super().perform_destroy(instance)

    @action(detail=True, methods=["POST"])
    def authorization(self, request, *args, **kwargs):
        queue = self.get_object()
        user_email = request.data.get("user")
        if not user_email:
            return Response(
                {"Detail": "'user' field is required"},
                status=status.HTTP_400_BAD_REQUEST,
            )

        permission = queue.get_permission(user_email)
        if not permission:
            return Response(
                {
                    "Detail": f"user {user_email} does not have an account or permission in this project"
                },
                status=status.HTTP_400_BAD_REQUEST,
            )

        queue_auth = queue.set_user_authorization(permission, 1)

        return Response(
            {
                "uuid": str(queue_auth.uuid),
                "user": queue_auth.permission.user.email,
                "queue": queue_auth.sector.name,
            },
            status=status.HTTP_201_CREATED,
        )

<<<<<<< HEAD
    @action(detail=True, methods=["GET"])
    def transfer_agents(self, *args, **kwargs):
        instance = self.get_object()
        queue_agents = instance.agents

        sector = Sector.objects.get(queues=instance)
        sector_agents = sector.managers

        project = Project.objects.get(sectors__queues=instance)
        project_admins = project.admins

        combined_permissions = queue_agents.union(sector_agents, project_admins)

        serializer = QueueAgentsSerializer(combined_permissions, many=True)
        return Response(serializer.data, status=status.HTTP_200_OK)
=======
    @action(detail=False, methods=["GET"])
    def list_queue_permissions(self, request, *args, **kwargs):
        user_email = request.data.get("user_email")

        user = User.objects.get(email=user_email)
        project = request.data.get("project")

        queue_permissions = QueueAuthorization.objects.filter(
            permission__user=user, queue__sector__project=project
        )
        serializer_data = queue_serializers.QueueAuthorizationSerializer(
            queue_permissions, many=True
        )

        return Response(
            {"user_permissions": serializer_data.data}, status=status.HTTP_200_OK
        )
>>>>>>> 23b2124f


class QueueAuthorizationViewset(ModelViewSet):
    queryset = QueueAuthorization.objects.all()
    serializer_class = queue_serializers.QueueAuthorizationSerializer
    filter_backends = [DjangoFilterBackend]
    filterset_class = QueueAuthorizationFilter
    permission_classes = [
        IsAuthenticated,
        IsSectorManager,
    ]
    lookup_field = "uuid"

    def get_queryset(self):
        if self.action != "list":
            self.filterset_class = None
        return super().get_queryset()

    def get_serializer_class(self):
        if self.action in ["list", "retrieve"]:
            return queue_serializers.QueueAuthorizationReadOnlyListSerializer
        return super().get_serializer_class()<|MERGE_RESOLUTION|>--- conflicted
+++ resolved
@@ -1,9 +1,5 @@
-<<<<<<< HEAD
-from itertools import chain
-=======
 from django.contrib.auth import get_user_model
 
->>>>>>> 23b2124f
 from django.conf import settings
 from django_filters.rest_framework import DjangoFilterBackend
 from rest_framework import exceptions, filters, status
@@ -148,7 +144,6 @@
             status=status.HTTP_201_CREATED,
         )
 
-<<<<<<< HEAD
     @action(detail=True, methods=["GET"])
     def transfer_agents(self, *args, **kwargs):
         instance = self.get_object()
@@ -164,7 +159,7 @@
 
         serializer = QueueAgentsSerializer(combined_permissions, many=True)
         return Response(serializer.data, status=status.HTTP_200_OK)
-=======
+
     @action(detail=False, methods=["GET"])
     def list_queue_permissions(self, request, *args, **kwargs):
         user_email = request.data.get("user_email")
@@ -182,7 +177,6 @@
         return Response(
             {"user_permissions": serializer_data.data}, status=status.HTTP_200_OK
         )
->>>>>>> 23b2124f
 
 
 class QueueAuthorizationViewset(ModelViewSet):
