--- conflicted
+++ resolved
@@ -57,12 +57,6 @@
             "name": instance.name,
             "sector_uuid": str(instance.sector.uuid),
         }
-<<<<<<< HEAD
-        if settings.USE_EDA:
-            FlowsEDAClient().request_queue(action="", content=content)
-            return
-=======
->>>>>>> f94605b9
         if not settings.USE_WENI_FLOWS:
             return super().perform_create(serializer)
         response = FlowRESTClient().create_queue(**content)
@@ -80,12 +74,6 @@
             "name": instance.name,
             "sector_uuid": str(instance.sector.uuid),
         }
-<<<<<<< HEAD
-        if settings.USE_EDA:
-            FlowsEDAClient().request_queue(action="", content=content)
-            return
-=======
->>>>>>> f94605b9
 
         if not settings.USE_WENI_FLOWS:
             return super().perform_create(serializer)
@@ -103,12 +91,6 @@
             "sector_uuid": str(instance.sector.uuid),
         }
 
-<<<<<<< HEAD
-        if settings.USE_EDA:
-            FlowsEDAClient().request_queue(action="", content=content)
-            return super().perform_destroy(instance)
-=======
->>>>>>> f94605b9
         if not settings.USE_WENI_FLOWS:
             return super().perform_destroy(instance)
 
