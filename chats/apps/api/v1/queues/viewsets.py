--- conflicted
+++ resolved
@@ -21,11 +21,8 @@
 from chats.apps.sectors.models import Sector
 
 from .serializers import QueueAgentsSerializer
-<<<<<<< HEAD
 
 User = get_user_model()
-=======
->>>>>>> 5abb64fc
 
 
 class QueueViewset(ModelViewSet):
@@ -154,16 +151,12 @@
     @action(detail=True, methods=["GET"])
     def transfer_agents(self, *args, **kwargs):
         instance = self.get_object()
-<<<<<<< HEAD
-        queue_agents = instance.agents
-=======
         agents = instance.agents
 
         queue_agents = agents.filter(
             project_permissions__queue_authorizations__role=1,
             project_permissions__queue_authorizations__queue=instance,
         )
->>>>>>> 5abb64fc
 
         sector = Sector.objects.get(queues=instance)
         sector_agents = sector.managers
@@ -176,7 +169,6 @@
         serializer = QueueAgentsSerializer(combined_permissions, many=True)
         return Response(serializer.data, status=status.HTTP_200_OK)
 
-<<<<<<< HEAD
     @action(detail=False, methods=["GET"])
     def list_queue_permissions(self, request, *args, **kwargs):
         user_email = request.query_params.get("user_email")
@@ -197,8 +189,6 @@
             {"user_permissions": serializer_data.data}, status=status.HTTP_200_OK
         )
 
-=======
->>>>>>> 5abb64fc
 
 class QueueAuthorizationViewset(ModelViewSet):
     queryset = QueueAuthorization.objects.all()
