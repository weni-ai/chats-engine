--- conflicted
+++ resolved
@@ -1,29 +1,25 @@
-# metrics/ws.py
-from prometheus_client import Counter, Gauge, Histogram
-
-ws_connections_total = Counter(
-    "ws_connections_total", "Total WebSocket connections", ["consumer"]
-)
-
-ws_active_connections = Gauge(
-<<<<<<< HEAD
-    "ws_active_connections", "Current active WebSocket connections", ["consumer"]
-=======
-    "ws_active_connections",
-    "Current active WebSocket connections",
-    ["consumer"],
-    multiprocess_mode="livesum",
->>>>>>> 59209b4f
-)
-
-ws_disconnects_total = Counter(
-    "ws_disconnects_total", "Total WebSocket disconnections", ["consumer"]
-)
-
-ws_messages_received_total = Counter(
-    "ws_messages_received_total", "WebSocket messages received", ["consumer"]
-)
-
-ws_connection_duration = Histogram(
-    "ws_connection_duration_seconds", "WebSocket connection duration", ["consumer"]
-)
+# metrics/ws.py
+from prometheus_client import Counter, Gauge, Histogram
+
+ws_connections_total = Counter(
+    "ws_connections_total", "Total WebSocket connections", ["consumer"]
+)
+
+ws_active_connections = Gauge(
+    "ws_active_connections",
+    "Current active WebSocket connections",
+    ["consumer"],
+    multiprocess_mode="livesum",
+)
+
+ws_disconnects_total = Counter(
+    "ws_disconnects_total", "Total WebSocket disconnections", ["consumer"]
+)
+
+ws_messages_received_total = Counter(
+    "ws_messages_received_total", "WebSocket messages received", ["consumer"]
+)
+
+ws_connection_duration = Histogram(
+    "ws_connection_duration_seconds", "WebSocket connection duration", ["consumer"]
+)