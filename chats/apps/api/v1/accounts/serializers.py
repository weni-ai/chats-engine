from rest_framework import serializers
from rest_framework.authtoken.serializers import AuthTokenSerializer

from chats.apps.accounts.models import User


class LoginSerializer(AuthTokenSerializer, serializers.ModelSerializer):
    username = serializers.EmailField(label="Email")

    class Meta:
        model = User
        fields = ["username", "password"]
        ref_name = None


class UserSerializer(serializers.ModelSerializer):
    status = serializers.SerializerMethodField()
    last_interaction = serializers.SerializerMethodField()

    class Meta:
        model = User
        fields = [
            "first_name",
            "last_name",
            "email",
            "status",
            "last_interaction",
        ]
        ref_name = None

    def get_status(self, user: User):
        """
        TODO: Return if a user has active channel groups
        """
        return ""

    def get_last_interaction(self, user: User):
        return user.last_interaction


<<<<<<< HEAD
class UserSimpleSerializer(serializers.ModelSerializer):
=======
class UserNameSerializer(serializers.ModelSerializer):
>>>>>>> 16ddb6af
    class Meta:
        model = User
        fields = [
            "first_name",
            "last_name",
<<<<<<< HEAD
            "email",
=======
>>>>>>> 16ddb6af
        ]<|MERGE_RESOLUTION|>--- conflicted
+++ resolved
@@ -38,18 +38,19 @@
         return user.last_interaction
 
 
-<<<<<<< HEAD
 class UserSimpleSerializer(serializers.ModelSerializer):
-=======
-class UserNameSerializer(serializers.ModelSerializer):
->>>>>>> 16ddb6af
     class Meta:
         model = User
         fields = [
             "first_name",
             "last_name",
-<<<<<<< HEAD
             "email",
-=======
->>>>>>> 16ddb6af
+        ]
+  
+class UserNameSerializer(serializers.ModelSerializer):
+    class Meta:
+        model = User
+        fields = [
+            "first_name",
+            "last_name",
         ]