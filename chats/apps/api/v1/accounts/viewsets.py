--- conflicted
+++ resolved
@@ -15,12 +15,9 @@
     name="create", decorator=swagger_auto_schema(responses={201: '{"token":"TOKEN"}'})
 )
 class LoginViewset(mixins.CreateModelMixin, viewsets.GenericViewSet):
-<<<<<<< HEAD
-=======
 
     swagger_tag = "Authentication"
 
->>>>>>> 33dfc5c1
     """
     Login Users
     """
