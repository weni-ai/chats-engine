from django.utils import timezone
from django.utils.decorators import method_decorator
from drf_yasg.utils import swagger_auto_schema
from rest_framework import mixins, status, viewsets
from rest_framework.authtoken.models import Token
from rest_framework.permissions import IsAuthenticated
from rest_framework.response import Response

from chats.apps.accounts.models import User
from chats.apps.api.v1.accounts.serializers import LoginSerializer, UserNameSerializer
from chats.core.cache_utils import get_user_id_by_email_cached


@method_decorator(
    name="create", decorator=swagger_auto_schema(responses={201: '{"token":"TOKEN"}'})
)
class LoginViewset(mixins.CreateModelMixin, viewsets.GenericViewSet):

    """
    Login Users
    """

    queryset = User.objects
    serializer_class = LoginSerializer
    lookup_field = ("username", "password")

    def create(self, request, *args, **kwargs):
        serializer = self.serializer_class(
            data=request.data, context={"request": request}
        )

        serializer.is_valid(raise_exception=True)
        user = serializer.validated_data["user"]

        user.last_login = timezone.now()
        user.save(update_fields=["last_login"])

        token, created = Token.objects.get_or_create(user=user)
        return Response(
            {"token": token.key},
            status.HTTP_201_CREATED if created else status.HTTP_200_OK,
        )


class UserDataViewset(viewsets.GenericViewSet):
    queryset = User.objects.only("email", "first_name", "last_name").all()
    serializer_class = UserNameSerializer
    permission_classes = [IsAuthenticated]
    lookup_field = None

    def get_object(self):
        user_email = self.request.query_params.get("user_email")
        uid = get_user_id_by_email_cached(user_email)
        if uid is None:
            raise User.DoesNotExist()
        return User.objects.only("email", "first_name", "last_name").get(pk=uid)

    def retrieve(self, request, *args, **kwargs):
        try:
            instance = self.get_object()
        except User.DoesNotExist:
<<<<<<< HEAD
            return Response({"Detail": "Email not found"}, status.HTTP_404_NOT_FOUND)
=======
            return Response({"detail": "Email not found"}, status.HTTP_404_NOT_FOUND)
>>>>>>> 42db7db4
        serializer = self.get_serializer(instance)
        return Response(serializer.data)<|MERGE_RESOLUTION|>--- conflicted
+++ resolved
@@ -15,7 +15,6 @@
     name="create", decorator=swagger_auto_schema(responses={201: '{"token":"TOKEN"}'})
 )
 class LoginViewset(mixins.CreateModelMixin, viewsets.GenericViewSet):
-
     """
     Login Users
     """
@@ -59,10 +58,6 @@
         try:
             instance = self.get_object()
         except User.DoesNotExist:
-<<<<<<< HEAD
-            return Response({"Detail": "Email not found"}, status.HTTP_404_NOT_FOUND)
-=======
             return Response({"detail": "Email not found"}, status.HTTP_404_NOT_FOUND)
->>>>>>> 42db7db4
         serializer = self.get_serializer(instance)
         return Response(serializer.data)