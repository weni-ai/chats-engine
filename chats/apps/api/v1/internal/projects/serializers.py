from django.conf import settings
from django.contrib.auth import get_user_model
from rest_framework import exceptions, serializers, status
from timezone_field.rest_framework import TimeZoneSerializerField

from chats.apps.api.v1.internal.rest_clients.connect_rest_client import (
    ConnectRESTClient,
)
from chats.apps.api.v1.internal.rest_clients.flows_rest_client import FlowRESTClient
from chats.apps.api.v1.internal.users.serializers import UserSerializer
from chats.apps.projects.models import Project, ProjectPermission
from chats.apps.queues.models import QueueAuthorization
from chats.apps.sectors.models import SectorAuthorization, SectorTag
from chats.core.cache_utils import get_user_id_by_email_cached

User = get_user_model()


class ProjectInternalSerializer(serializers.ModelSerializer):
    _ticketer_data = None
    _queue_data = None
    ticketer = serializers.SerializerMethodField()
    queue = serializers.SerializerMethodField()
    timezone = TimeZoneSerializerField(use_pytz=False)
    is_template = serializers.BooleanField(
        write_only=True, required=False, allow_null=True
    )
    user_email = serializers.CharField(write_only=True, required=False)

    class Meta:
        model = Project
        fields = [
            "uuid",
            "name",
            "date_format",
            "timezone",
            "is_template",
            "user_email",
            "ticketer",
            "queue",
        ]

        extra_kwargs = {field: {"required": False} for field in fields}

    def get_ticketer(self, *args, **kwargs):
        return self._ticketer_data or {}

    def get_queue(self, *args, **kwargs):
        return self._queue_data or {}

    def create(self, validated_data):
        try:
            is_template = validated_data.pop("is_template")
            user_email = validated_data.pop("user_email")
        except KeyError:
            is_template = False

        instance = super().create(validated_data)
        if is_template is True:
            email_l = (user_email or "").lower()
            if get_user_id_by_email_cached(email_l) is None:
                raise exceptions.APIException(detail="User not found")
            permission, created = instance.permissions.get_or_create(
                user_id=email_l, role=1
            )
            sector = instance.sectors.create(
                name="Default Sector",
                rooms_limit=5,
                work_start="08:00",
                work_end="18:00",
            )
            queue = sector.queues.create(name="Queue 1")
            SectorAuthorization.objects.create(
                role=1, permission=permission, sector=sector
            )
            QueueAuthorization.objects.create(
                role=1, permission=permission, queue=queue
            )
            SectorTag.objects.create(name="Atendimento encerrado", sector=sector)

            flows_client = FlowRESTClient()

            if settings.USE_WENI_FLOWS:
                response_sector = flows_client.create_ticketer(
                    project_uuid=str(instance.uuid),
                    name=sector.name,
                    config={
                        "project_auth": str(sector.external_token.pk),
                        "sector_uuid": str(sector.uuid),
                    },
                )

            self._ticketer_data = {
                "uuid": response_sector.json().get("uuid"),
                "name": sector.name,
            }
            self._queue_data = {"uuid": str(queue.pk), "name": queue.name}

            flow_client = FlowRESTClient()
            response_flows = flow_client.create_queue(
                str(queue.uuid), queue.name, str(queue.sector.uuid)
            )
            status_list = [
                status.HTTP_200_OK,
                status.HTTP_201_CREATED,
            ]

            if (response_sector.status_code not in status_list) or (
                response_flows.status_code not in status_list
            ):
                instance.delete()
<<<<<<< HEAD
                error_message = f"[{response_sector.status_code}] Sector response: {response_sector.content}. [{response_flows.status_code}] Queue response: {response_flows.content}."  # NOQA
=======
                error_message = (
                    f"[{response_sector.status_code}] Sector response: {response_sector.content}. "
                    f"[{response_queue.status_code}] Queue response: {response_queue.content}."
                )
>>>>>>> 8e9b9225
                raise exceptions.APIException(detail=error_message)

        return instance


class ProjectPermissionSerializer(serializers.ModelSerializer):
    class Meta:
        model = ProjectPermission
        fields = [
            "uuid",
            "created_on",
            "modified_on",
            "role",
            "project",
            "user",
        ]
        extra_kwargs = {field: {"required": False} for field in fields}


class ProjectPermissionReadSerializer(serializers.ModelSerializer):
    user = UserSerializer(many=False, required=False)

    class Meta:
        model = ProjectPermission
        fields = [
            "uuid",
            "created_on",
            "modified_on",
            "role",
            "project",
            "user",
        ]


class CheckAccessReadSerializer(serializers.ModelSerializer):
    class Meta:
        model = ProjectPermission
        fields = ["first_access"]<|MERGE_RESOLUTION|>--- conflicted
+++ resolved
@@ -109,14 +109,7 @@
                 response_flows.status_code not in status_list
             ):
                 instance.delete()
-<<<<<<< HEAD
                 error_message = f"[{response_sector.status_code}] Sector response: {response_sector.content}. [{response_flows.status_code}] Queue response: {response_flows.content}."  # NOQA
-=======
-                error_message = (
-                    f"[{response_sector.status_code}] Sector response: {response_sector.content}. "
-                    f"[{response_queue.status_code}] Queue response: {response_queue.content}."
-                )
->>>>>>> 8e9b9225
                 raise exceptions.APIException(detail=error_message)
 
         return instance
