--- conflicted
+++ resolved
@@ -69,11 +69,7 @@
             QueueAuthorization.objects.create(
                 role=1, permission=permission, queue=queue
             )
-<<<<<<< HEAD
             SectorTag.objects.create(name="Atendimento encerado", sector=sector)
-=======
-            tag = SectorTag.objects.create(name="Atendimento encerado", sector=sector)
->>>>>>> 9dbca37e
             connect_client = ConnectRESTClient()
             response_sector = connect_client.create_ticketer(
                 project_uuid=str(instance.uuid),
