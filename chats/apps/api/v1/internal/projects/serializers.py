from django.conf import settings
from django.utils.translation import gettext_lazy as _
from rest_framework import serializers, exceptions, status
from timezone_field.rest_framework import TimeZoneSerializerField

from chats.apps.projects.models import Project, ProjectPermission
from chats.apps.api.v1.internal.users.serializers import UserSerializer

from chats.apps.api.v1.internal.rest_clients.connect_rest_client import (
    ConnectRESTClient,
)
from chats.apps.api.v1.internal.rest_clients.flows_rest_client import FlowRESTClient
from django.contrib.auth import get_user_model
from chats.apps.queues.models import QueueAuthorization
from chats.apps.sectors.models import SectorAuthorization, SectorTag

User = get_user_model()


class ProjectInternalSerializer(serializers.ModelSerializer):
<<<<<<< HEAD
    _ticketer_data = None
    _queue_data = None
    ticketer = serializers.SerializerMethodField()
    queue = serializers.SerializerMethodField()
=======
    _ticketer_token = None
    ticketer = serializers.SerializerMethodField()
>>>>>>> bdcf739f
    timezone = TimeZoneSerializerField(use_pytz=False)
    is_template = serializers.BooleanField(
        write_only=True, required=False, allow_null=True
    )
    user_email = serializers.CharField(write_only=True, required=False)

    class Meta:
        model = Project
        fields = [
            "uuid",
            "name",
            "date_format",
            "timezone",
            "is_template",
            "user_email",
            "ticketer",
<<<<<<< HEAD
            "queue",
=======
>>>>>>> bdcf739f
        ]

        extra_kwargs = {field: {"required": False} for field in fields}

    def get_ticketer(self, *args, **kwargs):
<<<<<<< HEAD
        return self._ticketer_data or {}

    def get_queue(self, *args, **kwargs):
        return self._queue_data or {}
=======
        return self._ticketer_token
>>>>>>> bdcf739f

    def create(self, validated_data):
        try:
            is_template = validated_data.pop("is_template")
            user_email = validated_data.pop("user_email")
        except KeyError:
            is_template = False

        instance = super().create(validated_data)
        if is_template is True:
            user = User.objects.get(email=user_email)
            permission, created = instance.permissions.get_or_create(user=user, role=1)

            sector = instance.sectors.create(
                name="Setor Padrão", rooms_limit=5, work_start="08:00", work_end="18:00"
            )
            queue = sector.queues.create(name="Fila 1")
            SectorAuthorization.objects.create(
                role=1, permission=permission, sector=sector
            )
            QueueAuthorization.objects.create(
                role=1, permission=permission, queue=queue
            )
<<<<<<< HEAD
            tag = SectorTag.objects.create(name="Atendimento encerado", sector=sector)
=======
            SectorTag.objects.create(name="Atendimento encerrado", sector=sector)
>>>>>>> bdcf739f
            connect_client = ConnectRESTClient()
            response_sector = connect_client.create_ticketer(
                project_uuid=str(instance.uuid),
                name=sector.name,
                config={
                    "project_auth": str(permission.pk),
                    "sector_uuid": str(sector.uuid),
                },
            )
<<<<<<< HEAD
            self._ticketer_data = {
                "uuid": response_sector.json().get("uuid"),
                "name": sector.name,
            }
            self._queue_data = {"uuid": str(queue.pk), "name": queue.name}

=======
            self._ticketer_token = response_sector.json().get("uuid")
>>>>>>> bdcf739f
            flow_client = FlowRESTClient()
            response_flows = flow_client.create_queue(
                str(queue.uuid), queue.name, str(queue.sector.uuid)
            )
            status_list = [
                status.HTTP_200_OK,
                status.HTTP_201_CREATED,
            ]

            if (response_sector.status_code not in status_list) or (
                response_flows.status_code not in status_list
            ):
                instance.delete()
                error_message = f"[{response_sector.status_code}] Sector response: {response_sector.content}.  [{response_flows.status_code}] Queue response: {response_flows.content}."
                raise exceptions.APIException(detail=error_message)

        return instance


class ProjectPermissionSerializer(serializers.ModelSerializer):
    class Meta:
        model = ProjectPermission
        fields = [
            "uuid",
            "created_on",
            "modified_on",
            "role",
            "project",
            "user",
        ]
        extra_kwargs = {field: {"required": False} for field in fields}


class ProjectPermissionReadSerializer(serializers.ModelSerializer):
    user = UserSerializer(many=False, required=False)

    class Meta:
        model = ProjectPermission
        fields = [
            "uuid",
            "created_on",
            "modified_on",
            "role",
            "project",
            "user",
        ]


class CheckAccessReadSerializer(serializers.ModelSerializer):
    class Meta:
        model = ProjectPermission
        fields = ["first_access"]<|MERGE_RESOLUTION|>--- conflicted
+++ resolved
@@ -18,15 +18,10 @@
 
 
 class ProjectInternalSerializer(serializers.ModelSerializer):
-<<<<<<< HEAD
     _ticketer_data = None
     _queue_data = None
     ticketer = serializers.SerializerMethodField()
     queue = serializers.SerializerMethodField()
-=======
-    _ticketer_token = None
-    ticketer = serializers.SerializerMethodField()
->>>>>>> bdcf739f
     timezone = TimeZoneSerializerField(use_pytz=False)
     is_template = serializers.BooleanField(
         write_only=True, required=False, allow_null=True
@@ -43,23 +38,16 @@
             "is_template",
             "user_email",
             "ticketer",
-<<<<<<< HEAD
             "queue",
-=======
->>>>>>> bdcf739f
         ]
 
         extra_kwargs = {field: {"required": False} for field in fields}
 
     def get_ticketer(self, *args, **kwargs):
-<<<<<<< HEAD
         return self._ticketer_data or {}
 
     def get_queue(self, *args, **kwargs):
         return self._queue_data or {}
-=======
-        return self._ticketer_token
->>>>>>> bdcf739f
 
     def create(self, validated_data):
         try:
@@ -83,11 +71,7 @@
             QueueAuthorization.objects.create(
                 role=1, permission=permission, queue=queue
             )
-<<<<<<< HEAD
-            tag = SectorTag.objects.create(name="Atendimento encerado", sector=sector)
-=======
             SectorTag.objects.create(name="Atendimento encerrado", sector=sector)
->>>>>>> bdcf739f
             connect_client = ConnectRESTClient()
             response_sector = connect_client.create_ticketer(
                 project_uuid=str(instance.uuid),
@@ -97,16 +81,12 @@
                     "sector_uuid": str(sector.uuid),
                 },
             )
-<<<<<<< HEAD
             self._ticketer_data = {
                 "uuid": response_sector.json().get("uuid"),
                 "name": sector.name,
             }
             self._queue_data = {"uuid": str(queue.pk), "name": queue.name}
 
-=======
-            self._ticketer_token = response_sector.json().get("uuid")
->>>>>>> bdcf739f
             flow_client = FlowRESTClient()
             response_flows = flow_client.create_queue(
                 str(queue.uuid), queue.name, str(queue.sector.uuid)
