--- conflicted
+++ resolved
@@ -1,114 +1,100 @@
-from django.conf import settings
-from django.db import transaction
-from django.utils import timezone
-from rest_framework import permissions, status
-<<<<<<< HEAD
-from rest_framework.exceptions import NotFound, PermissionDenied, ValidationError
-=======
->>>>>>> 69bd9b3d
-from rest_framework.response import Response
-from rest_framework.views import APIView
-
-from chats.apps.api.v1.internal.agents.utils import validate_agent_disconnect
-from chats.apps.api.v1.permissions import ProjectBodyIsAdmin
-<<<<<<< HEAD
-from chats.apps.projects.models import Project, ProjectPermission, CustomStatus
-=======
-from chats.apps.projects.models import CustomStatus, ProjectPermission
->>>>>>> 69bd9b3d
-from chats.apps.projects.tasks import create_agent_disconnect_log
-from chats.utils.websockets import send_channels_group
-from chats.apps.api.v1.internal.agents.utils import validate_agent_disconnect
-
-
-class AgentDisconnectView(APIView):
-    permission_classes = [permissions.IsAuthenticated, ProjectBodyIsAdmin]
-
-    def post(self, request):
-        project_uuid = request.data.get("project_uuid")
-        agent_email = request.data.get("agent") or request.data.get("agent_email")
-
-        project, target_user, target_perm = validate_agent_disconnect(
-            request.user, project_uuid, agent_email
-        )
-
-        with transaction.atomic():
-            active_qs = CustomStatus.objects.select_for_update().filter(
-                user=target_user,
-                project=project,
-                is_active=True,
-                status_type__config__created_by_system__isnull=True,
-            )
-            statuses = list(active_qs)
-            closed_count = active_qs.update(is_active=False)
-            if statuses:
-                end_time = timezone.now()
-                project_tz = project.timezone
-                for custom_status in statuses:
-                    local_created_on = custom_status.created_on.astimezone(project_tz)
-                    local_end_time = end_time.astimezone(project_tz)
-<<<<<<< HEAD
-                    custom_status.break_time = int((local_end_time - local_created_on).total_seconds())
-                    custom_status.save(update_fields=["break_time"])
- 
-=======
-                    custom_status.break_time = int(
-                        (local_end_time - local_created_on).total_seconds()
-                    )
-                    custom_status.save(update_fields=["break_time"])
->>>>>>> 69bd9b3d
-
-            if closed_count > 0:
-                permission_pk = target_perm.pk
-                user_email = target_user.email
-                disconnected_by_email = request.user.email
-
-                transaction.on_commit(
-                    lambda: send_channels_group(
-                        group_name=f"permission_{permission_pk}",
-                        call_type="notify",
-                        content={
-                            "user": user_email,
-                            "custom_status_active": False,
-                            "user_disconnected_agent": disconnected_by_email,
-                        },
-                        action="custom_status.close",
-                    )
-                )
-                transaction.on_commit(
-                    lambda: create_agent_disconnect_log.delay(
-                        str(project.uuid), target_user.email, request.user.email
-                    )
-                    if getattr(settings, "USE_CELERY", False)
-                    else create_agent_disconnect_log(
-                        str(project.uuid), target_user.email, request.user.email
-                    )
-                )
-                return Response(status=status.HTTP_200_OK)
-
-            if target_perm.status != ProjectPermission.STATUS_OFFLINE:
-                target_perm.status = ProjectPermission.STATUS_OFFLINE
-                target_perm.save(update_fields=["status"])
-
-            transaction.on_commit(
-                lambda: send_channels_group(
-                    group_name=f"permission_{target_perm.pk}",
-                    call_type="notify",
-                    content={
-                        "user": target_user.email,
-                        "status": ProjectPermission.STATUS_OFFLINE,
-                        "user_disconnected_agent": request.user.email,
-                    },
-                    action="status.close",
-                )
-            )
-            transaction.on_commit(
-                lambda: create_agent_disconnect_log.delay(
-                    str(project.uuid), target_user.email, request.user.email
-                )
-                if getattr(settings, "USE_CELERY", False)
-                else create_agent_disconnect_log(
-                    str(project.uuid), target_user.email, request.user.email
-                )
-            )
-            return Response(status=status.HTTP_200_OK)
+from django.conf import settings
+from django.db import transaction
+from django.utils import timezone
+from rest_framework import permissions, status
+from rest_framework.response import Response
+from rest_framework.views import APIView
+
+from chats.apps.api.v1.internal.agents.utils import validate_agent_disconnect
+from chats.apps.api.v1.permissions import ProjectBodyIsAdmin
+from chats.apps.projects.models import CustomStatus, ProjectPermission
+from chats.apps.projects.tasks import create_agent_disconnect_log
+from chats.utils.websockets import send_channels_group
+from chats.apps.api.v1.internal.agents.utils import validate_agent_disconnect
+
+
+class AgentDisconnectView(APIView):
+    permission_classes = [permissions.IsAuthenticated, ProjectBodyIsAdmin]
+
+    def post(self, request):
+        project_uuid = request.data.get("project_uuid")
+        agent_email = request.data.get("agent") or request.data.get("agent_email")
+
+        project, target_user, target_perm = validate_agent_disconnect(
+            request.user, project_uuid, agent_email
+        )
+
+        with transaction.atomic():
+            active_qs = CustomStatus.objects.select_for_update().filter(
+                user=target_user,
+                project=project,
+                is_active=True,
+                status_type__config__created_by_system__isnull=True,
+            )
+            statuses = list(active_qs)
+            closed_count = active_qs.update(is_active=False)
+            if statuses:
+                end_time = timezone.now()
+                project_tz = project.timezone
+                for custom_status in statuses:
+                    local_created_on = custom_status.created_on.astimezone(project_tz)
+                    local_end_time = end_time.astimezone(project_tz)
+                    custom_status.break_time = int(
+                        (local_end_time - local_created_on).total_seconds()
+                    )
+                    custom_status.save(update_fields=["break_time"])
+
+            if closed_count > 0:
+                permission_pk = target_perm.pk
+                user_email = target_user.email
+                disconnected_by_email = request.user.email
+
+                transaction.on_commit(
+                    lambda: send_channels_group(
+                        group_name=f"permission_{permission_pk}",
+                        call_type="notify",
+                        content={
+                            "user": user_email,
+                            "custom_status_active": False,
+                            "user_disconnected_agent": disconnected_by_email,
+                        },
+                        action="custom_status.close",
+                    )
+                )
+                transaction.on_commit(
+                    lambda: create_agent_disconnect_log.delay(
+                        str(project.uuid), target_user.email, request.user.email
+                    )
+                    if getattr(settings, "USE_CELERY", False)
+                    else create_agent_disconnect_log(
+                        str(project.uuid), target_user.email, request.user.email
+                    )
+                )
+                return Response(status=status.HTTP_200_OK)
+
+            if target_perm.status != ProjectPermission.STATUS_OFFLINE:
+                target_perm.status = ProjectPermission.STATUS_OFFLINE
+                target_perm.save(update_fields=["status"])
+
+            transaction.on_commit(
+                lambda: send_channels_group(
+                    group_name=f"permission_{target_perm.pk}",
+                    call_type="notify",
+                    content={
+                        "user": target_user.email,
+                        "status": ProjectPermission.STATUS_OFFLINE,
+                        "user_disconnected_agent": request.user.email,
+                    },
+                    action="status.close",
+                )
+            )
+            transaction.on_commit(
+                lambda: create_agent_disconnect_log.delay(
+                    str(project.uuid), target_user.email, request.user.email
+                )
+                if getattr(settings, "USE_CELERY", False)
+                else create_agent_disconnect_log(
+                    str(project.uuid), target_user.email, request.user.email
+                )
+            )
+            return Response(status=status.HTTP_200_OK)