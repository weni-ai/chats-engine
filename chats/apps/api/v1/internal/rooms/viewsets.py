--- conflicted
+++ resolved
@@ -7,12 +7,8 @@
     When,
     fields,
 )
-<<<<<<< HEAD
 from django.db.models import Q
-from django.db.models.functions import Extract, Now
-=======
 from django.db.models.functions import Extract, Now, Concat
->>>>>>> 4774f58f
 from django_filters.rest_framework import DjangoFilterBackend
 from rest_framework import filters, permissions, viewsets
 from rest_framework.pagination import LimitOffsetPagination
