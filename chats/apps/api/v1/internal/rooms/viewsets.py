from django.db.models import (
    Case,
    F,
    IntegerField,
    Value,
    When,
    fields,
)
from django.db.models import Q
from django.db.models.functions import Extract, Now, Concat
from django_filters.rest_framework import DjangoFilterBackend
from rest_framework import filters, permissions, viewsets
from rest_framework.pagination import LimitOffsetPagination
from rest_framework.mixins import ListModelMixin
from rest_framework.viewsets import GenericViewSet
from rest_framework.filters import SearchFilter, OrderingFilter

from chats.apps.api.v1.internal.permissions import ModuleHasPermission
from chats.apps.api.v1.internal.rooms.serializers import (
    RoomInternalListSerializer,
    InternalProtocolRoomsSerializer,
)
from chats.apps.rooms.models import Room
from chats.apps.api.pagination import CustomCursorPagination

from chats.apps.api.v1.internal.rooms.filters import (
    RoomFilter,
    InternalProtocolRoomsFilter,
)
from datetime import timedelta


class InternalListRoomsViewSet(viewsets.ReadOnlyModelViewSet):
    queryset = Room.objects.all()
    serializer_class = RoomInternalListSerializer
    lookup_field = "uuid"
    permission_classes = [permissions.IsAuthenticated, ModuleHasPermission]

    filter_backends = [
        filters.OrderingFilter,
        filters.SearchFilter,
        DjangoFilterBackend,
    ]
    ordering = ["-created_on"]
    ordering_fields = [
        "created_on",
        "ended_at",
        "is_active",
        "urn",
        "uuid",
        "user_full_name",
        "user__email",
        "user__first_name",
        "user__last_name",
        "contact__name",
        "queue__name",
        "queue__sector__name",
        "first_user_assigned_at",
        "user_assigned_at",
        "added_to_queue_at",
        "queue_time",
        "waiting_time",
        "duration",
        "first_response_time",
        "protocol",
    ]
    search_fields = [
        "contact__external_id",
        "contact__name",
        "user__email",
        "urn",
    ]
    filterset_class = RoomFilter

    pagination_class = LimitOffsetPagination
    pagination_class.page_size = 5

    def get_queryset(self):
        queryset = super().get_queryset()

        queryset = queryset.annotate(
<<<<<<< HEAD
            user_full_name=Concat(
                F("user__first_name"), Value(" "), F("user__last_name")
            ),
            queue_time=ExpressionWrapper(
                Now() - F("added_to_queue_at"), output_field=fields.DurationField()
=======
            queue_time=Case(
                When(
                    added_to_queue_at__isnull=False,
                    then=Now() - F("added_to_queue_at"),
                ),
                default=Value(timedelta(0)),
                output_field=fields.DurationField(),
>>>>>>> 225f3ec6
            ),
            waiting_time=Case(
                When(
                    added_to_queue_at__isnull=False,
                    user_assigned_at__isnull=False,
                    then=F("user_assigned_at") - F("added_to_queue_at"),
                ),
                default=Value(timedelta(0)),
                output_field=fields.DurationField(),
            ),
            duration=Case(
                When(
                    is_active=True,
                    user__isnull=False,
                    first_user_assigned_at__isnull=False,
                    then=Now() - F("first_user_assigned_at"),
                ),
                When(
                    is_active=False,
                    ended_at__isnull=False,
                    first_user_assigned_at__isnull=False,
                    then=F("ended_at") - F("first_user_assigned_at"),
                ),
                default=Value(timedelta(0)),
                output_field=fields.DurationField(),
            ),
            first_response_time=Case(
                When(
                    metric__first_response_time__gt=0,
                    then=F("metric__first_response_time"),
                ),
                When(
                    is_active=True,
                    user__isnull=False,
                    first_user_assigned_at__isnull=False,
                    then=Extract(Now() - F("first_user_assigned_at"), "epoch"),
                ),
                default=Value(0),
                output_field=IntegerField(),
            ),
        )

        return queryset.filter(queue__is_deleted=False, queue__sector__is_deleted=False)


class InternalProtocolRoomsViewSet(ListModelMixin, GenericViewSet):
    queryset = Room.objects.all()
    serializer_class = InternalProtocolRoomsSerializer
    filter_backends = [DjangoFilterBackend, SearchFilter, OrderingFilter]
    filterset_class = InternalProtocolRoomsFilter
    permission_classes = [permissions.IsAuthenticated, ModuleHasPermission]
    search_fields = ["protocol"]
    ordering = ["protocol"]
    ordering_fields = ["protocol"]
    pagination_class = CustomCursorPagination

    def get_queryset(self):
        return super().get_queryset().exclude(Q(protocol__isnull=True) | Q(protocol=""))<|MERGE_RESOLUTION|>--- conflicted
+++ resolved
@@ -79,21 +79,15 @@
         queryset = super().get_queryset()
 
         queryset = queryset.annotate(
-<<<<<<< HEAD
             user_full_name=Concat(
                 F("user__first_name"), Value(" "), F("user__last_name")
             ),
             queue_time=ExpressionWrapper(
                 Now() - F("added_to_queue_at"), output_field=fields.DurationField()
-=======
-            queue_time=Case(
-                When(
-                    added_to_queue_at__isnull=False,
-                    then=Now() - F("added_to_queue_at"),
-                ),
-                default=Value(timedelta(0)),
+            ),
+            waiting_time=ExpressionWrapper(
+                F("user_assigned_at") - F("added_to_queue_at"),
                 output_field=fields.DurationField(),
->>>>>>> 225f3ec6
             ),
             waiting_time=Case(
                 When(
