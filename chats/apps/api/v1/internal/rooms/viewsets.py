--- conflicted
+++ resolved
@@ -54,12 +54,6 @@
     pagination_class.page_size = 5
 
     def get_queryset(self):
-<<<<<<< HEAD
-        return super().get_queryset().filter(
-            queue__is_deleted=False,
-            queue__sector__is_deleted=False
-        )
-=======
         queryset = super().get_queryset()
         
         queryset = queryset.annotate(
@@ -77,5 +71,7 @@
             )
         )
         
-        return queryset
->>>>>>> ef08b6ea
+        return queryset.filter(
+            queue__is_deleted=False,
+            queue__sector__is_deleted=False
+        )