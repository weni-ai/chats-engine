--- conflicted
+++ resolved
@@ -24,10 +24,7 @@
         method="filter_project",
     )
     sector = filters.BaseInFilter(
-<<<<<<< HEAD
-=======
         field_name="queue__sector",
->>>>>>> 466eb011
         required=False,
     )
     agent = filters.CharFilter(
