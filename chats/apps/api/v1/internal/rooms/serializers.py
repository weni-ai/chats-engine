--- conflicted
+++ resolved
@@ -14,11 +14,7 @@
     queue = serializers.CharField(source="queue.name")
     link = serializers.SerializerMethodField()
     duration = serializers.SerializerMethodField()
-<<<<<<< HEAD
-    first_response_time = serializers.SerializerMethodField()  # VOLTA para SerializerMethodField
-=======
     first_response_time = serializers.SerializerMethodField()
->>>>>>> 4a6e4a5b
     waiting_time = serializers.SerializerMethodField()
     queue_time = serializers.SerializerMethodField()
 
@@ -61,43 +57,14 @@
     def get_duration(self, obj: Room) -> int:
         if not obj.first_user_assigned_at:
             return None
-<<<<<<< HEAD
-        
-=======
-
->>>>>>> 4a6e4a5b
         if obj.is_active and obj.user:
             return int((timezone.now() - obj.first_user_assigned_at).total_seconds())
         elif not obj.is_active and obj.ended_at:
             return int((obj.ended_at - obj.first_user_assigned_at).total_seconds())
-<<<<<<< HEAD
-        
-=======
-
->>>>>>> 4a6e4a5b
         return None
 
     def get_first_response_time(self, obj: Room) -> int:
         try:
-<<<<<<< HEAD
-            # 1. Se tem métrica salva, usa
-            if hasattr(obj, 'metric') and obj.metric.first_response_time > 0:
-                return obj.metric.first_response_time
-            
-            # 2. Se está ativa com agente
-            if obj.first_user_assigned_at and obj.is_active and obj.user:
-                # Verifica se tem mensagens do agente (em qualquer momento)
-                has_any_agent_messages = obj.messages.filter(
-                    user__isnull=False
-                ).exclude(automatic_message__isnull=False).exists()
-                
-                if has_any_agent_messages:
-                    # Sala legada ou já respondida - ignora
-                    return None
-                
-                # Ainda não respondeu - calcula dinamicamente
-                return int((timezone.now() - obj.first_user_assigned_at).total_seconds())
-=======
             if hasattr(obj, "metric") and obj.metric.first_response_time > 0:
                 return obj.metric.first_response_time
 
@@ -114,7 +81,6 @@
                 return int(
                     (timezone.now() - obj.first_user_assigned_at).total_seconds()
                 )
->>>>>>> 4a6e4a5b
         except Exception:
             pass
         return None
