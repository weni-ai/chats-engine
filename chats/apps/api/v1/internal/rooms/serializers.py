from typing import Optional
from django.utils import timezone
from rest_framework import serializers
from django.utils import timezone

from chats.apps.api.v1.sectors.serializers import TagSimpleSerializer
from chats.apps.csat.models import CSATSurvey
from chats.apps.rooms.models import Room


class RoomInternalListSerializer(serializers.ModelSerializer):
    contact = serializers.CharField(source="contact.name")
    agent = serializers.SerializerMethodField()
    tags = TagSimpleSerializer(many=True, required=False)
    sector = serializers.CharField(source="queue.sector.name")
    queue = serializers.CharField(source="queue.name")
    link = serializers.SerializerMethodField()
    duration = serializers.SerializerMethodField()
    first_response_time = serializers.SerializerMethodField()
    waiting_time = serializers.SerializerMethodField()
    queue_time = serializers.SerializerMethodField()
    csat_rating = serializers.SerializerMethodField()

    class Meta:
        model = Room
        fields = [
            "uuid",
            "agent",
            "contact",
            "urn",
            "is_active",
            "ended_at",
            "sector",
            "queue",
            "created_on",
            "tags",
            "link",
            "duration",
            "first_response_time",
            "waiting_time",
            "queue_time",
            "protocol",
            "csat_rating",
        ]

    def get_agent(self, obj):
        try:
            return obj.user.full_name
        except AttributeError:
            return ""

    def get_link(self, obj: Room) -> dict:
        if obj.user and obj.is_active:
            url = f"chats:dashboard/view-mode/{obj.user.email}"
        elif not obj.user and obj.is_active:
            url = f"chats:chats/{obj.uuid}"
        else:
            url = None

        return {
            "url": url,
            "type": "internal",
        }

    def get_duration(self, obj: Room) -> int:
        if not obj.first_user_assigned_at:
<<<<<<< HEAD
            return None
=======
            return 0

>>>>>>> 225f3ec6
        if obj.is_active and obj.user:
            return int((timezone.now() - obj.first_user_assigned_at).total_seconds())
        elif not obj.is_active and obj.ended_at:
            return int((obj.ended_at - obj.first_user_assigned_at).total_seconds())
<<<<<<< HEAD
        return None
=======

        return 0
>>>>>>> 225f3ec6

    def get_first_response_time(self, obj: Room) -> int:
        try:
            if hasattr(obj, "metric") and obj.metric.first_response_time is not None:
                return obj.metric.first_response_time

            if obj.first_user_assigned_at and obj.is_active and obj.user:
                has_any_agent_messages = (
                    obj.messages.filter(user__isnull=False)
                    .exclude(automatic_message__isnull=False)
                    .exists()
                )

                if has_any_agent_messages:
                    return 0

                return int(
                    (timezone.now() - obj.first_user_assigned_at).total_seconds()
                )
        except Exception:
            pass
        return 0

    def get_waiting_time(self, obj: Room) -> int:
        if not obj.added_to_queue_at or not obj.user_assigned_at:
            return 0
        return int((obj.user_assigned_at - obj.added_to_queue_at).total_seconds())

    def get_queue_time(self, obj: Room) -> int:
        if obj.is_active and not obj.user:
            queue_start = obj.added_to_queue_at
            return int((timezone.now() - queue_start).total_seconds())
        return 0

    def get_csat_rating(self, obj: Room) -> int:
        csat_survey: Optional[CSATSurvey] = getattr(obj, "csat_survey", None)

        if csat_survey:
            return csat_survey.rating

        return None


class InternalProtocolRoomsSerializer(serializers.ModelSerializer):
    class Meta:
        model = Room
        fields = ["protocol"]<|MERGE_RESOLUTION|>--- conflicted
+++ resolved
@@ -64,22 +64,12 @@
 
     def get_duration(self, obj: Room) -> int:
         if not obj.first_user_assigned_at:
-<<<<<<< HEAD
             return None
-=======
-            return 0
-
->>>>>>> 225f3ec6
         if obj.is_active and obj.user:
             return int((timezone.now() - obj.first_user_assigned_at).total_seconds())
         elif not obj.is_active and obj.ended_at:
             return int((obj.ended_at - obj.first_user_assigned_at).total_seconds())
-<<<<<<< HEAD
         return None
-=======
-
-        return 0
->>>>>>> 225f3ec6
 
     def get_first_response_time(self, obj: Room) -> int:
         try:
