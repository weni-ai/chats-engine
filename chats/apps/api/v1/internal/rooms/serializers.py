--- conflicted
+++ resolved
@@ -39,11 +39,8 @@
             "first_response_time",
             "waiting_time",
             "queue_time",
-<<<<<<< HEAD
             "protocol",
-=======
             "csat_rating",
->>>>>>> 6403c760
         ]
 
     def get_agent(self, obj):
@@ -107,13 +104,6 @@
             return int((timezone.now() - queue_start).total_seconds())
         return None
 
-<<<<<<< HEAD
-
-class InternalProtocolRoomsSerializer(serializers.ModelSerializer):
-    class Meta:
-        model = Room
-        fields = ["protocol"]
-=======
     def get_csat_rating(self, obj: Room) -> int:
         csat_survey: Optional[CSATSurvey] = getattr(obj, "csat_survey", None)
 
@@ -121,4 +111,9 @@
             return csat_survey.rating
 
         return None
->>>>>>> 6403c760
+
+
+class InternalProtocolRoomsSerializer(serializers.ModelSerializer):
+    class Meta:
+        model = Room
+        fields = ["protocol"]