--- conflicted
+++ resolved
@@ -28,15 +28,11 @@
         try:
             cached_value = redis_connection.get(cache_key).decode()
         except Exception:
-<<<<<<< HEAD
             LOGGER.info(
                 "An error occurred while getting the cached value for user %s",
                 request.user.email,
             )
-            cache_key = None
-=======
             cached_value = None
->>>>>>> 572e12cc
 
         if cached_value is not None and cached_value == "true":
             LOGGER.info(
