--- conflicted
+++ resolved
@@ -6,23 +6,16 @@
 from chats.apps.api.v1.internal.dashboard.serializers import (
     DashboardAgentsSerializer,
     DashboardCustomAgentStatusSerializer,
-<<<<<<< HEAD
     DashboardCSATScoreByAgentsSerializer,
     DashboardCSATScoreGeneralSerializer,
-=======
     DashboardCSATRatingsSerializer,
->>>>>>> 7bf11b79
 )
 from chats.apps.api.v1.internal.permissions import ModuleHasPermission
 from chats.apps.projects.models import Project
 from chats.apps.api.pagination import CustomCursorPagination
 
 from chats.apps.api.v1.internal.dashboard.dto import Filters
-<<<<<<< HEAD
-from chats.apps.api.v1.internal.dashboard.service import AgentsService
-=======
 from chats.apps.api.v1.internal.dashboard.service import AgentsService, CSATService
->>>>>>> 7bf11b79
 
 
 class InternalDashboardViewset(viewsets.GenericViewSet):
@@ -97,24 +90,16 @@
     @action(
         detail=True,
         methods=["GET"],
-<<<<<<< HEAD
         url_name="csat_score_by_agents",
         url_path="csat-score-by-agents",
     )
     def csat_score_by_agents(self, request, *args, **kwargs):
         """CSAT score by agents for the project"""
-=======
-        url_name="csat_ratings",
-    )
-    def csat_ratings(self, request, *args, **kwargs):
-        """CSAT ratings for the project"""
->>>>>>> 7bf11b79
         project = self.get_object()
         params = request.query_params.dict()
         filters = Filters(
             start_date=params.get("start_date"),
             end_date=params.get("end_date"),
-<<<<<<< HEAD
             agent=params.get("agent"),
             sector=request.query_params.getlist("sector", []),
             tag=params.get("tags"),
@@ -170,7 +155,19 @@
                 },
                 status.HTTP_200_OK,
             )
-=======
+
+    @action(
+        detail=True,
+        methods=["GET"],
+        url_name="csat_ratings",
+    )
+    def csat_ratings(self, request, *args, **kwargs):
+        """CSAT ratings for the project"""
+        project = self.get_object()
+        params = request.query_params.dict()
+        filters = Filters(
+            start_date=params.get("start_date"),
+            end_date=params.get("end_date"),
             queue=params.get("queue"),
             queues=params.get("queues"),
             sector=params.get("sector"),
@@ -189,5 +186,4 @@
                 ).data
             },
             status.HTTP_200_OK,
-        )
->>>>>>> 7bf11b79
+        )