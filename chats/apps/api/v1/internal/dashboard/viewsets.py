from rest_framework import permissions, status, viewsets
from rest_framework.decorators import action
from rest_framework.response import Response

from chats.apps.api.v1.dashboard.dto import should_exclude_admin_domains
from chats.apps.api.v1.internal.dashboard.serializers import (
    DashboardAgentsSerializer,
    DashboardCustomAgentStatusSerializer,
<<<<<<< HEAD
    DashboardCSATScoreByAgentsSerializer,
    DashboardCSATScoreGeneralSerializer,
    DashboardCSATRatingsSerializer,
=======
    DashboardCustomStatusSerializer,
>>>>>>> 5e3ae0ff
)
from chats.apps.api.v1.internal.permissions import ModuleHasPermission
from chats.apps.projects.models import Project
from chats.apps.api.pagination import CustomCursorPagination

from chats.apps.api.v1.internal.dashboard.dto import Filters
from chats.apps.api.v1.internal.dashboard.service import AgentsService, CSATService


class InternalDashboardViewset(viewsets.GenericViewSet):
    lookup_field = "uuid"
    queryset = Project.objects.all()
    serializer_class = DashboardAgentsSerializer
    permission_classes = [permissions.IsAuthenticated, ModuleHasPermission]

    @action(
        detail=True,
        methods=["GET"],
        url_name="agent",
    )
    def agent(self, request, *args, **kwargs):
        """Agent metrics for the project or the sector"""
        project = self.get_object()
        params = request.query_params.dict()

        print(f"🔥 DEBUG VIEWSET: params completos = {params}")
        print(f"🔥 DEBUG VIEWSET: agent param = '{params.get('agent')}'")
        print(f"🔥 DEBUG VIEWSET: request.query_params = {dict(request.query_params)}")

        filters = Filters(
            start_date=params.get("start_date"),
            end_date=params.get("end_date"),
            agent=params.get("agent"),
            sector=request.query_params.getlist("sector"),
            tag=params.get("tags"),
            queue=params.get("queue"),
            user_request=params.get("user_request", ""),
            is_weni_admin=should_exclude_admin_domains(params.get("user_request", "")),
            ordering=params.get("ordering"),
        )

        print(f"🔥 DEBUG VIEWSET: filters.agent = '{filters.agent}'")

        agents_service = AgentsService()
        agents_data = agents_service.get_agents_data(filters, project)
        agents = DashboardAgentsSerializer(agents_data, many=True)

        return Response({"results": agents.data}, status.HTTP_200_OK)

    @action(
        detail=True,
        methods=["GET"],
        url_name="custom_status_agent",
    )
    def custom_status_agent(self, request, *args, **kwargs):
        """Agent metrics for the custom status"""
        project = self.get_object()
        params = request.query_params.dict()
        filters = Filters(
            start_date=params.get("start_date"),
            end_date=params.get("end_date"),
            agent=params.get("agent"),
            sector=request.query_params.getlist("sector"),
            tag=params.get("tags"),
            queue=params.get("queue"),
            user_request=params.get("user_request", ""),
            is_weni_admin=should_exclude_admin_domains(params.get("user_request", "")),
            ordering=params.get("ordering"),
        )

        agents_service = AgentsService()
        agents_data = agents_service.get_agents_custom_status_and_rooms(
            filters, project
        )
        agents = DashboardCustomAgentStatusSerializer(
            agents_data, many=True, context={"project": project}
        )

        return Response({"results": agents.data}, status.HTTP_200_OK)

    @action(
        detail=True,
        methods=["GET"],
<<<<<<< HEAD
        url_name="csat_score_by_agents",
        url_path="csat-score-by-agents",
    )
    def csat_score_by_agents(self, request, *args, **kwargs):
        """CSAT score by agents for the project"""
=======
        url_name="custom_status_by_agent",
        url_path="custom-status-by-agent",
    )
    def custom_status_by_agent(self, request, *args, **kwargs):
        """Custom status metrics for the agent"""
>>>>>>> 5e3ae0ff
        project = self.get_object()
        params = request.query_params.dict()
        filters = Filters(
            start_date=params.get("start_date"),
            end_date=params.get("end_date"),
            agent=params.get("agent"),
<<<<<<< HEAD
            sector=request.query_params.getlist("sector", []),
            tag=params.get("tags"),
            tags=request.query_params.getlist("tags", []),
            queue=params.get("queue"),
            queues=request.query_params.getlist("queues", []),
=======
            sector=request.query_params.getlist("sector"),
            tag=params.get("tags"),
            queue=params.get("queue"),
>>>>>>> 5e3ae0ff
            user_request=params.get("user_request", ""),
            is_weni_admin=should_exclude_admin_domains(params.get("user_request", "")),
            ordering=params.get("ordering"),
        )

        agents_service = AgentsService()
<<<<<<< HEAD
        general_csat_metrics, agents_csat_metrics = (
            agents_service.get_agents_csat_score(filters, project)
        )

        agents_csat_metrics = agents_csat_metrics.order_by("-avg_rating")
        paginator = CustomCursorPagination()
        paginator.ordering = "-avg_rating"

        # Apply pagination
        paginated_agents = paginator.paginate_queryset(
            agents_csat_metrics, request, view=self
        )

        if paginated_agents is not None:
            # If pagination is applied, return paginated response
            serializer = DashboardCSATScoreByAgentsSerializer(
                paginated_agents, many=True
            )
            paginated_response = paginator.get_paginated_response(serializer.data)

            return Response(
                {
                    "general": DashboardCSATScoreGeneralSerializer(
                        general_csat_metrics
                    ).data,
                    **paginated_response.data,
                },
                status.HTTP_200_OK,
            )
        else:
            # If no pagination, return simple response
            serializer = DashboardCSATScoreByAgentsSerializer(
                agents_csat_metrics, many=True
            )
            return Response(
                {
                    "general": DashboardCSATScoreGeneralSerializer(
                        general_csat_metrics
                    ).data,
                    "results": serializer.data,
                },
                status.HTTP_200_OK,
            )

    @action(
        detail=True,
        methods=["GET"],
        url_name="csat_ratings",
    )
    def csat_ratings(self, request, *args, **kwargs):
        """CSAT ratings for the project"""
        project = self.get_object()
        params = request.query_params.dict()
        filters = Filters(
            start_date=params.get("start_date"),
            end_date=params.get("end_date"),
            queue=params.get("queue"),
            queues=params.get("queues"),
            sector=params.get("sector"),
            tag=params.get("tag"),
            tags=params.get("tags"),
            agent=params.get("agent"),
        )

        csat_service = CSATService()
        csat_ratings = csat_service.get_csat_ratings(filters, project)

        return Response(
            {
                "csat_ratings": DashboardCSATRatingsSerializer(
                    csat_ratings.ratings, many=True
                ).data
            },
            status.HTTP_200_OK,
        )
=======
        agents_data = agents_service.get_agents_custom_status(filters, project)

        page = self.paginate_queryset(agents_data)
        if page is not None:
            serializer = DashboardCustomStatusSerializer(
                page, many=True, context={"project": project}
            )
            return self.get_paginated_response(serializer.data)

        serializer = DashboardCustomStatusSerializer(
            agents_data, many=True, context={"project": project}
        )

        return Response({"results": serializer.data}, status.HTTP_200_OK)
>>>>>>> 5e3ae0ff
<|MERGE_RESOLUTION|>--- conflicted
+++ resolved
@@ -6,13 +6,10 @@
 from chats.apps.api.v1.internal.dashboard.serializers import (
     DashboardAgentsSerializer,
     DashboardCustomAgentStatusSerializer,
-<<<<<<< HEAD
     DashboardCSATScoreByAgentsSerializer,
     DashboardCSATScoreGeneralSerializer,
     DashboardCSATRatingsSerializer,
-=======
     DashboardCustomStatusSerializer,
->>>>>>> 5e3ae0ff
 )
 from chats.apps.api.v1.internal.permissions import ModuleHasPermission
 from chats.apps.projects.models import Project
@@ -96,43 +93,28 @@
     @action(
         detail=True,
         methods=["GET"],
-<<<<<<< HEAD
         url_name="csat_score_by_agents",
         url_path="csat-score-by-agents",
     )
     def csat_score_by_agents(self, request, *args, **kwargs):
         """CSAT score by agents for the project"""
-=======
-        url_name="custom_status_by_agent",
-        url_path="custom-status-by-agent",
-    )
-    def custom_status_by_agent(self, request, *args, **kwargs):
-        """Custom status metrics for the agent"""
->>>>>>> 5e3ae0ff
-        project = self.get_object()
-        params = request.query_params.dict()
-        filters = Filters(
-            start_date=params.get("start_date"),
-            end_date=params.get("end_date"),
-            agent=params.get("agent"),
-<<<<<<< HEAD
+        project = self.get_object()
+        params = request.query_params.dict()
+        filters = Filters(
+            start_date=params.get("start_date"),
+            end_date=params.get("end_date"),
+            agent=params.get("agent"),
             sector=request.query_params.getlist("sector", []),
             tag=params.get("tags"),
             tags=request.query_params.getlist("tags", []),
             queue=params.get("queue"),
             queues=request.query_params.getlist("queues", []),
-=======
-            sector=request.query_params.getlist("sector"),
-            tag=params.get("tags"),
-            queue=params.get("queue"),
->>>>>>> 5e3ae0ff
-            user_request=params.get("user_request", ""),
-            is_weni_admin=should_exclude_admin_domains(params.get("user_request", "")),
-            ordering=params.get("ordering"),
-        )
-
-        agents_service = AgentsService()
-<<<<<<< HEAD
+            user_request=params.get("user_request", ""),
+            is_weni_admin=should_exclude_admin_domains(params.get("user_request", "")),
+            ordering=params.get("ordering"),
+        )
+
+        agents_service = AgentsService()
         general_csat_metrics, agents_csat_metrics = (
             agents_service.get_agents_csat_score(filters, project)
         )
@@ -208,7 +190,31 @@
             },
             status.HTTP_200_OK,
         )
-=======
+
+    @action(
+        detail=True,
+        methods=["GET"],
+        url_name="custom_status_by_agent",
+        url_path="custom-status-by-agent",
+    )
+    def custom_status_by_agent(self, request, *args, **kwargs):
+        """Custom status metrics for the agent"""
+        project = self.get_object()
+        params = request.query_params.dict()
+        filters = Filters(
+            start_date=params.get("start_date"),
+            end_date=params.get("end_date"),
+            agent=params.get("agent"),
+            sector=request.query_params.getlist("sector"),
+            tag=params.get("tags"),
+            queue=params.get("queue"),
+            user_request=params.get("user_request", ""),
+            is_weni_admin=should_exclude_admin_domains(params.get("user_request", "")),
+            ordering=params.get("ordering"),
+        )
+
+        agents_service = AgentsService()
+
         agents_data = agents_service.get_agents_custom_status(filters, project)
 
         page = self.paginate_queryset(agents_data)
@@ -222,5 +228,4 @@
             agents_data, many=True, context={"project": project}
         )
 
-        return Response({"results": serializer.data}, status.HTTP_200_OK)
->>>>>>> 5e3ae0ff
+        return Response({"results": serializer.data}, status.HTTP_200_OK)