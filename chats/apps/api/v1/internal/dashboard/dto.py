from dataclasses import dataclass
<<<<<<< HEAD
from typing import List
=======
>>>>>>> 4a6e4a5b
from chats.apps.projects.models import Project, ProjectPermission
from typing import List


@dataclass
class Filters:
    start_date: str = None
    end_date: str = None
    agent: str = None
    sector: List = None
    queue: str = None
    tag: str = None
    is_weni_admin: bool = None
    user_request: ProjectPermission = None
    project: Project = None
    ordering: str = None<|MERGE_RESOLUTION|>--- conflicted
+++ resolved
@@ -1,8 +1,4 @@
 from dataclasses import dataclass
-<<<<<<< HEAD
-from typing import List
-=======
->>>>>>> 4a6e4a5b
 from chats.apps.projects.models import Project, ProjectPermission
 from typing import List
 
