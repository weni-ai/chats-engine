--- conflicted
+++ resolved
@@ -8,13 +8,6 @@
     link = serializers.SerializerMethodField()
     opened = serializers.IntegerField(allow_null=True, required=False)
     agent = serializers.SerializerMethodField()
-<<<<<<< HEAD
-    agent_email = serializers.EmailField(source="email", allow_null=True, required=False)
-    closed = serializers.IntegerField(allow_null=True, required=False)
-    status = serializers.SerializerMethodField()
-    avg_first_response_time = serializers.IntegerField(allow_null=True, required=False)
-    avg_message_response_time = serializers.IntegerField(allow_null=True, required=False)
-=======
     agent_email = serializers.EmailField(
         source="email", allow_null=True, required=False
     )
@@ -24,7 +17,6 @@
     avg_message_response_time = serializers.IntegerField(
         allow_null=True, required=False
     )
->>>>>>> 4a6e4a5b
     avg_interaction_time = serializers.IntegerField(allow_null=True, required=False)
     time_in_service = serializers.SerializerMethodField()
 
@@ -65,13 +57,9 @@
     link = serializers.SerializerMethodField()
     opened = serializers.IntegerField(allow_null=True, required=False)
     agent = serializers.SerializerMethodField()
-<<<<<<< HEAD
-    agent_email = serializers.EmailField(source="email", allow_null=True, required=False)
-=======
     agent_email = serializers.EmailField(
         source="email", allow_null=True, required=False
     )
->>>>>>> 4a6e4a5b
     closed = serializers.IntegerField(allow_null=True, required=False)
     status = serializers.SerializerMethodField()
     custom_status = serializers.SerializerMethodField()
