from rest_framework import serializers


class DashboardAgentsSerializer(serializers.Serializer):
    link = serializers.SerializerMethodField()
    opened = serializers.IntegerField(allow_null=True, required=False)
    agent = serializers.SerializerMethodField()
    closed = serializers.IntegerField(allow_null=True, required=False)
    status = serializers.SerializerMethodField()

    def get_link(self, obj):
        return {
            "url": f"chats:dashboard/view-mode/{obj.get('email', '')}",
            "type": "internal",
        }
    
    def get_status(self, obj):
        custom_status_list = obj.get("custom_status") or []
<<<<<<< HEAD
        
=======

>>>>>>> 2b34fcd8
        if custom_status_list:
            for status_item in custom_status_list:
                print(f"DEBUG - Custom status item: {status_item}")
                status_type = status_item.get("status_type")
<<<<<<< HEAD
                break_time = status_item.get("break_time", 0)
                is_active = status_item.get("is_active", False)

                if status_type != "In-Service" and is_active:
                    return {
                        "status": "orange",
                        "label": status_type
                    }
        
=======
                is_active = status_item.get("is_active", False)

                if status_type != "In-Service" and is_active:
                    return {"status": "orange", "label": status_type}

>>>>>>> 2b34fcd8
        if obj.get("status") == "ONLINE":
            return {"status": "green", "label": None}
        elif obj.get("status") == "OFFLINE":
            return {"status": "gray", "label": None}
<<<<<<< HEAD
        
=======

>>>>>>> 2b34fcd8
        return {"status": "gray", "label": None}

    def get_agent(self, obj):
        return f"{obj.get('first_name')} {obj.get('last_name')}"


class DashboardCustomAgentStatusSerializer(serializers.Serializer):
    link = serializers.SerializerMethodField()
    opened = serializers.IntegerField(allow_null=True, required=False)
    agent = serializers.SerializerMethodField()
    closed = serializers.IntegerField(allow_null=True, required=False)
    status = serializers.SerializerMethodField()
    custom_status = serializers.SerializerMethodField()

    def get_link(self, obj):
        return {
            "url": f"chats:dashboard/view-mode/{obj.get('email', '')}",
            "type": "internal",
        }

    def get_status(self, obj):
        custom_status_list = obj.get("custom_status") or []
<<<<<<< HEAD
        
=======

>>>>>>> 2b34fcd8
        if custom_status_list:
            for status_item in custom_status_list:
                print(f"DEBUG - Custom status item: {status_item}")
                status_type = status_item.get("status_type")
<<<<<<< HEAD
                break_time = status_item.get("break_time", 0)
                is_active = status_item.get("is_active", False)

                if status_type != "In-Service" and is_active:
                    return {
                        "status": "orange",
                        "label": status_type
                    }
        
=======
                is_active = status_item.get("is_active", False)

                if status_type != "In-Service" and is_active:
                    return {"status": "orange", "label": status_type}

>>>>>>> 2b34fcd8
        if obj.get("status") == "ONLINE":
            return {"status": "green", "label": None}
        elif obj.get("status") == "OFFLINE":
            return {"status": "gray", "label": None}
<<<<<<< HEAD
        
=======

>>>>>>> 2b34fcd8
        return {"status": "gray", "label": None}

    def get_agent(self, obj):
        return f"{obj.get('first_name')} {obj.get('last_name')}"

    def get_custom_status(self, obj):
        custom_status_list = obj.get("custom_status") or []

        project = self.context.get("project")
        all_status_types = project.custom_statuses.filter(is_deleted=False).values_list(
            "name", flat=True
        )

        status_dict = {status_type: 0 for status_type in all_status_types}

        if custom_status_list:
            for status_item in custom_status_list:
                status_type = status_item.get("status_type")
                break_time = status_item.get("break_time", 0)
                if status_type in status_dict:
                    status_dict[status_type] += break_time

        result = [
            {"status_type": status_type, "break_time": break_time}
            for status_type, break_time in status_dict.items()
        ]

        return result<|MERGE_RESOLUTION|>--- conflicted
+++ resolved
@@ -13,44 +13,25 @@
             "url": f"chats:dashboard/view-mode/{obj.get('email', '')}",
             "type": "internal",
         }
-    
+
     def get_status(self, obj):
         custom_status_list = obj.get("custom_status") or []
-<<<<<<< HEAD
-        
-=======
 
->>>>>>> 2b34fcd8
         if custom_status_list:
             for status_item in custom_status_list:
                 print(f"DEBUG - Custom status item: {status_item}")
                 status_type = status_item.get("status_type")
-<<<<<<< HEAD
                 break_time = status_item.get("break_time", 0)
-                is_active = status_item.get("is_active", False)
-
-                if status_type != "In-Service" and is_active:
-                    return {
-                        "status": "orange",
-                        "label": status_type
-                    }
-        
-=======
                 is_active = status_item.get("is_active", False)
 
                 if status_type != "In-Service" and is_active:
                     return {"status": "orange", "label": status_type}
 
->>>>>>> 2b34fcd8
         if obj.get("status") == "ONLINE":
             return {"status": "green", "label": None}
         elif obj.get("status") == "OFFLINE":
             return {"status": "gray", "label": None}
-<<<<<<< HEAD
-        
-=======
 
->>>>>>> 2b34fcd8
         return {"status": "gray", "label": None}
 
     def get_agent(self, obj):
@@ -73,41 +54,22 @@
 
     def get_status(self, obj):
         custom_status_list = obj.get("custom_status") or []
-<<<<<<< HEAD
-        
-=======
 
->>>>>>> 2b34fcd8
         if custom_status_list:
             for status_item in custom_status_list:
                 print(f"DEBUG - Custom status item: {status_item}")
                 status_type = status_item.get("status_type")
-<<<<<<< HEAD
                 break_time = status_item.get("break_time", 0)
-                is_active = status_item.get("is_active", False)
-
-                if status_type != "In-Service" and is_active:
-                    return {
-                        "status": "orange",
-                        "label": status_type
-                    }
-        
-=======
                 is_active = status_item.get("is_active", False)
 
                 if status_type != "In-Service" and is_active:
                     return {"status": "orange", "label": status_type}
 
->>>>>>> 2b34fcd8
         if obj.get("status") == "ONLINE":
             return {"status": "green", "label": None}
         elif obj.get("status") == "OFFLINE":
             return {"status": "gray", "label": None}
-<<<<<<< HEAD
-        
-=======
 
->>>>>>> 2b34fcd8
         return {"status": "gray", "label": None}
 
     def get_agent(self, obj):
