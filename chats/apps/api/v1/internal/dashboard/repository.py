--- conflicted
+++ resolved
@@ -19,11 +19,8 @@
 from chats.apps.accounts.models import User
 from chats.apps.api.v1.dashboard.dto import get_admin_domains_exclude_filter
 from chats.apps.projects.models import ProjectPermission
-<<<<<<< HEAD
 from chats.apps.projects.models.models import CustomStatus, Project
 from chats.apps.rooms.models import Room
-=======
-from chats.apps.projects.models.models import CustomStatus
 from chats.apps.csat.models import CSATSurvey
 
 from chats.apps.api.v1.internal.dashboard.dto import (
@@ -31,12 +28,12 @@
     CSATRatings,
     Filters,
 )
->>>>>>> 7bf11b79
 
 from chats.apps.api.v1.internal.dashboard.dto import CSATScoreGeneral, Filters
 from chats.apps.projects.dates import parse_date_with_timezone
 from django.db.models.functions import Coalesce
 from django.db.models import Exists
+
 
 class AgentRepository:
     def __init__(self):
@@ -49,78 +46,92 @@
             .astimezone(tz)
             .replace(hour=0, minute=0, second=0, microsecond=0)
         )
-        
+
         # Definir filtros de data para subqueries (sem prefixo rooms__)
         if filters.start_date and filters.end_date:
             start_time = filters.start_date
             end_time = filters.end_date
-            closed_date_filter = Q(is_active=False, ended_at__range=[start_time, end_time])
+            closed_date_filter = Q(
+                is_active=False, ended_at__range=[start_time, end_time]
+            )
             opened_date_filter = Q(is_active=True, created_on__lte=end_time)
             # Filtros para agregações diretas do User (COM prefixo rooms__)
-            closed_rooms_filter = Q(rooms__is_active=False, rooms__ended_at__range=[start_time, end_time])
+            closed_rooms_filter = Q(
+                rooms__is_active=False, rooms__ended_at__range=[start_time, end_time]
+            )
             custom_status_start = start_time
             custom_status_end = end_time
         else:
             closed_date_filter = Q(is_active=False, ended_at__gte=initial_datetime)
             opened_date_filter = Q(is_active=True)
             # Filtros para agregações diretas do User (COM prefixo rooms__)
-            closed_rooms_filter = Q(rooms__is_active=False, rooms__ended_at__gte=initial_datetime)
+            closed_rooms_filter = Q(
+                rooms__is_active=False, rooms__ended_at__gte=initial_datetime
+            )
             custom_status_start = initial_datetime
             custom_status_end = timezone.now()
-        
+
         # Filtros de rooms para subqueries (sem prefixo)
         room_filter = Q(queue__sector__project=project, queue__is_deleted=False)
         # Filtros para agregações diretas (com prefixo rooms__)
-        rooms_aggregate_filter = Q(rooms__queue__sector__project=project, rooms__queue__is_deleted=False)
-        
+        rooms_aggregate_filter = Q(
+            rooms__queue__sector__project=project, rooms__queue__is_deleted=False
+        )
+
         # Filtro de agentes - apenas project_permissions
         agents_filters = Q(project_permissions__project=project) & Q(is_active=True)
-        
+
         if filters.queue:
             # Subquery: verifica se tem autorização na fila
             has_queue_auth = ProjectPermission.objects.filter(
-                user_id=OuterRef('email'),
+                user_id=OuterRef("email"),
                 project=project,
-                queue_authorizations__queue=filters.queue
-            ).values('user_id')[:1]
-            
+                queue_authorizations__queue=filters.queue,
+            ).values("user_id")[:1]
+
             # Filtro: tem autorização OU atendeu na fila
             agents_filters &= Q(Exists(has_queue_auth)) | Q(rooms__queue=filters.queue)
             room_filter &= Q(queue=filters.queue)
             rooms_aggregate_filter &= Q(rooms__queue=filters.queue)
-            
+
         elif filters.sector:
             # Subquery: verifica se tem autorização no setor
             has_sector_auth = ProjectPermission.objects.filter(
-                user_id=OuterRef('email'),
+                user_id=OuterRef("email"),
                 project=project,
-                sector_authorizations__sector__in=filters.sector
-            ).values('user_id')[:1]
-            
+                sector_authorizations__sector__in=filters.sector,
+            ).values("user_id")[:1]
+
             # Filtro: tem autorização OU atendeu no setor
-            agents_filters &= Q(Exists(has_sector_auth)) | Q(rooms__queue__sector__in=filters.sector)
+            agents_filters &= Q(Exists(has_sector_auth)) | Q(
+                rooms__queue__sector__in=filters.sector
+            )
             room_filter &= Q(queue__sector__in=filters.sector)
             rooms_aggregate_filter &= Q(rooms__queue__sector__in=filters.sector)
-            
+
         if filters.tag:
             room_filter &= Q(tags__in=filters.tag.split(","))
             rooms_aggregate_filter &= Q(rooms__tags__in=filters.tag.split(","))
-        
+
         if filters.agent:
             agents_filters &= Q(uuid=filters.agent)
-        
+
         # Subqueries para contar salas (evita duplicação de JOINs)
-        closed_subquery = Room.objects.filter(
-            user=OuterRef('email')
-        ).filter(closed_date_filter & room_filter).values('user').annotate(
-            cnt=Count('uuid', distinct=True)
-        ).values('cnt')
-        
-        opened_subquery = Room.objects.filter(
-            user=OuterRef('email')
-        ).filter(opened_date_filter & room_filter).values('user').annotate(
-            cnt=Count('uuid', distinct=True)
-        ).values('cnt')
+        closed_subquery = (
+            Room.objects.filter(user=OuterRef("email"))
+            .filter(closed_date_filter & room_filter)
+            .values("user")
+            .annotate(cnt=Count("uuid", distinct=True))
+            .values("cnt")
+        )
+
+        opened_subquery = (
+            Room.objects.filter(user=OuterRef("email"))
+            .filter(opened_date_filter & room_filter)
+            .values("user")
+            .annotate(cnt=Count("uuid", distinct=True))
+            .values("cnt")
+        )
 
         project_permission_subquery = ProjectPermission.objects.filter(
             project_id=project,
@@ -184,24 +195,28 @@
             .annotate(
                 status=Subquery(project_permission_subquery),
                 closed=Coalesce(
-                    Subquery(closed_subquery, output_field=IntegerField()),
-                    0
+                    Subquery(closed_subquery, output_field=IntegerField()), 0
                 ),
                 opened=Coalesce(
-                    Subquery(opened_subquery, output_field=IntegerField()),
-                    0
+                    Subquery(opened_subquery, output_field=IntegerField()), 0
                 ),
                 avg_first_response_time=Avg(
                     "rooms__metric__first_response_time",
-                    filter=closed_rooms_filter & rooms_aggregate_filter & Q(rooms__metric__first_response_time__gt=0),
+                    filter=closed_rooms_filter
+                    & rooms_aggregate_filter
+                    & Q(rooms__metric__first_response_time__gt=0),
                 ),
                 avg_message_response_time=Avg(
                     "rooms__metric__message_response_time",
-                    filter=closed_rooms_filter & rooms_aggregate_filter & Q(rooms__metric__message_response_time__gt=0),
+                    filter=closed_rooms_filter
+                    & rooms_aggregate_filter
+                    & Q(rooms__metric__message_response_time__gt=0),
                 ),
                 avg_interaction_time=Avg(
                     "rooms__metric__interaction_time",
-                    filter=closed_rooms_filter & rooms_aggregate_filter & Q(rooms__metric__interaction_time__gt=0),
+                    filter=closed_rooms_filter
+                    & rooms_aggregate_filter
+                    & Q(rooms__metric__interaction_time__gt=0),
                 ),
                 custom_status=custom_status_subquery,
                 time_in_service_order=Coalesce(
@@ -280,7 +295,7 @@
             rooms_filter["rooms__created_on__range"] = [start_time, end_time]
             rooms_filter["rooms__is_active"] = False
             closed_rooms["rooms__ended_at__range"] = [start_time, end_time]
-            
+
             # Filter for CustomStatus
             custom_status_start = start_time
             custom_status_end = end_time
@@ -288,7 +303,7 @@
             closed_rooms["rooms__ended_at__gte"] = initial_datetime
             opened_rooms["rooms__is_active"] = True
             closed_rooms["rooms__is_active"] = False
-            
+
             # Default: from start of day until now
             custom_status_start = initial_datetime
             custom_status_end = timezone.now()
@@ -331,7 +346,9 @@
         if agents_filter:
             agents_query = agents_query.filter(**agents_filter).distinct()
 
-        agents_filters_custom = Q(project_permissions__project=project) & Q(is_active=True)
+        agents_filters_custom = Q(project_permissions__project=project) & Q(
+            is_active=True
+        )
         if filters.agent:
             agents_filters_custom &= Q(uuid=filters.agent)
 
@@ -369,7 +386,6 @@
 
         return agents_query
 
-<<<<<<< HEAD
     def _get_converted_dates(self, filters: Filters, project: Project) -> dict:
         project_timezone = project.timezone if project.timezone else "UTC"
 
@@ -489,7 +505,7 @@
         )
 
         return self._get_csat_general(filters, project), agents
-=======
+
 
 class CSATRepository:
     def get_csat_ratings(self, filters: Filters, project) -> CSATRatings:
@@ -532,5 +548,4 @@
             for rating in csat_ratings
         ]
 
-        return CSATRatings(ratings=ratings_counts)
->>>>>>> 7bf11b79
+        return CSATRatings(ratings=ratings_counts)