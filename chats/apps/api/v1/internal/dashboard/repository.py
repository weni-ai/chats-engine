from django.contrib.postgres.aggregates import JSONBAgg
from django.contrib.postgres.fields import JSONField
from django.db.models import Count, F, OuterRef, Q, Subquery
from django.db.models.functions import JSONObject
from django.utils import timezone

from chats.apps.accounts.models import User
from chats.apps.projects.models import ProjectPermission
from chats.apps.projects.models.models import CustomStatus

from .dto import Filters


class AgentRepository:
    def __init__(self):
        self.model = User.objects

    def get_agents_data(self, filters: Filters, project):
        tz = project.timezone
        initial_datetime = (
            timezone.now()
            .astimezone(tz)
            .replace(hour=0, minute=0, second=0, microsecond=0)
        )
        rooms_filter = {}
        closed_rooms = {}
        opened_rooms = {}

        agents_filters = Q(project_permissions__project=project) & Q(is_active=True)

        if filters.queue:
            # If filtering by queue, the agents list will include:
            # - Agents with authorization to the queue
            #   (even if they were never assigned to a room from the queue)
            # - Agents that are linked to rooms related to the queue
            #   (even if they don't have authorization to the queue anymore)

            rooms_filter["rooms__queue"] = filters.queue
            agents_filters &= Q(
                project_permissions__queue_authorizations__queue=filters.queue
            ) | Q(rooms__queue=filters.queue)

        elif filters.sector:
            # If filtering by sector, the agents list will include:
            # - Agents with authorization to the sector
            #   (even if they were never assigned to a room from the sector)
            # - Agents that are linked to rooms related to the sector
            #   (even if they don't have authorization to the sector anymore)
<<<<<<< HEAD
            print("filtro de setores", filters.sector)
=======

>>>>>>> 466eb011
            rooms_filter["rooms__queue__sector__in"] = filters.sector
            agents_filters &= Q(
                project_permissions__sector_authorizations__sector__in=filters.sector
            ) | Q(rooms__queue__sector__in=filters.sector)
        else:
            rooms_filter["rooms__queue__sector__project"] = project
        if filters.tag:
            rooms_filter["rooms__tags__in"] = filters.tag.split(",")
        if filters.start_date and filters.end_date:
            start_time = filters.start_date
            end_time = filters.end_date

            rooms_filter["rooms__created_on__range"] = [start_time, end_time]
            rooms_filter["rooms__is_active"] = False
            closed_rooms["rooms__ended_at__range"] = [start_time, end_time]
        else:
            closed_rooms["rooms__ended_at__gte"] = initial_datetime
            opened_rooms["rooms__is_active"] = True
            closed_rooms["rooms__is_active"] = False

        if filters.agent:
            rooms_filter["rooms__user"] = filters.agent

        project_permission_subquery = ProjectPermission.objects.filter(
            project_id=project,
            user_id=OuterRef("email"),
        ).values("status")[:1]

        agents_query = self.model
        if not filters.is_weni_admin:
            agents_query = agents_query.exclude(email__endswith="weni.ai")

        if filters.agent:
            agents_query = agents_query.filter(email=filters.agent)

        custom_status_subquery = Subquery(
            CustomStatus.objects.filter(
                user=OuterRef("email"),
                status_type__project=project,
            )
            .values("user")
            .annotate(
                aggregated=JSONBAgg(
                    JSONObject(
                        status_type=F("status_type__name"),
                        break_time=F("break_time"),
                        is_active=F("is_active"),
                    )
                )
            )
            .values("aggregated"),
            output_field=JSONField(),
        )

        agents_query = (
            agents_query.filter(agents_filters)
            .annotate(
                status=Subquery(project_permission_subquery),
                closed=Count("rooms", filter=Q(**closed_rooms, **rooms_filter)),
                opened=Count("rooms", filter=Q(**opened_rooms, **rooms_filter)),
                custom_status=custom_status_subquery,
            )
            .distinct()
            .values(
                "first_name",
                "last_name",
                "email",
                "status",
                "closed",
                "opened",
                "custom_status",
            )
        )

        return agents_query

    def get_agents_custom_status(self, filters: Filters, project):
        tz = project.timezone
        initial_datetime = (
            timezone.now()
            .astimezone(tz)
            .replace(hour=0, minute=0, second=0, microsecond=0)
        )

        rooms_filter = {}
        closed_rooms = {}
        opened_rooms = {}
        agents_filter = {}

        if filters.queue and filters.sector:
            rooms_filter["rooms__queue"] = filters.queue
            rooms_filter["rooms__queue__sector__in"] = filters.sector
            agents_filter[
                "project_permissions__queue_authorizations__queue"
            ] = filters.queue
            agents_filter[
                "project_permissions__queue_authorizations__queue__sector__in"
            ] = filters.sector
        elif filters.queue:
            rooms_filter["rooms__queue"] = filters.queue
            agents_filter[
                "project_permissions__queue_authorizations__queue"
            ] = filters.queue
        elif filters.sector:
            rooms_filter["rooms__queue__sector__in"] = filters.sector
            agents_filter[
                "project_permissions__queue_authorizations__queue__sector__in"
            ] = filters.sector
        else:
            rooms_filter["rooms__queue__sector__project"] = project

        if filters.tag:
            rooms_filter["rooms__tags__in"] = filters.tag.split(",")

        if filters.start_date and filters.end_date:
            start_time = filters.start_date
            end_time = filters.end_date
            rooms_filter["rooms__created_on__range"] = [start_time, end_time]
            rooms_filter["rooms__is_active"] = False
            closed_rooms["rooms__ended_at__range"] = [start_time, end_time]
        else:
            closed_rooms["rooms__ended_at__gte"] = initial_datetime
            opened_rooms["rooms__is_active"] = True
            closed_rooms["rooms__is_active"] = False

        if filters.agent:
            rooms_filter["rooms__user"] = filters.agent

        project_permission_queryset = ProjectPermission.objects.filter(
            project_id=project,
            user_id=OuterRef("email"),
        ).values("status")[:1]

        custom_status_subquery = Subquery(
            CustomStatus.objects.filter(
                user=OuterRef("email"),
                status_type__project=project,
            )
            .values("user")
            .annotate(
                aggregated=JSONBAgg(
                    JSONObject(
                        status_type=F("status_type__name"),
                        break_time=F("break_time"),
                        is_active=F("is_active"),
                    )
                )
            )
            .values("aggregated"),
            output_field=JSONField(),
        )

        agents_query = self.model.all()

        if not filters.is_weni_admin:
            agents_query = agents_query.exclude(email__endswith="weni.ai")
        if filters.agent:
            agents_query = agents_query.filter(email=filters.agent)

<<<<<<< HEAD
        # Filtros para os agentes baseados na hierarquia setor -> fila
        agents_filter = {}

        # Caso 1: Tem fila e setor - filtra agentes que estão na fila específica que pertence ao setor
        if filters.queue and filters.sector:
            agents_filter["project_permissions__queue_authorizations__queue"] = (
                filters.queue
            )
            agents_filter[
                "project_permissions__queue_authorizations__queue__sector"
            ] = filters.sector
        # Caso 2: Tem apenas fila - filtra agentes que estão na fila específica
        elif filters.queue:
            agents_filter["project_permissions__queue_authorizations__queue"] = (
                filters.queue
            )
        # Caso 3: Tem apenas setor - filtra agentes que estão em qualquer fila do setor
        elif filters.sector:
            agents_filter[
                "project_permissions__queue_authorizations__queue__sector"
            ] = filters.sector

        # Aplica os filtros específicos de fila/setor, se houver
=======
>>>>>>> 466eb011
        if agents_filter:
            agents_query = agents_query.filter(**agents_filter).distinct()

        agents_query = (
            agents_query.filter(project_permissions__project=project, is_active=True)
            .annotate(
                status=Subquery(project_permission_queryset),
                closed=Count("rooms", filter=Q(**closed_rooms, **rooms_filter)),
                opened=Count("rooms", filter=Q(**opened_rooms, **rooms_filter)),
                custom_status=custom_status_subquery,
            )
            .values(
                "first_name",
                "last_name",
                "email",
                "status",
                "closed",
                "opened",
                "custom_status",
            )
        )

        return agents_query<|MERGE_RESOLUTION|>--- conflicted
+++ resolved
@@ -46,11 +46,6 @@
             #   (even if they were never assigned to a room from the sector)
             # - Agents that are linked to rooms related to the sector
             #   (even if they don't have authorization to the sector anymore)
-<<<<<<< HEAD
-            print("filtro de setores", filters.sector)
-=======
-
->>>>>>> 466eb011
             rooms_filter["rooms__queue__sector__in"] = filters.sector
             agents_filters &= Q(
                 project_permissions__sector_authorizations__sector__in=filters.sector
@@ -143,17 +138,17 @@
         if filters.queue and filters.sector:
             rooms_filter["rooms__queue"] = filters.queue
             rooms_filter["rooms__queue__sector__in"] = filters.sector
-            agents_filter[
-                "project_permissions__queue_authorizations__queue"
-            ] = filters.queue
+            agents_filter["project_permissions__queue_authorizations__queue"] = (
+                filters.queue
+            )
             agents_filter[
                 "project_permissions__queue_authorizations__queue__sector__in"
             ] = filters.sector
         elif filters.queue:
             rooms_filter["rooms__queue"] = filters.queue
-            agents_filter[
-                "project_permissions__queue_authorizations__queue"
-            ] = filters.queue
+            agents_filter["project_permissions__queue_authorizations__queue"] = (
+                filters.queue
+            )
         elif filters.sector:
             rooms_filter["rooms__queue__sector__in"] = filters.sector
             agents_filter[
@@ -210,32 +205,6 @@
         if filters.agent:
             agents_query = agents_query.filter(email=filters.agent)
 
-<<<<<<< HEAD
-        # Filtros para os agentes baseados na hierarquia setor -> fila
-        agents_filter = {}
-
-        # Caso 1: Tem fila e setor - filtra agentes que estão na fila específica que pertence ao setor
-        if filters.queue and filters.sector:
-            agents_filter["project_permissions__queue_authorizations__queue"] = (
-                filters.queue
-            )
-            agents_filter[
-                "project_permissions__queue_authorizations__queue__sector"
-            ] = filters.sector
-        # Caso 2: Tem apenas fila - filtra agentes que estão na fila específica
-        elif filters.queue:
-            agents_filter["project_permissions__queue_authorizations__queue"] = (
-                filters.queue
-            )
-        # Caso 3: Tem apenas setor - filtra agentes que estão em qualquer fila do setor
-        elif filters.sector:
-            agents_filter[
-                "project_permissions__queue_authorizations__queue__sector"
-            ] = filters.sector
-
-        # Aplica os filtros específicos de fila/setor, se houver
-=======
->>>>>>> 466eb011
         if agents_filter:
             agents_query = agents_query.filter(**agents_filter).distinct()
 
