--- conflicted
+++ resolved
@@ -16,16 +16,12 @@
 )
 from django.db.models.functions import Coalesce, Extract, JSONObject
 from django.utils import timezone
-<<<<<<< HEAD
-=======
 from django.db.models import QuerySet
 
->>>>>>> 5e3ae0ff
 from chats.apps.accounts.models import User
 from chats.apps.api.v1.dashboard.dto import get_admin_domains_exclude_filter
 from chats.apps.projects.models import ProjectPermission
 from chats.apps.projects.models.models import CustomStatus, Project
-<<<<<<< HEAD
 from chats.apps.rooms.models import Room
 from chats.apps.csat.models import CSATSurvey
 
@@ -39,10 +35,6 @@
 from chats.apps.projects.dates import parse_date_with_timezone
 from django.db.models.functions import Coalesce
 from django.db.models import Exists
-=======
-
-from chats.apps.api.v1.internal.dashboard.dto import Filters
->>>>>>> 5e3ae0ff
 
 
 class AgentRepository:
@@ -396,7 +388,6 @@
 
         return agents_query
 
-<<<<<<< HEAD
     def _get_converted_dates(self, filters: Filters, project: Project) -> dict:
         project_timezone = project.timezone if project.timezone else "UTC"
 
@@ -455,10 +446,6 @@
 
     def _get_csat_agents(self, filters: Filters, project: Project) -> QuerySet[User]:
         agents = User.objects.filter(project_permissions__project=project)
-=======
-    def _get_agents_query(self, filters: Filters, project: Project):
-        agents = self.model.filter(project_permissions__project=project)
->>>>>>> 5e3ae0ff
 
         if not filters.is_weni_admin:
             agents = agents.exclude(get_admin_domains_exclude_filter())
@@ -466,7 +453,6 @@
         if filters.agent:
             agents = agents.filter(email=filters.agent)
 
-<<<<<<< HEAD
         return agents
 
     def _get_csat_rooms_query(self, filters: Filters, project: Project) -> dict:
@@ -565,7 +551,15 @@
         ]
 
         return CSATRatings(ratings=ratings_counts)
-=======
+
+    def _get_agents_query(self, filters: Filters, project: Project):
+        agents = self.model.filter(project_permissions__project=project)
+
+        if not filters.is_weni_admin:
+            agents = agents.exclude(get_admin_domains_exclude_filter())
+
+        if filters.agent:
+            agents = agents.filter(email=filters.agent)
         if filters.queue:
             agents = agents.filter(
                 project_permissions__queue_authorizations__queue=filters.queue
@@ -621,5 +615,4 @@
             custom_status=custom_status_subquery,
         )
 
-        return agents
->>>>>>> 5e3ae0ff
+        return agents