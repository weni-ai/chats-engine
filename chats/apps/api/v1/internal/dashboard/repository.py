from django.contrib.postgres.aggregates import JSONBAgg
from django.contrib.postgres.fields import JSONField
from django.db.models import (
    Avg,
    Case,
    Count,
    F,
    IntegerField,
    OuterRef,
    Q,
    Subquery,
    Sum,
    Value,
    When,
)
from django.db.models.functions import Coalesce, Extract, JSONObject
from django.utils import timezone

from chats.apps.accounts.models import User
from chats.apps.api.v1.dashboard.dto import get_admin_domains_exclude_filter
from chats.apps.projects.models import ProjectPermission
from chats.apps.projects.models.models import CustomStatus

from .dto import Filters


class AgentRepository:
    def __init__(self):
        self.model = User.objects

    def get_agents_data(self, filters: Filters, project):
        tz = project.timezone
        initial_datetime = (
            timezone.now()
            .astimezone(tz)
            .replace(hour=0, minute=0, second=0, microsecond=0)
        )
        
        # Definir filtros de data para subqueries (sem prefixo rooms__)
        if filters.start_date and filters.end_date:
            start_time = filters.start_date
            end_time = filters.end_date
<<<<<<< HEAD
            opened_rooms["rooms__is_active"] = True
            opened_rooms["rooms__created_on__lte"] = end_time

            closed_rooms["rooms__ended_at__range"] = [start_time, end_time]
            closed_rooms["rooms__is_active"] = False
            
            # Filter for CustomStatus
            custom_status_start = start_time
            custom_status_end = end_time
        else:
            closed_rooms["rooms__ended_at__gte"] = initial_datetime
            opened_rooms["rooms__is_active"] = True
            closed_rooms["rooms__is_active"] = False
            
            # Default: from start of day until now
            custom_status_start = initial_datetime
            custom_status_end = timezone.now()

=======
            closed_date_filter = Q(is_active=False, ended_at__range=[start_time, end_time])
            opened_date_filter = Q(is_active=True, created_on__lte=end_time)
            # Filtros para agregações diretas do User (COM prefixo rooms__)
            closed_rooms_filter = Q(rooms__is_active=False, rooms__ended_at__range=[start_time, end_time])
            custom_status_start = start_time
            custom_status_end = end_time
        else:
            closed_date_filter = Q(is_active=False, ended_at__gte=initial_datetime)
            opened_date_filter = Q(is_active=True)
            # Filtros para agregações diretas do User (COM prefixo rooms__)
            closed_rooms_filter = Q(rooms__is_active=False, rooms__ended_at__gte=initial_datetime)
            custom_status_start = initial_datetime
            custom_status_end = timezone.now()
        
        # Filtros de rooms para subqueries (sem prefixo)
        room_filter = Q(queue__sector__project=project, queue__is_deleted=False)
        # Filtros para agregações diretas (com prefixo rooms__)
        rooms_aggregate_filter = Q(rooms__queue__sector__project=project, rooms__queue__is_deleted=False)
        
        # Filtro de agentes - apenas project_permissions
        agents_filters = Q(project_permissions__project=project) & Q(is_active=True)
        
        if filters.queue:
            # Subquery: verifica se tem autorização na fila
            has_queue_auth = ProjectPermission.objects.filter(
                user_id=OuterRef('email'),
                project=project,
                queue_authorizations__queue=filters.queue
            ).values('user_id')[:1]
            
            # Filtro: tem autorização OU atendeu na fila
            agents_filters &= Q(Exists(has_queue_auth)) | Q(rooms__queue=filters.queue)
            room_filter &= Q(queue=filters.queue)
            rooms_aggregate_filter &= Q(rooms__queue=filters.queue)
            
        elif filters.sector:
            # Subquery: verifica se tem autorização no setor
            has_sector_auth = ProjectPermission.objects.filter(
                user_id=OuterRef('email'),
                project=project,
                sector_authorizations__sector__in=filters.sector
            ).values('user_id')[:1]
            
            # Filtro: tem autorização OU atendeu no setor
            agents_filters &= Q(Exists(has_sector_auth)) | Q(rooms__queue__sector__in=filters.sector)
            room_filter &= Q(queue__sector__in=filters.sector)
            rooms_aggregate_filter &= Q(rooms__queue__sector__in=filters.sector)
            
        if filters.tag:
            room_filter &= Q(tags__in=filters.tag.split(","))
            rooms_aggregate_filter &= Q(rooms__tags__in=filters.tag.split(","))
        
>>>>>>> 682fa7a4
        if filters.agent:
            agents_filters &= Q(uuid=filters.agent)
        
        # Subqueries para contar salas (evita duplicação de JOINs)
        closed_subquery = Room.objects.filter(
            user=OuterRef('email')
        ).filter(closed_date_filter & room_filter).values('user').annotate(
            cnt=Count('uuid', distinct=True)
        ).values('cnt')
        
        opened_subquery = Room.objects.filter(
            user=OuterRef('email')
        ).filter(opened_date_filter & room_filter).values('user').annotate(
            cnt=Count('uuid', distinct=True)
        ).values('cnt')

        project_permission_subquery = ProjectPermission.objects.filter(
            project_id=project,
            user_id=OuterRef("email"),
        ).values("status")[:1]

        agents_query = self.model
        if not filters.is_weni_admin:
            agents_query = agents_query.exclude(get_admin_domains_exclude_filter())

        custom_status_subquery = Subquery(
            CustomStatus.objects.filter(
                user=OuterRef("email"),
                status_type__project=project,
                created_on__gte=custom_status_start,
                created_on__lte=custom_status_end,
            )
            .values("user")
            .annotate(
                aggregated=JSONBAgg(
                    JSONObject(
                        status_type=F("status_type__name"),
                        break_time=F("break_time"),
                        is_active=F("is_active"),
                        created_on=F("created_on"),
                    )
                )
            )
            .values("aggregated"),
            output_field=JSONField(),
        )

        in_service_time_subquery = (
            CustomStatus.objects.filter(
                user=OuterRef("email"),
                status_type__project=project,
                status_type__name="In-Service",
                created_on__gte=custom_status_start,
                created_on__lte=custom_status_end,
            )
            .annotate(
                time_contribution=Case(
                    When(
                        is_active=True,
                        user__project_permissions__status="ONLINE",
                        user__project_permissions__project=project,
                        then=Extract(timezone.now() - F("created_on"), "epoch"),
                    ),
                    When(is_active=False, then=F("break_time")),
                    default=Value(0),
                    output_field=IntegerField(),
                )
            )
            .values("user")
            .annotate(total=Sum("time_contribution"))
            .values("total")
        )

        agents_query = (
            agents_query.filter(agents_filters)
            .annotate(
                status=Subquery(project_permission_subquery),
                closed=Coalesce(
                    Subquery(closed_subquery, output_field=IntegerField()),
                    0
                ),
                opened=Coalesce(
                    Subquery(opened_subquery, output_field=IntegerField()),
                    0
                ),
                avg_first_response_time=Avg(
                    "rooms__metric__first_response_time",
                    filter=closed_rooms_filter & rooms_aggregate_filter & Q(rooms__metric__first_response_time__gt=0),
                ),
                avg_message_response_time=Avg(
                    "rooms__metric__message_response_time",
                    filter=closed_rooms_filter & rooms_aggregate_filter & Q(rooms__metric__message_response_time__gt=0),
                ),
                avg_interaction_time=Avg(
                    "rooms__metric__interaction_time",
                    filter=closed_rooms_filter & rooms_aggregate_filter & Q(rooms__metric__interaction_time__gt=0),
                ),
                custom_status=custom_status_subquery,
                time_in_service_order=Coalesce(
                    Subquery(in_service_time_subquery, output_field=IntegerField()),
                    Value(0),
                ),
            )
            .distinct()
        )

        if filters.ordering:
            if "time_in_service" in filters.ordering:
                ordering_field = filters.ordering.replace(
                    "time_in_service", "time_in_service_order"
                )
                agents_query = agents_query.order_by(ordering_field)
            else:
                agents_query = agents_query.order_by(filters.ordering)

        agents_query = agents_query.values(
            "first_name",
            "last_name",
            "email",
            "status",
            "closed",
            "opened",
            "avg_first_response_time",
            "avg_message_response_time",
            "avg_interaction_time",
            "custom_status",
        )

        return agents_query

    def get_agents_custom_status(self, filters: Filters, project):
        tz = project.timezone
        initial_datetime = (
            timezone.now()
            .astimezone(tz)
            .replace(hour=0, minute=0, second=0, microsecond=0)
        )

        rooms_filter = {}
        closed_rooms = {}
        opened_rooms = {}
        agents_filter = {}

        if filters.queue and filters.sector:
            rooms_filter["rooms__queue"] = filters.queue
            rooms_filter["rooms__queue__sector__in"] = filters.sector
            agents_filter[
                "project_permissions__queue_authorizations__queue"
            ] = filters.queue
            agents_filter[
                "project_permissions__queue_authorizations__queue__sector__in"
            ] = filters.sector
        elif filters.queue:
            rooms_filter["rooms__queue"] = filters.queue
            agents_filter[
                "project_permissions__queue_authorizations__queue"
            ] = filters.queue
        elif filters.sector:
            rooms_filter["rooms__queue__sector__in"] = filters.sector
            agents_filter[
                "project_permissions__queue_authorizations__queue__sector__in"
            ] = filters.sector
        else:
            rooms_filter["rooms__queue__sector__project"] = project

        if filters.tag:
            rooms_filter["rooms__tags__in"] = filters.tag.split(",")

        if filters.start_date and filters.end_date:
            start_time = filters.start_date
            end_time = filters.end_date
            rooms_filter["rooms__created_on__range"] = [start_time, end_time]
            rooms_filter["rooms__is_active"] = False
            closed_rooms["rooms__ended_at__range"] = [start_time, end_time]
            
            # Filter for CustomStatus
            custom_status_start = start_time
            custom_status_end = end_time
        else:
            closed_rooms["rooms__ended_at__gte"] = initial_datetime
            opened_rooms["rooms__is_active"] = True
            closed_rooms["rooms__is_active"] = False
            
            # Default: from start of day until now
            custom_status_start = initial_datetime
            custom_status_end = timezone.now()

        if filters.agent:
            rooms_filter["rooms__user"] = filters.agent

        project_permission_queryset = ProjectPermission.objects.filter(
            project_id=project,
            user_id=OuterRef("email"),
        ).values("status")[:1]

        custom_status_subquery = Subquery(
            CustomStatus.objects.filter(
                user=OuterRef("email"),
                status_type__project=project,
                created_on__gte=custom_status_start,
                created_on__lte=custom_status_end,
            )
            .values("user")
            .annotate(
                aggregated=JSONBAgg(
                    JSONObject(
                        status_type=F("status_type__name"),
                        break_time=F("break_time"),
                        is_active=F("is_active"),
                        created_on=F("created_on"),
                    )
                )
            )
            .values("aggregated"),
            output_field=JSONField(),
        )

        agents_query = self.model.all()

        if not filters.is_weni_admin:
            agents_query = agents_query.exclude(get_admin_domains_exclude_filter())
        if filters.agent:
            agents_query = agents_query.filter(email=filters.agent)

        if agents_filter:
            agents_query = agents_query.filter(**agents_filter).distinct()

        agents_query = (
            agents_query.filter(project_permissions__project=project, is_active=True)
            .annotate(
                status=Subquery(project_permission_queryset),
                closed=Count(
                    "rooms__uuid",
                    distinct=True,
                    filter=Q(**closed_rooms, **rooms_filter),
                ),
                opened=Count(
                    "rooms__uuid",
                    distinct=True,
                    filter=Q(**opened_rooms, **rooms_filter),
                ),
                custom_status=custom_status_subquery,
            )
            .distinct()
        )

        if filters.ordering:
            agents_query = agents_query.order_by(filters.ordering)

        agents_query = agents_query.values(
            "first_name",
            "last_name",
            "email",
            "status",
            "closed",
            "opened",
            "custom_status",
        )

        return agents_query<|MERGE_RESOLUTION|>--- conflicted
+++ resolved
@@ -36,74 +36,44 @@
             .replace(hour=0, minute=0, second=0, microsecond=0)
         )
         
-        # Definir filtros de data para subqueries (sem prefixo rooms__)
         if filters.start_date and filters.end_date:
             start_time = filters.start_date
             end_time = filters.end_date
-<<<<<<< HEAD
-            opened_rooms["rooms__is_active"] = True
-            opened_rooms["rooms__created_on__lte"] = end_time
-
-            closed_rooms["rooms__ended_at__range"] = [start_time, end_time]
-            closed_rooms["rooms__is_active"] = False
-            
-            # Filter for CustomStatus
-            custom_status_start = start_time
-            custom_status_end = end_time
-        else:
-            closed_rooms["rooms__ended_at__gte"] = initial_datetime
-            opened_rooms["rooms__is_active"] = True
-            closed_rooms["rooms__is_active"] = False
-            
-            # Default: from start of day until now
-            custom_status_start = initial_datetime
-            custom_status_end = timezone.now()
-
-=======
             closed_date_filter = Q(is_active=False, ended_at__range=[start_time, end_time])
             opened_date_filter = Q(is_active=True, created_on__lte=end_time)
-            # Filtros para agregações diretas do User (COM prefixo rooms__)
             closed_rooms_filter = Q(rooms__is_active=False, rooms__ended_at__range=[start_time, end_time])
             custom_status_start = start_time
             custom_status_end = end_time
         else:
             closed_date_filter = Q(is_active=False, ended_at__gte=initial_datetime)
             opened_date_filter = Q(is_active=True)
-            # Filtros para agregações diretas do User (COM prefixo rooms__)
             closed_rooms_filter = Q(rooms__is_active=False, rooms__ended_at__gte=initial_datetime)
             custom_status_start = initial_datetime
             custom_status_end = timezone.now()
         
-        # Filtros de rooms para subqueries (sem prefixo)
         room_filter = Q(queue__sector__project=project, queue__is_deleted=False)
-        # Filtros para agregações diretas (com prefixo rooms__)
         rooms_aggregate_filter = Q(rooms__queue__sector__project=project, rooms__queue__is_deleted=False)
         
-        # Filtro de agentes - apenas project_permissions
         agents_filters = Q(project_permissions__project=project) & Q(is_active=True)
         
         if filters.queue:
-            # Subquery: verifica se tem autorização na fila
             has_queue_auth = ProjectPermission.objects.filter(
                 user_id=OuterRef('email'),
                 project=project,
                 queue_authorizations__queue=filters.queue
             ).values('user_id')[:1]
             
-            # Filtro: tem autorização OU atendeu na fila
             agents_filters &= Q(Exists(has_queue_auth)) | Q(rooms__queue=filters.queue)
             room_filter &= Q(queue=filters.queue)
             rooms_aggregate_filter &= Q(rooms__queue=filters.queue)
             
         elif filters.sector:
-            # Subquery: verifica se tem autorização no setor
             has_sector_auth = ProjectPermission.objects.filter(
                 user_id=OuterRef('email'),
                 project=project,
                 sector_authorizations__sector__in=filters.sector
             ).values('user_id')[:1]
             
-            # Filtro: tem autorização OU atendeu no setor
             agents_filters &= Q(Exists(has_sector_auth)) | Q(rooms__queue__sector__in=filters.sector)
             room_filter &= Q(queue__sector__in=filters.sector)
             rooms_aggregate_filter &= Q(rooms__queue__sector__in=filters.sector)
@@ -112,11 +82,9 @@
             room_filter &= Q(tags__in=filters.tag.split(","))
             rooms_aggregate_filter &= Q(rooms__tags__in=filters.tag.split(","))
         
->>>>>>> 682fa7a4
         if filters.agent:
             agents_filters &= Q(uuid=filters.agent)
         
-        # Subqueries para contar salas (evita duplicação de JOINs)
         closed_subquery = Room.objects.filter(
             user=OuterRef('email')
         ).filter(closed_date_filter & room_filter).values('user').annotate(
@@ -288,7 +256,6 @@
             rooms_filter["rooms__is_active"] = False
             closed_rooms["rooms__ended_at__range"] = [start_time, end_time]
             
-            # Filter for CustomStatus
             custom_status_start = start_time
             custom_status_end = end_time
         else:
@@ -296,7 +263,6 @@
             opened_rooms["rooms__is_active"] = True
             closed_rooms["rooms__is_active"] = False
             
-            # Default: from start of day until now
             custom_status_start = initial_datetime
             custom_status_end = timezone.now()
 
