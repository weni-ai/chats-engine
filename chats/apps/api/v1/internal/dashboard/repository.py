from django.contrib.postgres.aggregates import JSONBAgg
from django.contrib.postgres.fields import JSONField
from django.db.models import (
    QuerySet,
    Avg,
    Case,
    Count,
    F,
    IntegerField,
    OuterRef,
    Q,
    Subquery,
    Sum,
    Value,
    When,
)
from django.db.models.functions import Coalesce, Extract, JSONObject, Concat
from django.utils import timezone
from django.db.models import QuerySet

from chats.apps.accounts.models import User
from chats.apps.api.v1.dashboard.dto import get_admin_domains_exclude_filter
from chats.apps.projects.models import ProjectPermission
from chats.apps.projects.models.models import CustomStatus, Project
from chats.apps.rooms.models import Room
from chats.apps.csat.models import CSATSurvey

from chats.apps.api.v1.internal.dashboard.dto import (
    CSATRatingCount,
    CSATRatings,
    Filters,
)

from chats.apps.api.v1.internal.dashboard.dto import CSATScoreGeneral, Filters
from chats.apps.projects.dates import parse_date_with_timezone
from django.db.models.functions import Coalesce
from django.db.models import Exists


class AgentRepository:
    def __init__(self):
        self.model = User.objects

    def get_agents_data(self, filters: Filters, project):
        tz = project.timezone
        initial_datetime = (
            timezone.now()
            .astimezone(tz)
            .replace(hour=0, minute=0, second=0, microsecond=0)
        )

        # Definir filtros de data para subqueries (sem prefixo rooms__)
        if filters.start_date and filters.end_date:
            start_time = filters.start_date
            end_time = filters.end_date
            closed_date_filter = Q(
                is_active=False, ended_at__range=[start_time, end_time]
            )
            opened_date_filter = Q(is_active=True, created_on__lte=end_time)
            # Filtros para agregações diretas do User (COM prefixo rooms__)
            closed_rooms_filter = Q(
                rooms__is_active=False, rooms__ended_at__range=[start_time, end_time]
            )
            custom_status_start = start_time
            custom_status_end = end_time
        else:
            closed_date_filter = Q(is_active=False, ended_at__gte=initial_datetime)
            opened_date_filter = Q(is_active=True)
            # Filtros para agregações diretas do User (COM prefixo rooms__)
            closed_rooms_filter = Q(
                rooms__is_active=False, rooms__ended_at__gte=initial_datetime
            )
            custom_status_start = initial_datetime
            custom_status_end = timezone.now()

        # Filtros de rooms para subqueries (sem prefixo)
        room_filter = Q(queue__sector__project=project, queue__is_deleted=False)
        # Filtros para agregações diretas (com prefixo rooms__)
        rooms_aggregate_filter = Q(
            rooms__queue__sector__project=project, rooms__queue__is_deleted=False
        )

        # Filtro de agentes - apenas project_permissions
        agents_filters = Q(project_permissions__project=project) & Q(is_active=True)

        if filters.queue:
            # Subquery: verifica se tem autorização na fila
            has_queue_auth = ProjectPermission.objects.filter(
                user_id=OuterRef("email"),
                project=project,
                queue_authorizations__queue=filters.queue,
            ).values("user_id")[:1]

            # Filtro: tem autorização OU atendeu na fila
            agents_filters &= Q(Exists(has_queue_auth)) | Q(rooms__queue=filters.queue)
            room_filter &= Q(queue=filters.queue)
            rooms_aggregate_filter &= Q(rooms__queue=filters.queue)

        elif filters.sector:
            # Subquery: verifica se tem autorização no setor
            has_sector_auth = ProjectPermission.objects.filter(
                user_id=OuterRef("email"),
                project=project,
                sector_authorizations__sector__in=filters.sector,
            ).values("user_id")[:1]

            # Filtro: tem autorização OU atendeu no setor
            agents_filters &= Q(Exists(has_sector_auth)) | Q(
                rooms__queue__sector__in=filters.sector
            )
            room_filter &= Q(queue__sector__in=filters.sector)
            rooms_aggregate_filter &= Q(rooms__queue__sector__in=filters.sector)

        if filters.tag:
            room_filter &= Q(tags__in=filters.tag.split(","))
            rooms_aggregate_filter &= Q(rooms__tags__in=filters.tag.split(","))

        if filters.agent:
            agents_filters &= Q(email=filters.agent)

        # Subqueries para contar salas (evita duplicação de JOINs)
        closed_subquery = (
            Room.objects.filter(user=OuterRef("email"))
            .filter(closed_date_filter & room_filter)
            .values("user")
            .annotate(cnt=Count("uuid", distinct=True))
            .values("cnt")
        )

        opened_subquery = (
            Room.objects.filter(user=OuterRef("email"))
            .filter(opened_date_filter & room_filter)
            .values("user")
            .annotate(cnt=Count("uuid", distinct=True))
            .values("cnt")
        )

        project_permission_subquery = ProjectPermission.objects.filter(
            project_id=project,
            user_id=OuterRef("email"),
        ).values("status")[:1]

        agents_query = self.model
        if not filters.is_weni_admin:
            agents_query = agents_query.exclude(get_admin_domains_exclude_filter())

<<<<<<< HEAD
=======
        if filters.agent:
            agents_query = agents_query.filter(email=filters.agent)

        custom_status_start_date = filters.start_date or initial_datetime
        custom_status_end_date = filters.end_date or timezone.now()

>>>>>>> e801f02f
        custom_status_subquery = Subquery(
            CustomStatus.objects.filter(
                user=OuterRef("email"),
                status_type__project=project,
<<<<<<< HEAD
                created_on__gte=custom_status_start,
                created_on__lte=custom_status_end,
=======
                created_on__range=[custom_status_start_date, custom_status_end_date],
>>>>>>> e801f02f
            )
            .values("user")
            .annotate(
                aggregated=JSONBAgg(
                    JSONObject(
                        status_type=F("status_type__name"),
                        break_time=F("break_time"),
                        is_active=F("is_active"),
                        created_on=F("created_on"),
                    )
                )
            )
            .values("aggregated"),
            output_field=JSONField(),
        )

        in_service_time_subquery = (
            CustomStatus.objects.filter(
                user=OuterRef("email"),
                status_type__project=project,
                status_type__name="In-Service",
                created_on__gte=custom_status_start,
                created_on__lte=custom_status_end,
            )
            .annotate(
                time_contribution=Case(
                    When(
                        is_active=True,
                        user__project_permissions__status="ONLINE",
                        user__project_permissions__project=project,
                        then=Extract(timezone.now() - F("created_on"), "epoch"),
                    ),
                    When(is_active=False, then=F("break_time")),
                    default=Value(0),
                    output_field=IntegerField(),
                )
            )
            .values("user")
            .annotate(total=Sum("time_contribution"))
            .values("total")
        )

        agents_query = (
            agents_query.filter(agents_filters)
            .annotate(
                status=Subquery(project_permission_subquery),
                closed=Coalesce(
                    Subquery(closed_subquery, output_field=IntegerField()), 0
                ),
                opened=Coalesce(
                    Subquery(opened_subquery, output_field=IntegerField()), 0
                ),
                avg_first_response_time=Avg(
                    "rooms__metric__first_response_time",
                    filter=closed_rooms_filter
                    & rooms_aggregate_filter
                    & Q(rooms__metric__first_response_time__gt=0),
                ),
                avg_message_response_time=Avg(
                    "rooms__metric__message_response_time",
                    filter=closed_rooms_filter
                    & rooms_aggregate_filter
                    & Q(rooms__metric__message_response_time__gt=0),
                ),
                avg_interaction_time=Avg(
                    "rooms__metric__interaction_time",
                    filter=closed_rooms_filter
                    & rooms_aggregate_filter
                    & Q(rooms__metric__interaction_time__gt=0),
                ),
                custom_status=custom_status_subquery,
                time_in_service_order=Coalesce(
                    Subquery(in_service_time_subquery, output_field=IntegerField()),
                    Value(0),
                ),
            )
            .distinct()
        )

        if filters.ordering:
            if "time_in_service" in filters.ordering:
                ordering_field = filters.ordering.replace(
                    "time_in_service", "time_in_service_order"
                )
                agents_query = agents_query.order_by(ordering_field)
            else:
                agents_query = agents_query.order_by(filters.ordering)

        agents_query = agents_query.values(
            "first_name",
            "last_name",
            "email",
            "status",
            "closed",
            "opened",
            "avg_first_response_time",
            "avg_message_response_time",
            "avg_interaction_time",
            "custom_status",
        )

        return agents_query

    def get_agents_custom_status_and_rooms(self, filters: Filters, project):
        tz = project.timezone
        initial_datetime = (
            timezone.now()
            .astimezone(tz)
            .replace(hour=0, minute=0, second=0, microsecond=0)
        )

        rooms_filter = {}
        closed_rooms = {}
        opened_rooms = {}
        agents_filter = {}

        if filters.queue and filters.sector:
            rooms_filter["rooms__queue"] = filters.queue
            rooms_filter["rooms__queue__sector__in"] = filters.sector
            agents_filter["project_permissions__queue_authorizations__queue"] = (
                filters.queue
            )
            agents_filter[
                "project_permissions__queue_authorizations__queue__sector__in"
            ] = filters.sector
        elif filters.queue:
            rooms_filter["rooms__queue"] = filters.queue
            agents_filter["project_permissions__queue_authorizations__queue"] = (
                filters.queue
            )
        elif filters.sector:
            rooms_filter["rooms__queue__sector__in"] = filters.sector
            agents_filter[
                "project_permissions__queue_authorizations__queue__sector__in"
            ] = filters.sector
        else:
            rooms_filter["rooms__queue__sector__project"] = project

        if filters.tag:
            rooms_filter["rooms__tags__in"] = filters.tag.split(",")

        if filters.start_date and filters.end_date:
            start_time = filters.start_date
            end_time = filters.end_date
            rooms_filter["rooms__created_on__range"] = [start_time, end_time]
            rooms_filter["rooms__is_active"] = False
            closed_rooms["rooms__ended_at__range"] = [start_time, end_time]

            # Filter for CustomStatus
            custom_status_start = start_time
            custom_status_end = end_time
        else:
            closed_rooms["rooms__ended_at__gte"] = initial_datetime
            opened_rooms["rooms__is_active"] = True
            closed_rooms["rooms__is_active"] = False

            # Default: from start of day until now
            custom_status_start = initial_datetime
            custom_status_end = timezone.now()

        if filters.agent:
            rooms_filter["rooms__user"] = filters.agent

        project_permission_queryset = ProjectPermission.objects.filter(
            project_id=project,
            user_id=OuterRef("email"),
        ).values("status")[:1]

        custom_status_subquery = Subquery(
            CustomStatus.objects.filter(
                user=OuterRef("email"),
                status_type__project=project,
                created_on__gte=custom_status_start,
                created_on__lte=custom_status_end,
            )
            .values("user")
            .annotate(
                aggregated=JSONBAgg(
                    JSONObject(
                        status_type=F("status_type__name"),
                        break_time=F("break_time"),
                        is_active=F("is_active"),
                        created_on=F("created_on"),
                    )
                )
            )
            .values("aggregated"),
            output_field=JSONField(),
        )

        agents_query = self.model.all()

        if not filters.is_weni_admin:
            agents_query = agents_query.exclude(get_admin_domains_exclude_filter())

        if agents_filter:
            agents_query = agents_query.filter(**agents_filter).distinct()

        agents_filters_custom = Q(project_permissions__project=project) & Q(
            is_active=True
        )
        if filters.agent:
            agents_filters_custom &= Q(email=filters.agent)

        agents_query = (
            agents_query.filter(agents_filters_custom)
            .annotate(
                status=Subquery(project_permission_queryset),
                closed=Count(
                    "rooms__uuid",
                    distinct=True,
                    filter=Q(**closed_rooms, **rooms_filter),
                ),
                opened=Count(
                    "rooms__uuid",
                    distinct=True,
                    filter=Q(**opened_rooms, **rooms_filter),
                ),
                custom_status=custom_status_subquery,
            )
            .distinct()
        )

        if filters.ordering:
            agents_query = agents_query.order_by(filters.ordering)

        agents_query = agents_query.values(
            "first_name",
            "last_name",
            "email",
            "status",
            "closed",
            "opened",
            "custom_status",
        )

        return agents_query

    def _get_converted_dates(self, filters: Filters, project: Project) -> dict:
        project_timezone = project.timezone if project.timezone else "UTC"

        if not isinstance(project_timezone, str) and hasattr(project_timezone, "key"):
            project_timezone = project_timezone.key

        start_date = None
        end_date = None

        if filters.start_date:
            start_date = parse_date_with_timezone(
                filters.start_date, project_timezone, is_end_date=False
            )

        if filters.end_date:
            end_date = parse_date_with_timezone(
                filters.end_date, project_timezone, is_end_date=True
            )

        return start_date, end_date

    def _get_csat_general(self, filters: Filters, project: Project) -> CSATScoreGeneral:
        rooms_query = {
            "is_active": False,
        }

        start_date, end_date = self._get_converted_dates(filters, project)

        filters_mapping = {
            "start_date": ("ended_at__gte", start_date),
            "end_date": ("ended_at__lte", end_date),
            "sector": ("queue__sector__in", filters.sector),
            "queue": ("queue", filters.queue),
            "tag": ("tags__in", filters.tags),
            "tags": ("tags__in", filters.tags),
            "queues": ("queue__in", filters.queues),
        }

        for filter_name, (query_expression, value) in filters_mapping.items():
            if value:
                rooms_query[query_expression] = value

        return CSATScoreGeneral(
            rooms=Room.objects.filter(**rooms_query).count(),
            reviews=Room.objects.filter(
                csat_survey__isnull=False,
                csat_survey__rating__isnull=False,
                **rooms_query,
            ).count(),
            avg_rating=Room.objects.filter(
                csat_survey__isnull=False,
                csat_survey__rating__isnull=False,
                **rooms_query,
            ).aggregate(avg_rating=Avg("csat_survey__rating"))["avg_rating"],
        )

    def _get_csat_agents(self, filters: Filters, project: Project) -> QuerySet[User]:
        agents = User.objects.filter(project_permissions__project=project)

        if not filters.is_weni_admin:
            agents = agents.exclude(get_admin_domains_exclude_filter())

        if filters.agent:
            agents = agents.filter(email=filters.agent)

        return agents

    def _get_csat_rooms_query(self, filters: Filters, project: Project) -> dict:
        rooms_query = {
            "rooms__is_active": False,
        }

        start_date, end_date = self._get_converted_dates(filters, project)

        filters_mapping = {
            "start_date": ("rooms__ended_at__gte", start_date),
            "end_date": ("rooms__ended_at__lte", end_date),
            "sector": ("rooms__queue__sector__in", filters.sector),
            "queue": ("rooms__queue", filters.queue),
            "tag": ("rooms__tags__in", filters.tags),
            "tags": ("rooms__tags__in", filters.tags),
            "queues": ("rooms__queue__in", filters.queues),
        }

        for filter_name, (query_expression, value) in filters_mapping.items():
            if value:
                rooms_query[query_expression] = value

        return rooms_query

    def get_agents_csat_score(self, filters: Filters, project: Project) -> tuple:
        agents = self._get_csat_agents(filters, project)
        rooms_query = self._get_csat_rooms_query(filters, project)

        csat_reviews_query = rooms_query.copy()
        csat_reviews_query["rooms__csat_survey__isnull"] = False
        csat_reviews_query["rooms__csat_survey__rating__isnull"] = False

        agents = agents.annotate(
            rooms_count=Count(
                "rooms__uuid",
                distinct=True,
                filter=Q(**rooms_query),
            ),
            reviews=Count(
                "rooms__csat_survey__rating",
                distinct=True,
                filter=Q(**csat_reviews_query),
            ),
            avg_rating=Coalesce(
                Avg(
                    "rooms__csat_survey__rating",
                    filter=Q(**csat_reviews_query),
                ),
                Value(0.0),
            ),
        )

        return self._get_csat_general(filters, project), agents

    def _get_agents_query(self, filters: Filters, project: Project):
        agents = self.model.filter(project_permissions__project=project)

        if not filters.is_weni_admin:
            agents = agents.exclude(get_admin_domains_exclude_filter())

        if filters.agent:
            agents = agents.filter(email=filters.agent)
        if filters.queue:
            agents = agents.filter(
                project_permissions__queue_authorizations__queue=filters.queue
            )
        elif filters.sector:
            agents = agents.filter(
                project_permissions__queue_authorizations__queue__sector__in=filters.sector
            )

        return agents

    def _get_custom_status_query(self, filters: Filters, project: Project):
        custom_status = CustomStatus.objects.filter(
            Q(
                user=OuterRef("email"),
            )
            & Q(
                status_type__project=project,
                status_type__is_deleted=False,
            )
            & ~Q(status_type__name__iexact="in-service")
        )

        if filters.start_date:
            custom_status = custom_status.filter(created_on__gte=filters.start_date)
        if filters.end_date:
            custom_status = custom_status.filter(created_on__lte=filters.end_date)

        return custom_status

    def get_agents_custom_status(
        self, filters: Filters, project: Project
    ) -> QuerySet[User]:
        agents = self._get_agents_query(filters, project)

        custom_status_base_query = self._get_custom_status_query(filters, project)

        custom_status_subquery = Subquery(
            custom_status_base_query.values("user")
            .annotate(
                aggregated=JSONBAgg(
                    JSONObject(
                        status_type=F("status_type__name"),
                        break_time=F("break_time"),
                    )
                )
            )
            .values("aggregated"),
            output_field=JSONField(),
        )

        agents = agents.annotate(
            custom_status=custom_status_subquery,
            agent=Concat(F("first_name"), Value(" "), F("last_name")),
        )

        ordering_fields = ["-agent", "agent"]

        if filters.ordering and filters.ordering in ordering_fields:
            agents = agents.order_by(filters.ordering)
        else:
            agents = agents.order_by("agent")

        return agents


class CSATRepository:
    def get_csat_ratings(self, filters: Filters, project) -> CSATRatings:
        print(f"[csat_ratings repository] filters: {filters}")
        filter_mapping = {
            "start_date": ("room__ended_at__gte", filters.start_date),
            "end_date": ("room__ended_at__lte", filters.end_date),
            "queues": ("room__queue__in", filters.queues),
            "sectors": ("room__queue__sector__in", filters.sectors),
            "tags": ("room__tags__in", filters.tags),
            "agent": ("room__user", filters.agent),
        }

        csat_query = {"room__queue__sector__project": project}

        for key, (field_name, filter_value) in filter_mapping.items():
            if filter_value is not None:
                if field_name.endswith("__in") and not isinstance(filter_value, list):
                    filter_value = [filter_value]

                csat_query[field_name] = filter_value

        print(f"[csat_ratings repository] csat_query: {csat_query}")

        csat_ratings = (
            CSATSurvey.objects.filter(**csat_query)
            .values("rating")
            .annotate(count=Count("uuid"))
            .order_by("rating")
        )

        total_count = csat_ratings.aggregate(total=Sum("count"))["total"]

        ratings_counts = [
            CSATRatingCount(
                rating=rating["rating"],
                count=rating["count"],
                percentage=(
                    round((rating["count"] / total_count) * 100, 2)
                    if total_count
                    else 0.0
                ),
            )
            for rating in csat_ratings
        ]

        return CSATRatings(ratings=ratings_counts)<|MERGE_RESOLUTION|>--- conflicted
+++ resolved
@@ -144,25 +144,17 @@
         if not filters.is_weni_admin:
             agents_query = agents_query.exclude(get_admin_domains_exclude_filter())
 
-<<<<<<< HEAD
-=======
         if filters.agent:
             agents_query = agents_query.filter(email=filters.agent)
 
         custom_status_start_date = filters.start_date or initial_datetime
         custom_status_end_date = filters.end_date or timezone.now()
 
->>>>>>> e801f02f
         custom_status_subquery = Subquery(
             CustomStatus.objects.filter(
                 user=OuterRef("email"),
                 status_type__project=project,
-<<<<<<< HEAD
-                created_on__gte=custom_status_start,
-                created_on__lte=custom_status_end,
-=======
                 created_on__range=[custom_status_start_date, custom_status_end_date],
->>>>>>> e801f02f
             )
             .values("user")
             .annotate(
