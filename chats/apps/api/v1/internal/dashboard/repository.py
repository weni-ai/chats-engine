--- conflicted
+++ resolved
@@ -93,11 +93,7 @@
                     JSONObject(
                         status_type=F("status_type__name"),
                         break_time=F("break_time"),
-<<<<<<< HEAD
-                        is_active=F("is_active")
-=======
                         is_active=F("is_active"),
->>>>>>> 2b34fcd8
                     )
                 )
             )
@@ -179,11 +175,7 @@
                     JSONObject(
                         status_type=F("status_type__name"),
                         break_time=F("break_time"),
-<<<<<<< HEAD
-                        is_active=F("is_active")
-=======
                         is_active=F("is_active"),
->>>>>>> 2b34fcd8
                     )
                 )
             )
@@ -200,22 +192,30 @@
 
         # Filtros para os agentes baseados na hierarquia setor -> fila
         agents_filter = {}
-        
+
         # Caso 1: Tem fila e setor - filtra agentes que estão na fila específica que pertence ao setor
         if filters.queue and filters.sector:
-            agents_filter["project_permissions__queue_authorizations__queue"] = filters.queue
-            agents_filter["project_permissions__queue_authorizations__queue__sector"] = filters.sector
+            agents_filter["project_permissions__queue_authorizations__queue"] = (
+                filters.queue
+            )
+            agents_filter[
+                "project_permissions__queue_authorizations__queue__sector"
+            ] = filters.sector
         # Caso 2: Tem apenas fila - filtra agentes que estão na fila específica
         elif filters.queue:
-            agents_filter["project_permissions__queue_authorizations__queue"] = filters.queue
+            agents_filter["project_permissions__queue_authorizations__queue"] = (
+                filters.queue
+            )
         # Caso 3: Tem apenas setor - filtra agentes que estão em qualquer fila do setor
         elif filters.sector:
-            agents_filter["project_permissions__queue_authorizations__queue__sector"] = filters.sector
+            agents_filter[
+                "project_permissions__queue_authorizations__queue__sector"
+            ] = filters.sector
 
         # Aplica os filtros específicos de fila/setor, se houver
         if agents_filter:
             agents_query = agents_query.filter(**agents_filter).distinct()
-            
+
         agents_query = (
             agents_query.filter(project_permissions__project=project, is_active=True)
             .annotate(
