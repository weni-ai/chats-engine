--- conflicted
+++ resolved
@@ -1,9 +1,5 @@
 from django.contrib.postgres.aggregates import JSONBAgg
 from django.contrib.postgres.fields import JSONField
-<<<<<<< HEAD
-from django.db.models import Avg, Count, F, OuterRef, Q, Subquery, Case, When, Value, DurationField, Sum, IntegerField
-from django.db.models.functions import JSONObject, Coalesce, Extract
-=======
 from django.db.models import (
     Avg,
     Case,
@@ -18,7 +14,6 @@
     When,
 )
 from django.db.models.functions import Coalesce, Extract, JSONObject
->>>>>>> 4a6e4a5b
 from django.utils import timezone
 
 from chats.apps.accounts.models import User
@@ -109,33 +104,6 @@
             output_field=JSONField(),
         )
 
-<<<<<<< HEAD
-        # Subquery para calcular in_service_time
-        in_service_time_subquery = CustomStatus.objects.filter(
-            user=OuterRef("email"),
-            status_type__project=project,
-            status_type__name="In-Service",
-        ).annotate(
-            time_contribution=Case(
-                # Se está ativo e usuário está ONLINE, calcula tempo desde created_on
-                When(
-                    is_active=True,
-                    user__project_permissions__status="ONLINE",
-                    user__project_permissions__project=project,
-                    then=Extract(timezone.now() - F("created_on"), "epoch")
-                ),
-                # Se não está ativo, usa break_time salvo
-                When(
-                    is_active=False,
-                    then=F("break_time")
-                ),
-                default=Value(0),
-                output_field=IntegerField()
-            )
-        ).values("user").annotate(
-            total=Sum("time_contribution")
-        ).values("total")
-=======
         in_service_time_subquery = (
             CustomStatus.objects.filter(
                 user=OuterRef("email"),
@@ -159,7 +127,6 @@
             .annotate(total=Sum("time_contribution"))
             .values("total")
         )
->>>>>>> 4a6e4a5b
 
         agents_query = (
             agents_query.filter(agents_filters)
@@ -193,36 +160,21 @@
                 custom_status=custom_status_subquery,
                 time_in_service_order=Coalesce(
                     Subquery(in_service_time_subquery, output_field=IntegerField()),
-<<<<<<< HEAD
-                    Value(0)
-=======
                     Value(0),
->>>>>>> 4a6e4a5b
                 ),
             )
             .distinct()
         )
 
-<<<<<<< HEAD
-        # APLICA ORDER_BY ANTES DO .VALUES()
-        if filters.ordering:
-            if "time_in_service" in filters.ordering:
-                ordering_field = filters.ordering.replace("time_in_service", "time_in_service_order")
-=======
         if filters.ordering:
             if "time_in_service" in filters.ordering:
                 ordering_field = filters.ordering.replace(
                     "time_in_service", "time_in_service_order"
                 )
->>>>>>> 4a6e4a5b
                 agents_query = agents_query.order_by(ordering_field)
             else:
                 agents_query = agents_query.order_by(filters.ordering)
 
-<<<<<<< HEAD
-        # DEPOIS aplica .values()
-=======
->>>>>>> 4a6e4a5b
         agents_query = agents_query.values(
             "first_name",
             "last_name",
@@ -254,17 +206,17 @@
         if filters.queue and filters.sector:
             rooms_filter["rooms__queue"] = filters.queue
             rooms_filter["rooms__queue__sector__in"] = filters.sector
-            agents_filter[
-                "project_permissions__queue_authorizations__queue"
-            ] = filters.queue
+            agents_filter["project_permissions__queue_authorizations__queue"] = (
+                filters.queue
+            )
             agents_filter[
                 "project_permissions__queue_authorizations__queue__sector__in"
             ] = filters.sector
         elif filters.queue:
             rooms_filter["rooms__queue"] = filters.queue
-            agents_filter[
-                "project_permissions__queue_authorizations__queue"
-            ] = filters.queue
+            agents_filter["project_permissions__queue_authorizations__queue"] = (
+                filters.queue
+            )
         elif filters.sector:
             rooms_filter["rooms__queue__sector__in"] = filters.sector
             agents_filter[
@@ -344,17 +296,9 @@
             .distinct()
         )
 
-<<<<<<< HEAD
-        # APLICA ORDER_BY ANTES DO .VALUES()
         if filters.ordering:
             agents_query = agents_query.order_by(filters.ordering)
 
-        # DEPOIS aplica .values()
-=======
-        if filters.ordering:
-            agents_query = agents_query.order_by(filters.ordering)
-
->>>>>>> 4a6e4a5b
         agents_query = agents_query.values(
             "first_name",
             "last_name",
