--- conflicted
+++ resolved
@@ -6,17 +6,11 @@
 from chats.apps.api.v1.projects.viewsets import ProjectViewset
 from chats.apps.api.v1.quickmessages.viewsets import QuickMessageViewset
 from chats.apps.api.v1.rooms.viewsets import RoomViewset
-<<<<<<< HEAD
 from chats.apps.api.v1.sectors.viewsets import (
     SectorAuthorizationViewset,
     SectorTagsViewset,
     SectorViewset,
 )
-=======
-from chats.apps.api.v1.sectors.viewsets import (SectorAuthorizationViewset,
-                                                SectorTagsViewset,
-                                                SectorViewset)
->>>>>>> f06ab257
 
 
 class Router(routers.SimpleRouter):
@@ -31,9 +25,5 @@
 router.register("sector", SectorViewset)
 router.register("tag", SectorTagsViewset)
 router.register("project", ProjectViewset)
-<<<<<<< HEAD
 router.register("permission/sector", SectorAuthorizationViewset)
-=======
-router.register("permission/sector", SectorAuthorizationViewset)
-router.register("quick_messages", QuickMessageViewset)
->>>>>>> f06ab257
+router.register("quick_messages", QuickMessageViewset)