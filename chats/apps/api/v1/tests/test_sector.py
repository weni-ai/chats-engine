--- conflicted
+++ resolved
@@ -212,23 +212,16 @@
         response = client.delete(url)
         self.assertEqual(response.status_code, status.HTTP_204_NO_CONTENT)
 
-<<<<<<< HEAD
-=======
-
->>>>>>> a239d9b4
+
 class QueueTests(APITestCase):
     def setUp(self):
         self.owner, self.owner_token = create_user_and_token("owner")
         self.manager, self.manager_token = create_user_and_token("manager")
         self.agent, self.agent_token = create_user_and_token("agent")
         self.agent_2, self.agent_2_token = create_user_and_token("agent_2")
-<<<<<<< HEAD
-        self.user_without_auth, self.user_without_auth_token = create_user_and_token("agent_without_auth")
-=======
         self.user_without_auth, self.user_without_auth_token = create_user_and_token(
             "agent_without_auth"
         )
->>>>>>> a239d9b4
 
         self.project = Project.objects.create(
             name="testeproject", connect_pk="asdasdas-dad-as-sda-d-ddd"
@@ -250,21 +243,10 @@
             work_end="18:00",
         )
 
-<<<<<<< HEAD
-        self.queue_1 = Queue.objects.create(
-            name="suport queue",
-            sector=self.sector_1
-        )
-
-        self.queue_2 = Queue.objects.create(
-            name="suport queue wihtout auth",
-            sector=self.sector_2
-=======
         self.queue_1 = Queue.objects.create(name="suport queue", sector=self.sector_1)
 
         self.queue_2 = Queue.objects.create(
             name="suport queue wihtout auth", sector=self.sector_2
->>>>>>> a239d9b4
         )
 
         self.owner_auth = self.project.authorizations.create(
@@ -293,14 +275,10 @@
         """
         response = self.list_queue_request(self.user_without_auth_token.key)
         self.assertEqual(response.status_code, status.HTTP_403_FORBIDDEN)
-<<<<<<< HEAD
-        self.assertEqual(response.data['detail'], "You do not have permission to perform this action.")
-=======
         self.assertEqual(
             response.data["detail"],
             "You do not have permission to perform this action.",
         )
->>>>>>> a239d9b4
 
     def test_list_queue_with_admin_token(self):
         response = self.list_queue_request(self.owner_token.key)
@@ -330,41 +308,25 @@
         """
         response = self.retrieve_queue_request(self.user_without_auth_token.key)
         self.assertEqual(response.status_code, status.HTTP_403_FORBIDDEN)
-<<<<<<< HEAD
-        self.assertEqual(response.data['detail'], "You do not have permission to perform this action.")
-=======
         self.assertEqual(
             response.data["detail"],
             "You do not have permission to perform this action.",
         )
->>>>>>> a239d9b4
 
     def test_retrieve_queue_with_admin_token(self):
         response = self.retrieve_queue_request(self.owner_token.key)
         self.assertEqual(response.status_code, status.HTTP_200_OK)
-<<<<<<< HEAD
-        self.assertEqual(response.data['uuid'], str(self.queue_1.uuid))
-=======
         self.assertEqual(response.data["uuid"], str(self.queue_1.uuid))
->>>>>>> a239d9b4
 
     def test_retrieve_queue_with_manager_token(self):
         response = self.retrieve_queue_request(self.manager_token.key)
         self.assertEqual(response.status_code, status.HTTP_200_OK)
-<<<<<<< HEAD
-        self.assertEqual(response.data['uuid'], str(self.queue_1.uuid))
-=======
         self.assertEqual(response.data["uuid"], str(self.queue_1.uuid))
->>>>>>> a239d9b4
 
     def test_retrieve_queue_with_agent_token(self):
         response = self.retrieve_queue_request(self.agent_token.key)
         self.assertEqual(response.status_code, status.HTTP_200_OK)
-<<<<<<< HEAD
-        self.assertEqual(response.data['uuid'], str(self.queue_1.uuid))
-=======
         self.assertEqual(response.data["uuid"], str(self.queue_1.uuid))
->>>>>>> a239d9b4
 
     def list_queue_auth_request(self, token):
         url = reverse("queue_auth-list")
@@ -379,14 +341,10 @@
         """
         response = self.list_queue_auth_request(self.user_without_auth_token.key)
         self.assertEqual(response.status_code, status.HTTP_403_FORBIDDEN)
-<<<<<<< HEAD
-        self.assertEqual(response.data['detail'], "You do not have permission to perform this action.")
-=======
         self.assertEqual(
             response.data["detail"],
             "You do not have permission to perform this action.",
         )
->>>>>>> a239d9b4
 
     def test_list_auth_queue_with_admin_token(self):
         response = self.list_queue_auth_request(self.owner_token.key)
@@ -418,15 +376,11 @@
         """
         response = self.retrieve_queue_auth_request(self.user_without_auth_token.key)
         self.assertEqual(response.status_code, status.HTTP_403_FORBIDDEN)
-<<<<<<< HEAD
-        self.assertEqual(response.data['detail'], "You do not have permission to perform this action.")
-=======
         self.assertEqual(
             response.data["detail"],
             "You do not have permission to perform this action.",
         )
->>>>>>> a239d9b4
-
+        
     def test_retrieve_auth_queue_with_admin_token(self):
         response = self.list_queue_auth_request(self.owner_token.key)
         self.assertEqual(response.status_code, status.HTTP_200_OK)
@@ -461,21 +415,10 @@
             work_end="18:00",
         )
 
-<<<<<<< HEAD
-        self.queue_1 = Queue.objects.create(
-            name="suport queue",
-            sector=self.sector_1
-        )
-
-        self.queue_2 = Queue.objects.create(
-            name="suport queue 02",
-            sector=self.sector_1
-=======
         self.queue_1 = Queue.objects.create(name="suport queue", sector=self.sector_1)
 
         self.queue_2 = Queue.objects.create(
             name="suport queue 02", sector=self.sector_1
->>>>>>> a239d9b4
         )
 
         self.owner_auth = self.project.authorizations.create(
@@ -520,11 +463,7 @@
     def test_retrieve_internal_queue_with_admin_token(self):
         response = self.retrieve_internal_queue_request(self.owner_token.key)
         self.assertEqual(response.status_code, status.HTTP_200_OK)
-<<<<<<< HEAD
-        self.assertEqual(response.data['uuid'], str(self.queue_1.uuid))
-=======
         self.assertEqual(response.data["uuid"], str(self.queue_1.uuid))
->>>>>>> a239d9b4
 
     def test_create_internal_queue_with_manager_token(self):
         url = reverse("queue_internal-list")
@@ -553,17 +492,10 @@
         client.credentials(HTTP_AUTHORIZATION="Token " + self.manager_token.key)
         response = client.delete(url)
         self.assertEqual(response.status_code, status.HTTP_200_OK)
-<<<<<<< HEAD
         self.assertEqual(response.data['is_deleted'], True)
 
 
-class SectorQueueAuthInternalTests(APITestCase):
-=======
-        self.assertEqual(response.data["is_deleted"], True)
-
-
 class QueueAuthInternalTests(APITestCase):
->>>>>>> a239d9b4
     def setUp(self):
         self.owner, self.owner_token = create_user_and_token("owner")
         self.manager, self.manager_token = create_user_and_token("manager")
@@ -582,21 +514,10 @@
             work_end="18:00",
         )
 
-<<<<<<< HEAD
-        self.queue_1 = Queue.objects.create(
-            name="suport queue",
-            sector=self.sector_1
-        )
-
-        self.queue_2 = Queue.objects.create(
-            name="suport queue 02",
-            sector=self.sector_1
-=======
         self.queue_1 = Queue.objects.create(name="suport queue", sector=self.sector_1)
 
         self.queue_2 = Queue.objects.create(
             name="suport queue 02", sector=self.sector_1
->>>>>>> a239d9b4
         )
 
         self.owner_auth = self.project.authorizations.create(
@@ -634,25 +555,13 @@
     def test_retrieve_internal_auth_queue_with_admin_token(self):
         response = self.retrieve_internal_auth_queue_request(self.owner_token.key)
         self.assertEqual(response.status_code, status.HTTP_200_OK)
-<<<<<<< HEAD
-        self.assertEqual(response.data['uuid'], str(self.agent_auth.uuid))
-=======
         self.assertEqual(response.data["uuid"], str(self.agent_auth.uuid))
->>>>>>> a239d9b4
 
     def test_create_internal_auth_queue_with_admin_token(self):
         url = reverse("queue_auth_internal-list")
         client = self.client
         client.credentials(HTTP_AUTHORIZATION="Token " + self.owner_token.key)
-<<<<<<< HEAD
-        data = {
-            "role": "1",
-            "queue": str(self.queue_1.uuid),
-            "user": self.owner.id
-        }
-=======
         data = {"role": "1", "queue": str(self.queue_1.uuid), "user": self.owner.id}
->>>>>>> a239d9b4
         response = client.post(url, data=data)
         self.assertEqual(response.status_code, status.HTTP_201_CREATED)
 
@@ -673,11 +582,7 @@
         client.credentials(HTTP_AUTHORIZATION="Token " + self.manager_token.key)
         response = client.delete(url)
         self.assertEqual(response.status_code, status.HTTP_200_OK)
-<<<<<<< HEAD
-        self.assertEqual(response.data['is_deleted'], True)
-=======
         self.assertEqual(response.data["is_deleted"], True)
->>>>>>> a239d9b4
 
 
 class SectorInternalTests(APITestCase):
@@ -771,10 +676,9 @@
         client.credentials(HTTP_AUTHORIZATION="Token " + self.owner_token.key)
         response = client.delete(url)
         self.assertEqual(response.status_code, status.HTTP_200_OK)
-<<<<<<< HEAD
         self.assertEqual(response.data['is_deleted'], True)
-
-
+        
+        
 class ValidatorsTests(APITestCase):
     def setUp(self):
         self.owner, self.owner_token = create_user_and_token("owner")
@@ -897,6 +801,5 @@
         self.assertEqual(response.status_code, status.HTTP_400_BAD_REQUEST)
         self.assertEqual(error_message, 'you cant add a user two times in same queue.')
 
-=======
-        self.assertEqual(response.data["is_deleted"], True)
->>>>>>> a239d9b4
+
+        self.assertEqual(response.data["is_deleted"], True)