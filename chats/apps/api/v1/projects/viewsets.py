import json

from django.core.exceptions import ObjectDoesNotExist, ValidationError
from django.db import transaction
from django.db.models import CharField, Value
from django.db.models.functions import Concat
from django.utils import timezone
from django_filters.rest_framework import DjangoFilterBackend
from drf_yasg import openapi
from drf_yasg.utils import swagger_auto_schema
from rest_framework import decorators, filters, mixins, serializers, status, viewsets
from rest_framework.decorators import action
from rest_framework.pagination import LimitOffsetPagination
from rest_framework.permissions import IsAuthenticated
from rest_framework.response import Response
from rest_framework.viewsets import GenericViewSet
from django.utils import timezone

from chats.apps.api.v1.internal.projects.serializers import (
    CheckAccessReadSerializer,
    ProjectPermissionReadSerializer,
)
from chats.apps.api.v1.internal.rest_clients.flows_rest_client import FlowRESTClient
from chats.apps.api.v1.permissions import (
    IsProjectAdmin,
    IsSectorManager,
    ProjectAnyPermission,
)
from chats.apps.api.v1.projects.filters import (
    CustomStatusTypeFilterSet,
    FlowStartFilter,
)
from chats.apps.api.v1.projects.serializers import (
    CustomStatusSerializer,
    CustomStatusTypeSerializer,
    LinkContactSerializer,
    ListFlowStartSerializer,
    ListProjectUsersSerializer,
    ProjectFlowContactSerializer,
    ProjectFlowStartSerializer,
    ProjectSerializer,
    SectorDiscussionSerializer,
)
from chats.apps.contacts.models import Contact
from chats.apps.projects.models import (
    ContactGroupFlowReference,
    CustomStatus,
    CustomStatusType,
    Project,
    ProjectPermission,
)
from chats.apps.projects.usecases.integrate_ticketers import IntegratedTicketers
from chats.apps.projects.usecases.status_service import InServiceStatusService
from chats.apps.rooms.choices import RoomFeedbackMethods
from chats.apps.rooms.models import Room
from chats.apps.rooms.views import create_room_feedback_message
from chats.apps.sectors.models import Sector
from chats.apps.projects.usecases.status_service import InServiceStatusService
import logging

logger = logging.getLogger(__name__)


class ProjectViewset(
    mixins.ListModelMixin,
    mixins.RetrieveModelMixin,
    mixins.UpdateModelMixin,
    GenericViewSet,
):
    queryset = Project.objects.all()
    serializer_class = ProjectSerializer
    permission_classes = [
        IsAuthenticated,
        ProjectAnyPermission,
    ]
    lookup_field = "uuid"

    def get_queryset(self):
        # Allow all projects for internal communication users
        if self.request.user.has_perm("accounts.can_communicate_internally"):
            return super().get_queryset()

        # Allow only projects where the user has access
        return super().get_queryset().filter(permissions__user=self.request.user)

    @swagger_auto_schema(
        manual_parameters=[
            openapi.Parameter(
                "contact",
                openapi.IN_QUERY,
                description="Contact's UUID",
                type=openapi.TYPE_STRING,
                format="uuid",
            )
        ]
    )
    @action(
        detail=True,
        methods=["GET"],
        url_name="retrieve_linked_contact",
        serializer_class=LinkContactSerializer,
    )
    def retrieve_linked_contact(self, request, *args, **kwargs):
        project = self.get_object()
        try:
            contactuser = project.linked_contacts.get(contact=request.GET["contact"])
            serializer = LinkContactSerializer(instance=contactuser)
            data = serializer.data
        except (ObjectDoesNotExist, KeyError, AttributeError):
            data = {
                "Detail": "There's no agent linked to the contact or the contact does not exist"
            }

        return Response(data, status.HTTP_200_OK)

    @swagger_auto_schema(
        methods=["post"],
        request_body=openapi.Schema(
            type=openapi.TYPE_OBJECT,
            required=["contact"],
            properties={
                "contact": openapi.Schema(type=openapi.TYPE_STRING, format="uuid")
            },
        ),
        operation_description="contact's uuid",
    )
    @action(
        detail=True,
        methods=["POST"],
        url_name="create_linked_contact",
        serializer_class=LinkContactSerializer,
    )
    def create_linked_contact(self, request, *args, **kwargs):
        project = self.get_object()
        contact = Contact.objects.get(pk=request.data["contact"])

        contactuser, created = project.linked_contacts.get_or_create(
            contact=contact
        )  # Add validation if the instance already exists, return error
        if created:
            contactuser.user = request.user
            contactuser.save()
        serializer = LinkContactSerializer(instance=contactuser)
        if created:
            return Response(serializer.data, status.HTTP_201_CREATED)
        return Response(serializer.data, status.HTTP_200_OK)

    @swagger_auto_schema(
        manual_parameters=[
            openapi.Parameter(
                "contact",
                openapi.IN_QUERY,
                description="Contact's UUID",
                type=openapi.TYPE_STRING,
                format="uuid",
            )
        ]
    )
    @action(detail=True, methods=["DELETE"], url_name="delete_linked_contact")
    def delete_linked_contact(self, request, *args, **kwargs):
        project = self.get_object()
        try:
            contactuser = project.linked_contacts.get(contact=request.GET["contact"])
            contactuser.delete()
        except (ObjectDoesNotExist, KeyError):
            return Response(
                {
                    "Detail": "There's no agent linked to the contact or the contact does not exist"
                },
                status.HTTP_400_BAD_REQUEST,
            )

        return Response({"deleted": True}, status.HTTP_200_OK)

    @swagger_auto_schema(deprecated=True)
    @action(detail=True, methods=["GET"], url_name="can_trigger_flows")
    def can_trigger_flows(self, request, *args, **kwargs):
        project = self.get_object()
        can_trigger_flows = project.get_sectors(
            user=request.user, custom_filters={"can_trigger_flows": True}
        ).exists()

        return Response({"can_trigger_flows": can_trigger_flows}, status.HTTP_200_OK)

    @action(detail=True, methods=["GET"], url_name="list_access")
    def list_access(self, request, *args, **kwargs):
        project = self.get_object()
        context = {}
        context["can_trigger_flows"] = project.get_sectors(
            user=request.user, custom_filters={"can_trigger_flows": True}
        ).exists()

        perm = project.permissions.get(user=self.request.user)
        is_manager = perm.sector_authorizations.exists()
        context["can_access_dashboard"] = perm.is_admin or is_manager

        return Response(context, status.HTTP_200_OK)

    @action(detail=True, methods=["GET"], url_name="contacts")
    def list_contacts(self, request, *args, **kwargs):
        project = self.get_object()
        cursor = request.query_params.get("cursor", "")
        contact_list = FlowRESTClient().list_contacts(
            project, cursor=cursor, query_filters=request.query_params
        )

        return Response(contact_list, status.HTTP_200_OK)

    @action(detail=True, methods=["POST"], url_name="create_contact")
    def create_contacts(self, request, *args, **kwargs):
        project = self.get_object()
        serializer = ProjectFlowContactSerializer(data=request.data)
        if serializer.is_valid() is False:
            return Response(
                {"Detail": "Data not valid."},
                status.HTTP_400_BAD_REQUEST,
            )
        data = serializer.validated_data
        flows_client = FlowRESTClient()
        urn = data.get("urns")[0]
        if flows_client.validate_contact_exists(urn=urn, project=project):
            return Response(
                "{'urns':['URN belongs to another contact']}",
                status.HTTP_400_BAD_REQUEST,
            )

        contact_response = flows_client.create_contact(project, data)
        contact_response_data = contact_response.json()
        response_status = (
            status.HTTP_201_CREATED
            if contact_response.status_code in [200, 201]
            else status.HTTP_400_BAD_REQUEST
        )
        return Response(contact_response_data, response_status)

    @action(detail=True, methods=["PUT"], url_name="edit_contact")
    def edit_contact(self, request, *args, **kwargs):
        project = self.get_object()
        serializer = ProjectFlowContactSerializer(data=request.data)
        flows_client = FlowRESTClient()

        if serializer.is_valid() is False:
            return Response(
                {"Detail": "Data not valid."},
                status.HTTP_400_BAD_REQUEST,
            )

        contact_uuid = request.data.get("uuid")
        data = serializer.validated_data

        contact_response = flows_client.create_contact(
            project=project, data=data, contact_id=contact_uuid
        )

        contact_response_data = contact_response.json()
        response_status = (
            status.HTTP_200_OK
            if contact_response.status_code in [200, 201]
            else status.HTTP_400_BAD_REQUEST
        )
        return Response(contact_response_data, response_status)

    @action(detail=True, methods=["GET"], url_name="groups")
    def list_groups(self, request, *args, **kwargs):
        project = self.get_object()
        cursor = request.query_params.get("cursor", "")

        contact_list = FlowRESTClient().list_contact_groups(
            project, cursor=cursor, query_filters=request.query_params
        )

        return Response(contact_list, status.HTTP_200_OK)

    @action(detail=True, methods=["GET"], url_name="flows")
    def list_flows(self, request, *args, **kwargs):
        project = self.get_object()
        cursor = request.query_params.get("cursor", "")

        flow_list = FlowRESTClient().list_flows(project, cursor=cursor)

        return Response(flow_list, status.HTTP_200_OK)

    @action(detail=True, methods=["GET"], url_name="flows")
    def retrieve_flow_definitions(self, request, *args, **kwargs):
        project = self.get_object()
        flow_uuid = request.query_params.get("flow", "")

        flow_definitions = FlowRESTClient().retrieve_flow_definitions(
            project, flow_uuid=flow_uuid
        )

        return Response(flow_definitions, status.HTTP_200_OK)

    def _create_flow_start_instances(self, data, flow_start):
        groups = data.get("groups", [])
        contacts = data.get("contacts", [])
        instances = []
        for group in groups:
            reference = ContactGroupFlowReference(
                receiver_type="group", external_id=group, flow_start=flow_start
            )
            instances.append(reference)

        for contact in contacts:
            reference = ContactGroupFlowReference(
                receiver_type="contact", external_id=contact, flow_start=flow_start
            )
            instances.append(reference)

        flow_start.references.bulk_create(instances)

    @action(
        detail=True,
        methods=["POST"],
        url_name="flows",
        serializer_class=ProjectFlowStartSerializer,
    )
    @transaction.atomic  # revert room update if the flows request fails
    def start_flow(self, request, *args, **kwargs):
        project = self.get_object()
        serializer = ProjectFlowStartSerializer(data=request.data)
        serializer.is_valid(raise_exception=True)
        data = serializer.validated_data
        flow = data.get("flow", None)

        try:
            perm = project.permissions.get(user=request.user)
        except ObjectDoesNotExist:
            return Response(
                {"Detail": "the user does not have permission in this project"},
                status.HTTP_401_UNAUTHORIZED,
            )
        contact_id = data.get("contacts")[0]
        flow_start_data = {
            "permission": perm,
            "flow": flow,
            "contact_data": {
                "name": data.pop("contact_name"),
                "external_id": contact_id,
            },
        }
        room_id = data.get("room", None)

        try:
            room = Room.objects.get(
                pk=room_id, is_active=True, contact__external_id=contact_id
            )
            if room.flowstarts.filter(is_deleted=False).exists():
                return Response(
                    {"Detail": "There already is an active flow start for this room"},
                    status.HTTP_400_BAD_REQUEST,
                )

            if not room.is_24h_valid:
                flow_start_data["room"] = room
                room.request_callback(room.serialized_ws_data)
                room.is_waiting = True
                room.save()
        except (ObjectDoesNotExist, ValidationError):
            pass

        chats_flow_start = project.flowstarts.create(**flow_start_data)
        self._create_flow_start_instances(data, chats_flow_start)

        flow_start = FlowRESTClient().start_flow(project, data)
        chats_flow_start.external_id = flow_start.get("uuid")
        chats_flow_start.name = flow_start.get("flow").get("name")
        chats_flow_start.save()
        feedback = {"name": chats_flow_start.name}
        if chats_flow_start.room:
            create_room_feedback_message(
                room, feedback, method=RoomFeedbackMethods.FLOW_START
            )
            room.notify_room("update")
        return Response(flow_start, status.HTTP_200_OK)

    @action(detail=False, methods=["GET"], url_name="verify-flow-start")
    def retrieve_flow_warning(self, request, *args, **kwargs):
        flows_start_verify = {}
        flows_start_verify["show_warning"] = False

        project_uuid = request.query_params.get("project")
        contact_uuid = request.query_params.get("contact")

        try:
            if not (project := self.get_queryset().filter(uuid=project_uuid).first()):
                return Response(
                    {"project": "Project not found"}, status.HTTP_404_NOT_FOUND
                )
        except Exception as error:
            return Response(
                {"project": f"{type(error)}: {error}"}, status.HTTP_400_BAD_REQUEST
            )

        try:
            if not (
                contact := Contact.objects.filter(external_id=contact_uuid).first()
            ):
                return Response(
                    {"contact": "Contact not found"}, status.HTTP_404_NOT_FOUND
                )
        except Exception as error:
            return Response(
                {"contact": f"{type(error)}: {error}"}, status.HTTP_400_BAD_REQUEST
            )

        try:
            room = Room.objects.get(
                contact=contact, queue__sector__project=project, is_active=True
            )
        except ObjectDoesNotExist:
            return Response(flows_start_verify, status.HTTP_200_OK)

        flows_start_verify["show_warning"] = True
        if room.queue is not None:
            flows_start_verify["queue"] = room.queue.name

        if room.user is not None:
            flows_start_verify["agent"] = room.user.first_name

        return Response(flows_start_verify, status.HTTP_200_OK)

    @action(
        detail=True,
        methods=["GET"],
        url_name="list-flows-start",
    )
    def list_flows_start(self, request, *args, **kwargs):
        project = self.get_object()
        permission = project.permissions.get(user=request.user)
        flow_starts_query = project.flowstarts.exclude(contact_data={}).order_by(
            "-created_on"
        )
        filtro = FlowStartFilter(request.GET, queryset=flow_starts_query)

        queryset = filtro.qs

        if not permission.is_admin:
            queryset = queryset.filter(permission=permission)

        paginator = LimitOffsetPagination()
        flow_starts_queryset_paginated = paginator.paginate_queryset(queryset, request)

        if flow_starts_queryset_paginated is not None:
            serializer = ListFlowStartSerializer(
                flow_starts_queryset_paginated, many=True
            )
            return paginator.get_paginated_response(serializer.data)

        serializer = ListFlowStartSerializer(flow_starts_queryset_paginated, many=True)

        return Response(serializer.data)

    @action(
        detail=True,
        methods=["GET"],
        url_name="list-sectors",
    )
    def list_discussion_sector(self, request, *args, **kwargs):
        project = self.get_object()
        queryset = Sector.objects.filter(project=project)

        paginator = LimitOffsetPagination()
        discussion_sectors = paginator.paginate_queryset(queryset, request)

        serializer = SectorDiscussionSerializer(discussion_sectors, many=True)

        return paginator.get_paginated_response(serializer.data)

    @action(
        detail=True,
        methods=["GET"],
        url_name="list-users",
    )
    def list_users(self, request, *args, **kwargs):
        project = self.get_object()
        queryset = project.permissions.all()

        paginator = LimitOffsetPagination()
        users = paginator.paginate_queryset(queryset, request)

        serializer = ListProjectUsersSerializer(users, many=True)

        return paginator.get_paginated_response(serializer.data)

    def partial_update(self, request, uuid=None):
        project = self.get_object()
        config = request.data.get("config")

        if config:
            config = json.loads(config)
            project.config = project.config or {}
            project.config.update(config)
            project.save()
        return Response(ProjectSerializer(project).data, status=status.HTTP_200_OK)

    @action(
        detail=True,
        methods=["post"],
        url_path="set-project-principal",
    )
    def set_project_as_principal(self, request, *args, **kwargs):
        project = self.get_object()

        config = project.config or {}
        config["its_principal"] = True
        project.config = config
        project.save()

        org_projects = Project.objects.filter(org=project.org).exclude(pk=project.pk)
        org_projects.update(config={"its_principal": False})

        return Response(
            {
                "detail": "Project set as principal and other projects in the same org set as secondary."
            },
            status=status.HTTP_200_OK,
        )

    @action(detail=False, methods=["POST"], url_name="integrate_sectors")
    def integrate_sectors(self, request, *args, **kwargs):
        try:
            project_uuid = request.query_params.get("project")

            if not (project := self.get_queryset().filter(uuid=project_uuid).first()):
                return Response(
                    {"project": "Project not found"}, status.HTTP_404_NOT_FOUND
                )

            print("projeto principal", project)

            integrations = IntegratedTicketers()

            print("classe de integracao", integrations)

            integrations.integrate_ticketer(project)
            integrations.integrate_topic(project)
        except Exception as error:
            return Response(
                {"error integrating ticketers": f"{type(error)}: {error}"},
                status=status.HTTP_400_BAD_REQUEST,
            )

        return Response("ticketers and topics integrated", status=status.HTTP_200_OK)


class ProjectPermissionViewset(viewsets.ReadOnlyModelViewSet):
    queryset = (
        ProjectPermission.objects.all()
        .annotate(
            full_name=Concat(
                "user__first_name",
                Value(" "),
                "user__last_name",
                output_field=CharField(),
            )
        )
        .order_by("full_name")
    )
    serializer_class = ProjectPermissionReadSerializer
    permission_classes = []
    filter_backends = [DjangoFilterBackend, filters.SearchFilter]
    search_fields = ["user__email", "full_name"]
    filterset_fields = ["project", "role", "status"]
    lookup_field = "uuid"

    def get_permissions(self):
        sector = self.request.query_params.get("sector")

        if sector:
            permission_classes = (IsAuthenticated, IsSectorManager)
        else:
            permission_classes = (IsAuthenticated, IsProjectAdmin)
        return [permission() for permission in permission_classes]

    @action(detail=False, methods=["GET"], url_name="verify_access")
    def verify_access(self, request, *args, **kwargs):
        try:
            instance = ProjectPermission.objects.get(
                user=request.user, project=request.query_params["project"]
            )
            serialized_data = CheckAccessReadSerializer(instance=instance)
        except (KeyError, ProjectPermission.DoesNotExist):
            return Response(
                {"Detail": "You dont have permission in this project."},
                status.HTTP_401_UNAUTHORIZED,
            )
        return Response(serialized_data.data, status.HTTP_200_OK)

    @action(detail=False, methods=["PUT", "PATCH"], url_name="update_access")
    def update_access(self, request, *args, **kwargs):
        try:
            instance = ProjectPermission.objects.get(
                user=request.user, project=request.query_params["project"]
            )
            if instance.first_access is True:
                instance.first_access = False
                instance.save()
            serialized_data = CheckAccessReadSerializer(instance=instance)
        except (KeyError, ProjectPermission.DoesNotExist):
            return Response(
                {"Detail": "You dont have permission in this project."},
                status.HTTP_401_UNAUTHORIZED,
            )
        return Response(serialized_data.data, status=status.HTTP_200_OK)


class CustomStatusTypeViewSet(viewsets.ModelViewSet):
    queryset = CustomStatusType.objects.all()
    serializer_class = CustomStatusTypeSerializer
    permission_classes = [
        IsAuthenticated,
        ProjectAnyPermission,
    ]
    filter_backends = [DjangoFilterBackend]
    filterset_class = CustomStatusTypeFilterSet

    def get_queryset(self):
        return CustomStatusType.objects.filter(
            is_deleted=False, config__created_by_system__isnull=True
        )

    def perform_create(self, serializer):
        return serializer.save()

    def create(self, request, *args, **kwargs):
        try:
            with transaction.atomic():
                data = request.data
                if not isinstance(data, list):
                    data = [data]

                instances = []
                for item in data:
                    serializer = self.get_serializer(data=item)
                    serializer.is_valid(raise_exception=True)
                    instance = self.perform_create(serializer)
                    instances.append(instance)

                response_serializer = self.get_serializer(instances, many=True)
                return Response(
                    response_serializer.data, status=status.HTTP_201_CREATED
                )
        except ValidationError as error:
            return Response({"error": str(error)}, status=status.HTTP_400_BAD_REQUEST)

    def destroy(self, request, *args, **kwargs):
        instance = self.get_object()

        has_active_custom_statuses = CustomStatus.objects.filter(
            status_type=instance, is_active=True
        ).exists()

        if has_active_custom_statuses:
            return Response(
                {
                    "error": (
                        "This status type cannot be deleted because there are "
                        "active CustomStatus records associated with it."
                    )
                },
                status=status.HTTP_400_BAD_REQUEST,
            )

        return super().destroy(request, *args, **kwargs)


class CustomStatusViewSet(viewsets.ModelViewSet):
    queryset = CustomStatus.objects.all()
    serializer_class = CustomStatusSerializer
    permission_classes = [
        IsAuthenticated,
        ProjectAnyPermission,
    ]

    def perform_create(self, serializer):
        user = self.request.user

        status_type = serializer.validated_data.get("status_type")
        project = status_type.project if status_type else None

        with transaction.atomic():
            updated_rows = ProjectPermission.objects.filter(
                user=user, project=project
            ).update(status="OFFLINE")
            if updated_rows == 0:
                raise serializers.ValidationError(
                    {"status": "Can't update user status in project."}
                )

            # SEMPRE finalizar In-Service quando vai para OFFLINE (igual à pausa)
            in_service_type = InServiceStatusService.get_or_create_status_type(project)
            in_service_status = CustomStatus.objects.filter(
                user=user, status_type=in_service_type, is_active=True, project=project
            ).first()

            if in_service_status:
                service_duration = timezone.now() - in_service_status.created_on
                in_service_status.is_active = False
                in_service_status.break_time = int(service_duration.total_seconds())
                in_service_status.save(update_fields=["is_active", "break_time"])

            serializer.save(user=user)

    @decorators.action(detail=False, methods=["get"])
    def last_status(self, request):
        last_status = (
            CustomStatus.objects.filter(
                user=request.user,
                is_active=True,
                status_type__config__created_by_system__isnull=True,
            )
            .order_by("-created_on")
            .first()
        )
        if last_status:
            return Response(CustomStatusSerializer(last_status).data)
        return Response({"detail": "No status found"}, status=404)

    @action(detail=True, methods=["post"])
    def close_status(self, request, pk=None):
        print("🔍 DEBUG: close_status foi chamado!")

        try:
            instance = CustomStatus.objects.get(pk=pk)
            print(f"🔍 DEBUG: close_status chamado para {instance.user}")
<<<<<<< HEAD

=======
            
            print(f"🔍 DEBUG: request.data = {request.data}")
            print(f"🔍 DEBUG: is_active do request = {request.data.get('is_active', 'NÃO ENVIADO')}")
            
>>>>>>> eb10e448
            last_active_status = (
                CustomStatus.objects.filter(
                    user=instance.user,
                    status_type__project=instance.status_type.project,
                    is_active=True,
                )
                .order_by("-created_on")
                .first()
            )

            if last_active_status and last_active_status.uuid != instance.uuid:
                return Response(
                    {
                        "detail": "you can't close this status because it's not the last active status."
                    },
                    status=status.HTTP_400_BAD_REQUEST,
                )

            with transaction.atomic():
                end_time = timezone.now()
                is_active = request.data.get("is_active", False)

                print(f"🔍 DEBUG: is_active = {is_active}")
                print(f"🔍 DEBUG: request.data = {request.data}")

                if is_active:
                    updated_rows = ProjectPermission.objects.filter(
                        user=instance.user, project=instance.status_type.project
                    ).update(status="ONLINE")

                    if updated_rows == 0:
                        raise serializers.ValidationError(
                            {"status": "Can't update user status in project."}
                        )

                project_tz = instance.status_type.project.timezone
                local_created_on = instance.created_on.astimezone(project_tz)
                local_end_time = end_time.astimezone(project_tz)

                break_time = int((local_end_time - local_created_on).total_seconds())

                instance.break_time = break_time
                instance.is_active = False
                instance.save()

                # Verificar se tem salas ativas
                room_count = Room.objects.filter(
                    user=instance.user,
                    queue__sector__project=instance.status_type.project,
                    is_active=True,
                ).count()

<<<<<<< HEAD
                # Verificar se tem status de prioridade
=======
                # Verificar se tem status de prioridade (DEPOIS de fechar o status atual)
>>>>>>> eb10e448
                has_other_priority = InServiceStatusService.has_priority_status(
                    instance.user, instance.status_type.project
                )

                print(f"🔍 DEBUG: room_count = {room_count}")
                print(f"🔍 DEBUG: has_other_priority = {has_other_priority}")
                print(
                    f"🔍 DEBUG: Condição seria: {room_count > 0 and not has_other_priority}"
                )

                # Verificar se o usuário está ONLINE
                user_status = ProjectPermission.objects.get(
                    user=instance.user, project=instance.status_type.project
                ).status

                print(f"🔍 DEBUG: user_status = {user_status}")

                # Se tem salas ativas, não tem outros status prioritários E está ONLINE, recriar In-Service
                if (
                    room_count > 0
                    and not has_other_priority
                    and user_status == "ONLINE"
                ):
                    print(f"🔍 DEBUG: Recriando In-Service!")
                    print(f"🔍 DEBUG: Recriando In-Service para {instance.user}")
                    print(f"🔍 DEBUG: room_count = {room_count}")
                    print(f"🔍 DEBUG: has_other_priority = {has_other_priority}")
                    print(f"🔍 DEBUG: project = {instance.status_type.project.name}")

                    in_service_type = InServiceStatusService.get_or_create_status_type(
                        instance.status_type.project
                    )
                    CustomStatus.objects.create(
                        user=instance.user,
                        status_type=in_service_type,
                        is_active=True,
                        project=instance.status_type.project,
                        break_time=0,
                        created_on=end_time,
                    )

                return Response(
                    {"detail": "CustomStatus updated successfully."},
                    status=status.HTTP_200_OK,
                )

        except CustomStatus.DoesNotExist:
            return Response(
                {"detail": "Custom Status not found."}, status=status.HTTP_404_NOT_FOUND
            )<|MERGE_RESOLUTION|>--- conflicted
+++ resolved
@@ -724,14 +724,12 @@
         try:
             instance = CustomStatus.objects.get(pk=pk)
             print(f"🔍 DEBUG: close_status chamado para {instance.user}")
-<<<<<<< HEAD
-
-=======
-            
+
             print(f"🔍 DEBUG: request.data = {request.data}")
-            print(f"🔍 DEBUG: is_active do request = {request.data.get('is_active', 'NÃO ENVIADO')}")
-            
->>>>>>> eb10e448
+            print(
+                f"🔍 DEBUG: is_active do request = {request.data.get('is_active', 'NÃO ENVIADO')}"
+            )
+
             last_active_status = (
                 CustomStatus.objects.filter(
                     user=instance.user,
@@ -784,11 +782,7 @@
                     is_active=True,
                 ).count()
 
-<<<<<<< HEAD
-                # Verificar se tem status de prioridade
-=======
                 # Verificar se tem status de prioridade (DEPOIS de fechar o status atual)
->>>>>>> eb10e448
                 has_other_priority = InServiceStatusService.has_priority_status(
                     instance.user, instance.status_type.project
                 )
