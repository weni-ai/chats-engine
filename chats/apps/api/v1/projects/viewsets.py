--- conflicted
+++ resolved
@@ -1,8 +1,5 @@
 import json
-<<<<<<< HEAD
-=======
 import logging
->>>>>>> a3e6c251
 
 from django.core.exceptions import ObjectDoesNotExist, ValidationError
 from django.db import transaction
@@ -695,10 +692,6 @@
                     {"status": "Can't update user status in project."}
                 )
 
-<<<<<<< HEAD
-            # SEMPRE finalizar In-Service quando vai para OFFLINE (igual à pausa)
-=======
->>>>>>> a3e6c251
             in_service_type = InServiceStatusService.get_or_create_status_type(project)
             in_service_status = CustomStatus.objects.filter(
                 user=user, status_type=in_service_type, is_active=True, project=project
@@ -722,10 +715,7 @@
                 user=request.user,
                 is_active=True,
                 status_type__config__created_by_system__isnull=True,
-<<<<<<< HEAD
-=======
                 status_type__project=serializer.validated_data["project_uuid"],
->>>>>>> a3e6c251
             )
             .order_by("-created_on")
             .first()
@@ -771,10 +761,6 @@
                 end_time = timezone.now()
                 is_active = request.data.get("is_active", False)
 
-<<<<<<< HEAD
-                print(f"🔍 DEBUG: is_active = {is_active}")
-                print(f"🔍 DEBUG: request.data = {request.data}")
-
                 if is_active:
                     updated_rows = ProjectPermission.objects.filter(
                         user=instance.user, project=instance.status_type.project
@@ -795,81 +781,25 @@
                 instance.is_active = False
                 instance.save()
 
-                # Verificar se tem salas ativas
                 room_count = Room.objects.filter(
                     user=instance.user,
                     queue__sector__project=instance.status_type.project,
                     is_active=True,
                 ).count()
 
-                # Verificar se tem status de prioridade (DEPOIS de fechar o status atual)
                 has_other_priority = InServiceStatusService.has_priority_status(
                     instance.user, instance.status_type.project
                 )
 
-                print(f"🔍 DEBUG: room_count = {room_count}")
-                print(f"🔍 DEBUG: has_other_priority = {has_other_priority}")
-                print(
-                    f"🔍 DEBUG: Condição seria: {room_count > 0 and not has_other_priority}"
-                )
-
-                # Verificar se o usuário está ONLINE
-=======
-                if is_active:
-                    updated_rows = ProjectPermission.objects.filter(
-                        user=instance.user, project=instance.status_type.project
-                    ).update(status="ONLINE")
-
-                    if updated_rows == 0:
-                        raise serializers.ValidationError(
-                            {"status": "Can't update user status in project."}
-                        )
-
-                project_tz = instance.status_type.project.timezone
-                local_created_on = instance.created_on.astimezone(project_tz)
-                local_end_time = end_time.astimezone(project_tz)
-
-                break_time = int((local_end_time - local_created_on).total_seconds())
-
-                instance.break_time = break_time
-                instance.is_active = False
-                instance.save()
-
-                room_count = Room.objects.filter(
-                    user=instance.user,
-                    queue__sector__project=instance.status_type.project,
-                    is_active=True,
-                ).count()
-
-                has_other_priority = InServiceStatusService.has_priority_status(
-                    instance.user, instance.status_type.project
-                )
-
->>>>>>> a3e6c251
                 user_status = ProjectPermission.objects.get(
                     user=instance.user, project=instance.status_type.project
                 ).status
 
-<<<<<<< HEAD
-                print(f"🔍 DEBUG: user_status = {user_status}")
-
-                # Se tem salas ativas, não tem outros status prioritários E está ONLINE, recriar In-Service
-=======
->>>>>>> a3e6c251
                 if (
                     room_count > 0
                     and not has_other_priority
                     and user_status == "ONLINE"
                 ):
-<<<<<<< HEAD
-                    print(f"🔍 DEBUG: Recriando In-Service!")
-                    print(f"🔍 DEBUG: Recriando In-Service para {instance.user}")
-                    print(f"🔍 DEBUG: room_count = {room_count}")
-                    print(f"🔍 DEBUG: has_other_priority = {has_other_priority}")
-                    print(f"🔍 DEBUG: project = {instance.status_type.project.name}")
-
-=======
->>>>>>> a3e6c251
                     in_service_type = InServiceStatusService.get_or_create_status_type(
                         instance.status_type.project
                     )
