import json
from rest_framework import serializers
from timezone_field.rest_framework import TimeZoneSerializerField

from chats.apps.projects.models import (
    CustomStatus,
    CustomStatusType,
    FlowStart,
    LinkContact,
    Project,
    ProjectPermission,
)
from chats.apps.sectors.models import Sector


class ProjectSerializer(serializers.ModelSerializer):
    timezone = TimeZoneSerializerField(use_pytz=False)
    config = serializers.SerializerMethodField()

    class Meta:
        model = Project
        fields = [
            "name",
            "date_format",
            "timezone",
            "config",
            "org",
            "room_routing_type",
<<<<<<< HEAD
            "is_copilot_active",
            "is_csat_enabled",
=======
>>>>>>> 9a098ec1
        ]
        read_only_fields = [
            "timezone",
            "room_routing_type",
            "is_copilot_active",
        ]

    def get_config(self, project: Project):
        from chats.core.cache_utils import get_project_config_cached

        config = get_project_config_cached(str(project.uuid)) or project.config
        if config is not None and "chat_gpt_token" in config.keys():
            config = config.copy()
            config.pop("chat_gpt_token", None)
        return config


class UpdateProjectSerializer(serializers.ModelSerializer):
    class Meta:
        model = Project
        fields = [
            "name",
            "date_format",
            "timezone",
            "config",
            "org",
            "room_routing_type",
        ]
        read_only_fields = ["timezone", "room_routing_type"]

    def validate(self, attrs: dict):
        config = attrs.pop("config", None)
        attrs["config"] = self.instance.config or {}

        if config is not None:
            # Ensure config is a dictionary before updating
            if not isinstance(config, dict):
                try:
                    config = json.loads(config)
                except Exception:
                    raise serializers.ValidationError(
                        {"config": "Config must be a JSON"}
                    )

            attrs["config"].update(config)

        return attrs


class LinkContactSerializer(serializers.ModelSerializer):
    user_email = serializers.SerializerMethodField()

    class Meta:
        model = LinkContact
        fields = ["user_email", "contact", "project"]

    def get_user_email(self, linked_contact: LinkContact) -> str:
        try:
            return linked_contact.user.email
        except AttributeError:
            return ""


class ProjectFlowContactSerializer(serializers.Serializer):
    uuid = serializers.CharField(required=False)
    name = serializers.CharField()
    language = serializers.CharField(required=False, max_length=3)
    urns = serializers.ListField(child=serializers.CharField(), max_length=100)
    groups = serializers.ListField(
        required=False, child=serializers.CharField(), max_length=100
    )
    fields = serializers.JSONField(
        required=False,
    )


class ProjectFlowStartSerializer(serializers.Serializer):
    groups = serializers.ListField(
        required=False, child=serializers.CharField(), max_length=100
    )
    contacts = serializers.ListField(
        required=False, child=serializers.CharField(), max_length=100
    )
    flow = serializers.CharField()
    room = serializers.CharField(
        required=False,
        allow_blank=True,
        allow_null=True,
        default="",
        trim_whitespace=True,
    )
    params = serializers.JSONField(required=False)
    contact_name = serializers.CharField(
        required=False, allow_blank=True, allow_null=True
    )


class ListFlowStartSerializer(serializers.ModelSerializer):
    user = serializers.SerializerMethodField()

    class Meta:
        model = FlowStart
        fields = ["contact_data", "name", "user", "created_on", "room"]

    def get_user(self, flow_start: FlowStart) -> str:
        try:
            return flow_start.permission.user.full_name
        except AttributeError:
            return ""


class SectorDiscussionSerializer(serializers.ModelSerializer):
    class Meta:
        model = Sector
        fields = ["uuid", "name"]


class ListProjectUsersSerializer(serializers.ModelSerializer):
    first_name = serializers.CharField(source="user.first_name")
    last_name = serializers.CharField(source="user.last_name")
    email = serializers.CharField(source="user.email")
    photo_url = serializers.CharField(source="user.photo_url")

    class Meta:
        model = ProjectPermission
        fields = ["first_name", "last_name", "email", "photo_url"]


class CustomStatusTypeSerializer(serializers.ModelSerializer):
    class Meta:
        model = CustomStatusType
        fields = ["uuid", "name", "project", "is_deleted"]
        read_only_fields = ["uuid", "is_deleted"]

    def validate_name(self, name):
        if name == "In-Service":
            raise serializers.ValidationError("Invalid status name")
        return name


class CustomStatusSerializer(serializers.ModelSerializer):
    class Meta:
        model = CustomStatus
        fields = [
            "uuid",
            "user",
            "status_type",
            "is_active",
            "break_time",
            "created_on",
        ]
        read_only_fields = [
            "uuid",
        ]

    break_time = serializers.IntegerField(required=False)


class LastStatusQueryParamsSerializer(serializers.Serializer):
    project_uuid = serializers.UUIDField(required=True)<|MERGE_RESOLUTION|>--- conflicted
+++ resolved
@@ -26,11 +26,7 @@
             "config",
             "org",
             "room_routing_type",
-<<<<<<< HEAD
             "is_copilot_active",
-            "is_csat_enabled",
-=======
->>>>>>> 9a098ec1
         ]
         read_only_fields = [
             "timezone",
