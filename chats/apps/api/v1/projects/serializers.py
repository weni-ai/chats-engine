from django.conf import settings
from django.utils.translation import gettext_lazy as _
from rest_framework import serializers
from timezone_field.rest_framework import TimeZoneSerializerField

from chats.apps.feature_flags.utils import is_feature_active
from chats.apps.projects.models import (
    CustomStatus,
    CustomStatusType,
    FlowStart,
    LinkContact,
    Project,
    ProjectPermission,
)
from chats.apps.sectors.models import Sector


class ProjectSerializer(serializers.ModelSerializer):
    timezone = TimeZoneSerializerField(use_pytz=False)
    config = serializers.SerializerMethodField()

    class Meta:
        model = Project
        fields = [
            "name",
            "date_format",
            "timezone",
            "config",
            "org",
            "room_routing_type",
<<<<<<< HEAD
            "is_copilot_active",
=======
            "is_csat_enabled",
>>>>>>> dcd1a99b
        ]
        read_only_fields = [
            "timezone",
            "room_routing_type",
            "is_copilot_active",
        ]

    def get_config(self, project: Project):
        from chats.core.cache_utils import get_project_config_cached

        config = get_project_config_cached(str(project.uuid)) or project.config
        if config is not None and "chat_gpt_token" in config.keys():
            config = config.copy()
            config.pop("chat_gpt_token", None)
        return config

    def validate_is_csat_enabled(self, value: bool):
        request = self.context.get("request")
        user = getattr(request, "user", None)

        project = self.instance

        if (
            value is True
            and not self.instance.is_csat_enabled
            and not is_feature_active(settings.CSAT_FEATURE_FLAG_KEY, user, project)
        ):
            raise serializers.ValidationError(
                _("The CSAT feature is not available for this project"),
                code="csat_feature_flag_is_off",
            )

        return value


class LinkContactSerializer(serializers.ModelSerializer):
    user_email = serializers.SerializerMethodField()

    class Meta:
        model = LinkContact
        fields = ["user_email", "contact", "project"]

    def get_user_email(self, linked_contact: LinkContact) -> str:
        try:
            return linked_contact.user.email
        except AttributeError:
            return ""


class ProjectFlowContactSerializer(serializers.Serializer):
    uuid = serializers.CharField(required=False)
    name = serializers.CharField()
    language = serializers.CharField(required=False, max_length=3)
    urns = serializers.ListField(child=serializers.CharField(), max_length=100)
    groups = serializers.ListField(
        required=False, child=serializers.CharField(), max_length=100
    )
    fields = serializers.JSONField(
        required=False,
    )


class ProjectFlowStartSerializer(serializers.Serializer):
    groups = serializers.ListField(
        required=False, child=serializers.CharField(), max_length=100
    )
    contacts = serializers.ListField(
        required=False, child=serializers.CharField(), max_length=100
    )
    flow = serializers.CharField()
    room = serializers.CharField(
        required=False,
        allow_blank=True,
        allow_null=True,
        default="",
        trim_whitespace=True,
    )
    params = serializers.JSONField(required=False)
    contact_name = serializers.CharField(
        required=False, allow_blank=True, allow_null=True
    )


class ListFlowStartSerializer(serializers.ModelSerializer):
    user = serializers.SerializerMethodField()

    class Meta:
        model = FlowStart
        fields = ["contact_data", "name", "user", "created_on", "room"]

    def get_user(self, flow_start: FlowStart) -> str:
        try:
            return flow_start.permission.user.full_name
        except AttributeError:
            return ""


class SectorDiscussionSerializer(serializers.ModelSerializer):
    class Meta:
        model = Sector
        fields = ["uuid", "name"]


class ListProjectUsersSerializer(serializers.ModelSerializer):
    first_name = serializers.CharField(source="user.first_name")
    last_name = serializers.CharField(source="user.last_name")
    email = serializers.CharField(source="user.email")
    photo_url = serializers.CharField(source="user.photo_url")

    class Meta:
        model = ProjectPermission
        fields = ["first_name", "last_name", "email", "photo_url"]


class CustomStatusTypeSerializer(serializers.ModelSerializer):
    class Meta:
        model = CustomStatusType
        fields = ["uuid", "name", "project", "is_deleted"]
        read_only_fields = ["uuid", "is_deleted"]

    def validate_name(self, name):
        if name == "In-Service":
            raise serializers.ValidationError("Invalid status name")
        return name


class CustomStatusSerializer(serializers.ModelSerializer):
    class Meta:
        model = CustomStatus
        fields = [
            "uuid",
            "user",
            "status_type",
            "is_active",
            "break_time",
            "created_on",
        ]
        read_only_fields = [
            "uuid",
        ]

    break_time = serializers.IntegerField(required=False)


class LastStatusQueryParamsSerializer(serializers.Serializer):
    project_uuid = serializers.UUIDField(required=True)<|MERGE_RESOLUTION|>--- conflicted
+++ resolved
@@ -28,11 +28,8 @@
             "config",
             "org",
             "room_routing_type",
-<<<<<<< HEAD
             "is_copilot_active",
-=======
             "is_csat_enabled",
->>>>>>> dcd1a99b
         ]
         read_only_fields = [
             "timezone",
