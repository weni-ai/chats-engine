--- conflicted
+++ resolved
@@ -7,15 +7,7 @@
 
 urlpatterns = [
     path("rooms/report/", RoomsReportViewSet.as_view(), name="rooms_report"),
-<<<<<<< HEAD
-    path(
-        "internal/ai_features/prompts/",
-        FeaturePromptsView.as_view(),
-        name="ai_features_prompts",
-    ),
-=======
     path("model-fields/", ModelFieldsViewSet.as_view(), name="model-fields"),
     path("custom-report/", ReportFieldsValidatorViewSet.as_view(), name="custom-report"),
->>>>>>> 3f02c166
     path("", include(router.urls)),
 ]