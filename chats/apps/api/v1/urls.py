from django.urls import include, path

from chats.apps.api.v1.dashboard.viewsets import (
    ModelFieldsViewSet,
    ReportFieldsValidatorViewSet,
)
from chats.apps.api.v1.internal.agents.views import AgentDisconnectView
from chats.apps.api.v1.internal.ai_features.views import FeaturePromptsView
from chats.apps.api.v1.rooms.viewsets import RoomsReportViewSet
from chats.apps.api.v1.dashboard.viewsets import (
    ModelFieldsViewSet,
    ReportFieldsValidatorViewSet,
)
from chats.apps.api.v1.routers import router
from chats.apps.api.v1.internal.ai_features.views import FeaturePromptsView
from chats.apps.api.v1.internal.agents.views import AgentDisconnectView
from chats.apps.api.v1.ai_features.views import HistorySummaryFeedbackTagsView


urlpatterns = [
    path(
        "ai_features/history_summary/feedback/tags/",
        HistorySummaryFeedbackTagsView.as_view(),
        name="history_summary_feedback_tags",
    ),
    path("rooms/report/", RoomsReportViewSet.as_view(), name="rooms_report"),
    path("model-fields/", ModelFieldsViewSet.as_view(), name="model-fields"),
    path("chats/report/", ReportFieldsValidatorViewSet.as_view(), name="chats-report"),
    path(
        "internal/ai_features/prompts/",
        FeaturePromptsView.as_view(),
        name="ai_features_prompts",
    ),
<<<<<<< HEAD
    path("model-fields/", ModelFieldsViewSet.as_view(), name="model-fields"),
    path("chats/report/", ReportFieldsValidatorViewSet.as_view(), name="chats-report"),
=======
>>>>>>> c4272b21
    path(
        "chats/agent/disconnect/",
        AgentDisconnectView.as_view(),
        name="agent_disconnect",
    ),
    path("", include(router.urls)),
]<|MERGE_RESOLUTION|>--- conflicted
+++ resolved
@@ -31,11 +31,8 @@
         FeaturePromptsView.as_view(),
         name="ai_features_prompts",
     ),
-<<<<<<< HEAD
     path("model-fields/", ModelFieldsViewSet.as_view(), name="model-fields"),
     path("chats/report/", ReportFieldsValidatorViewSet.as_view(), name="chats-report"),
-=======
->>>>>>> c4272b21
     path(
         "chats/agent/disconnect/",
         AgentDisconnectView.as_view(),
