--- conflicted
+++ resolved
@@ -26,18 +26,15 @@
         FeaturePromptsView.as_view(),
         name="ai_features_prompts",
     ),
-<<<<<<< HEAD
     path(
         "chats/agent/disconnect/",
         AgentDisconnectView.as_view(),
         name="agent_disconnect",
-=======
-    path("chats/agent/disconnect/", AgentDisconnectView.as_view(), name="agent_disconnect"),
+    ),
     path(
         "feature_flags/growthbook_webhook/",
         FeatureFlagsWebhookView.as_view(),
         name="feature_flags_webhook",
->>>>>>> 4367ae69
     ),
     path("", include(router.urls)),
 ]