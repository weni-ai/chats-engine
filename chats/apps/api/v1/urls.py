from django.urls import include, path

from chats.apps.api.v1.dashboard.viewsets import (
    ModelFieldsViewSet,
    ReportFieldsValidatorViewSet,
)
from chats.apps.api.v1.internal.agents.views import AgentDisconnectView
from chats.apps.api.v1.internal.ai_features.views import FeaturePromptsView
from chats.apps.api.v1.rooms.viewsets import RoomsReportViewSet
from chats.apps.api.v1.routers import router
<<<<<<< HEAD
=======
from chats.apps.api.v1.internal.ai_features.views import FeaturePromptsView
from chats.apps.api.v1.internal.agents.views import AgentDisconnectView

>>>>>>> 48559a72

urlpatterns = [
    path("rooms/report/", RoomsReportViewSet.as_view(), name="rooms_report"),
    path(
        "internal/ai_features/prompts/",
        FeaturePromptsView.as_view(),
        name="ai_features_prompts",
    ),
<<<<<<< HEAD
    path("model-fields/", ModelFieldsViewSet.as_view(), name="model-fields"),
    path("chats/report/", ReportFieldsValidatorViewSet.as_view(), name="chats-report"),
=======
>>>>>>> 48559a72
    path("chats/agent/disconnect/", AgentDisconnectView.as_view(), name="agent_disconnect"),
    path("", include(router.urls)),
]<|MERGE_RESOLUTION|>--- conflicted
+++ resolved
@@ -8,12 +8,9 @@
 from chats.apps.api.v1.internal.ai_features.views import FeaturePromptsView
 from chats.apps.api.v1.rooms.viewsets import RoomsReportViewSet
 from chats.apps.api.v1.routers import router
-<<<<<<< HEAD
-=======
 from chats.apps.api.v1.internal.ai_features.views import FeaturePromptsView
 from chats.apps.api.v1.internal.agents.views import AgentDisconnectView
 
->>>>>>> 48559a72
 
 urlpatterns = [
     path("rooms/report/", RoomsReportViewSet.as_view(), name="rooms_report"),
@@ -22,11 +19,12 @@
         FeaturePromptsView.as_view(),
         name="ai_features_prompts",
     ),
-<<<<<<< HEAD
     path("model-fields/", ModelFieldsViewSet.as_view(), name="model-fields"),
     path("chats/report/", ReportFieldsValidatorViewSet.as_view(), name="chats-report"),
-=======
->>>>>>> 48559a72
-    path("chats/agent/disconnect/", AgentDisconnectView.as_view(), name="agent_disconnect"),
+    path(
+        "chats/agent/disconnect/",
+        AgentDisconnectView.as_view(),
+        name="agent_disconnect",
+    ),
     path("", include(router.urls)),
 ]