from django.urls import include, path

from chats.apps.api.v1.rooms.viewsets import RoomsReportViewSet
from chats.apps.api.v1.dashboard.viewsets import ModelFieldsViewSet, ReportFieldsValidatorViewSet
from chats.apps.api.v1.routers import router
from chats.apps.api.v1.internal.ai_features.views import FeaturePromptsView
from chats.apps.api.v1.internal.agents.views import AgentDisconnectView


urlpatterns = [
    path("rooms/report/", RoomsReportViewSet.as_view(), name="rooms_report"),
<<<<<<< HEAD
    path("model-fields/", ModelFieldsViewSet.as_view(), name="model-fields"),
    path("chats/report/", ReportFieldsValidatorViewSet.as_view(), name="chats-report"),
=======
    path(
        "internal/ai_features/prompts/",
        FeaturePromptsView.as_view(),
        name="ai_features_prompts",
    ),
    path("chats/agent/disconnect/", AgentDisconnectView.as_view(), name="agent_disconnect"),
>>>>>>> 8aea0722
    path("", include(router.urls)),
]<|MERGE_RESOLUTION|>--- conflicted
+++ resolved
@@ -9,16 +9,13 @@
 
 urlpatterns = [
     path("rooms/report/", RoomsReportViewSet.as_view(), name="rooms_report"),
-<<<<<<< HEAD
     path("model-fields/", ModelFieldsViewSet.as_view(), name="model-fields"),
     path("chats/report/", ReportFieldsValidatorViewSet.as_view(), name="chats-report"),
-=======
     path(
         "internal/ai_features/prompts/",
         FeaturePromptsView.as_view(),
         name="ai_features_prompts",
     ),
     path("chats/agent/disconnect/", AgentDisconnectView.as_view(), name="agent_disconnect"),
->>>>>>> 8aea0722
     path("", include(router.urls)),
 ]