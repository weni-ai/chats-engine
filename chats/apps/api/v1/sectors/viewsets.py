from django.conf import settings
from django.db import IntegrityError
from django_filters.rest_framework import DjangoFilterBackend
from rest_framework import exceptions, filters, status, viewsets
from rest_framework.decorators import action
from rest_framework.permissions import IsAuthenticated
from rest_framework.response import Response

from chats.apps.api.v1.internal.eda_clients.flows_eda_client import FlowsEDAClient

from chats.apps.api.v1.internal.rest_clients.connect_rest_client import (
    ConnectRESTClient,
)
from chats.apps.api.v1.permissions import (
    HasAgentPermissionAnyQueueSector,
    IsProjectAdmin,
    IsSectorManager,
)
from chats.apps.api.v1.sectors import serializers as sector_serializers
from chats.apps.api.v1.sectors.filters import (
    SectorAuthorizationFilter,
    SectorFilter,
    SectorTagFilter,
)
from chats.apps.projects.models import Project
from chats.apps.sectors.models import Sector, SectorAuthorization, SectorTag


class SectorViewset(viewsets.ModelViewSet):
    queryset = Sector.objects.exclude(is_deleted=True)
    serializer_class = sector_serializers.SectorSerializer
    filter_backends = [filters.OrderingFilter, DjangoFilterBackend]
    filterset_class = SectorFilter
    lookup_field = "uuid"

    def get_queryset(self):
        if self.action != "list":
            self.filterset_class = None
        return super().get_queryset()

    def get_permissions(self):
        permission_classes = self.permission_classes
        if self.action == "list":
            permission_classes = [IsAuthenticated]
        elif self.action in ["create", "destroy"]:
            permission_classes = (IsAuthenticated, IsProjectAdmin)
        elif self.action == "agents":
            permission_classes = [HasAgentPermissionAnyQueueSector]
        else:
            permission_classes = [IsAuthenticated, IsSectorManager]
        return [permission() for permission in permission_classes]

    def get_serializer_class(self):
        if self.action == "list":
            return sector_serializers.SectorReadOnlyListSerializer
        elif self.action == "retrieve":
            return sector_serializers.SectorReadOnlyRetrieveSerializer
        elif self.action == "update":
            return sector_serializers.SectorUpdateSerializer

        return super().get_serializer_class()

    def perform_create(self, serializer):
        try:
            instance = serializer.save()
        except IntegrityError as e:
            raise exceptions.APIException(
                detail=f"Error when saving the sector. Exception: {str(e)}"  # NOQA
            )
        content = {
            "project_uuid": str(instance.project.uuid),
            "name": instance.name,
            "config": {
                "project_auth": str(instance.get_permission(self.request.user).pk),
                "sector_uuid": str(instance.uuid),
            },
        }
<<<<<<< HEAD
        if settings.USE_EDA:
            FlowsEDAClient().request_ticketer(content=content)
            return
=======

>>>>>>> f94605b9
        if settings.USE_WENI_FLOWS:
            connect = ConnectRESTClient()
            response = connect.create_ticketer(**content)
            if response.status_code not in [
                status.HTTP_200_OK,
                status.HTTP_201_CREATED,
            ]:
                instance.delete()

                raise exceptions.APIException(
                    detail=f"[{response.status_code}] Error posting the sector/ticketer on flows. Exception: {response.content}"  # NOQA
                )

    def update(self, request, *args, **kwargs):
        sector = self.get_object()
        config = request.data.get("config")
        if config and config.get("can_use_chat_completion"):
            openai_token = sector.project.set_chat_gpt_auth_token(
                request.META.get("HTTP_AUTHORIZATION")
            )
            if not openai_token:
                return Response(
                    {
                        "detail": "There is no chatgpt token configured on the integrations module"
                    },
                    status=status.HTTP_400_BAD_REQUEST,
                )
        return super().update(request, *args, **kwargs)

    def perform_update(self, serializer):
        serializer.save()

    def perform_destroy(self, instance):
        instance.delete()
        return Response(
            {"is_deleted": True},
            status.HTTP_200_OK,
        )

    @action(detail=True, methods=["GET"])
    def agents(self, *args, **kwargs):
        instance = self.get_object()
        queue_agents = instance.queue_agents
        serializer = sector_serializers.SectorAgentsSerializer(queue_agents, many=True)

        return Response(serializer.data, status=status.HTTP_200_OK)

    @action(detail=False, methods=["GET"])
    def count(self, request, *args, **kwargs):
        project_uuid = request.query_params.get("project")
        project = Project.objects.get(uuid=project_uuid)
        sector_count = project.get_sectors(user=request.user).count()
        # TODO: CREATE A METHOD DO COUNT SECTORS OF USER
        if sector_count == 0:
            sector_count = (
                Sector.objects.filter(
                    project=project,
                    queues__authorizations__permission__user=request.user,
                    is_deleted=False,
                )
                .distinct()
                .count()
            )
        return Response({"sector_count": sector_count}, status=status.HTTP_200_OK)


class SectorTagsViewset(viewsets.ModelViewSet):
    queryset = SectorTag.objects.all()
    serializer_class = sector_serializers.SectorTagSerializer
    filter_backends = [DjangoFilterBackend]
    filterset_class = SectorTagFilter
    lookup_field = "uuid"

    def get_queryset(self):
        if self.action != "list":
            self.filterset_class = None
        return super().get_queryset()

    def get_permissions(self):
        permission_classes = self.permission_classes
        if self.action == "list":
            permission_classes = [
                IsAuthenticated,
            ]
        else:
            permission_classes = (IsAuthenticated, IsSectorManager)

        return [permission() for permission in permission_classes]


class SectorAuthorizationViewset(viewsets.ModelViewSet):
    queryset = SectorAuthorization.objects.all()
    serializer_class = sector_serializers.SectorAuthorizationSerializer
    filter_backends = [DjangoFilterBackend]
    filterset_class = SectorAuthorizationFilter
    lookup_field = "uuid"

    def get_permissions(self):
        permission_classes = self.permission_classes
        if self.action in ["retrieve", "list"]:
            permission_classes = (IsAuthenticated, IsSectorManager)
        else:
            permission_classes = (IsAuthenticated, IsProjectAdmin)
        return [permission() for permission in permission_classes]

    def get_serializer_class(self):
        if self.action in ["list", "retrieve"]:
            return sector_serializers.SectorAuthorizationReadOnlySerializer
        return super().get_serializer_class()

    def create(self, request, *args, **kwargs):
        try:
            return super().create(request, *args, **kwargs)
        except IntegrityError:
            return Response(
                {"detail": "The user already have authorization on this sector"},
                status.HTTP_400_BAD_REQUEST,
            )

    def perform_create(self, serializer):
        serializer.save()
        serializer.instance.notify_user("create")

    def perform_update(self, serializer):
        serializer.save()
        serializer.instance.notify_user("update")

    def perform_destroy(self, instance):
        instance.notify_user("destroy")
        super().perform_destroy(instance)<|MERGE_RESOLUTION|>--- conflicted
+++ resolved
@@ -75,13 +75,6 @@
                 "sector_uuid": str(instance.uuid),
             },
         }
-<<<<<<< HEAD
-        if settings.USE_EDA:
-            FlowsEDAClient().request_ticketer(content=content)
-            return
-=======
-
->>>>>>> f94605b9
         if settings.USE_WENI_FLOWS:
             connect = ConnectRESTClient()
             response = connect.create_ticketer(**content)
