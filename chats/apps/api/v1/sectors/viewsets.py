import queue
from django.conf import settings
from django_filters.rest_framework import DjangoFilterBackend
from rest_framework import status, viewsets, exceptions
from rest_framework.permissions import IsAuthenticated
from rest_framework.response import Response
from chats.apps.api.v1.permissions import (
    IsProjectAdmin,
    IsQueueAgent,
    IsSectorManager,
    HasAgentPermissionAnyQueueSector,
)
from chats.apps.api.v1.sectors import serializers as sector_serializers
from chats.apps.api.v1.sectors.filters import (
    SectorAuthorizationFilter,
    SectorFilter,
    SectorTagFilter,
)
from chats.apps.projects.models import Project
from chats.apps.sectors.models import Sector, SectorAuthorization, SectorTag
from chats.apps.api.v1.internal.rest_clients.connect_rest_client import (
    ConnectRESTClient,
)
from rest_framework.decorators import action


class SectorViewset(viewsets.ModelViewSet):
    queryset = Sector.objects.all()
    serializer_class = sector_serializers.SectorSerializer
    filter_backends = [DjangoFilterBackend]
    filterset_class = SectorFilter
    lookup_field = "uuid"

    def get_queryset(self):
        if self.action != "list":
            self.filterset_class = None
        return super().get_queryset()

    def get_permissions(self):
        permission_classes = self.permission_classes
        if self.action == "list":
            permission_classes = [IsAuthenticated]
        elif self.action in ["create", "destroy"]:
            permission_classes = (IsAuthenticated, IsProjectAdmin)
        elif self.action == "agents":
            permission_classes = [HasAgentPermissionAnyQueueSector]
        else:
            permission_classes = [IsAuthenticated, IsSectorManager]
        return [permission() for permission in permission_classes]

    def get_serializer_class(self):
        if self.action == "list":
            return sector_serializers.SectorReadOnlyListSerializer
        elif self.action == "retrieve":
            return sector_serializers.SectorReadOnlyRetrieveSerializer
        elif self.action == "update":
            return sector_serializers.SectorUpdateSerializer

        return super().get_serializer_class()

    def destroy(self, request, *args, **kwargs):
        instance = self.get_object()
        self.perform_destroy(instance)
        return Response(
            {"is_deleted": True},
            status.HTTP_200_OK,
        )

    def perform_create(self, serializer):
        instance = serializer.save()

        if settings.USE_WENI_FLOWS:
            connect = ConnectRESTClient()
            response = connect.create_ticketer(
                project_uuid=str(instance.project.uuid),
                name=instance.name,
                config={
                    "project_auth": str(instance.get_permission(self.request.user).pk),
                    "sector_uuid": str(instance.uuid),
                },
            )
            if response.status_code not in [
                status.HTTP_200_OK,
                status.HTTP_201_CREATED,
            ]:
                instance.delete()

                raise exceptions.APIException(
                    detail=f"[{response.status_code}] Error posting the sector/ticketer on flows. Exception: {response.content}"
                )
        instance.notify_sector("create")

    def perform_update(self, serializer):
        serializer.save()
        serializer.instance.notify_sector("update")

    def perform_destroy(self, instance):
        instance.notify_sector("destroy")
        instance.is_deleted = True
        instance.save()
        return Response(
            {"is_deleted": True},
            status.HTTP_200_OK,
        )

    @action(detail=True, methods=["GET"])
    def agents(self, *args, **kwargs):
        instance = self.get_object()
        queue_agents = instance.queue_agents
        serializer = sector_serializers.SectorAgentsSerializer(queue_agents, many=True)

        return Response(serializer.data, status=status.HTTP_200_OK)

    @action(detail=False, methods=["GET"])
    def count(self, request, *args, **kwargs):
        project_uuid = request.query_params.get("project")
        project = Project.objects.get(uuid=project_uuid)
        sector_count = project.get_sectors(user=request.user).count()
<<<<<<< HEAD
        return Response({"sector_count": sector_count}, status=status.HTTP_200_OK)

=======
        # TODO: CREATE A METHOD DO COUNT SECTORS OF USER
        if sector_count == 0:
            sector_count = Sector.objects.filter(project=project, queues__authorizations__permission__user=request.user).distinct().count()
        return Response({"sector_count":sector_count}, status=status.HTTP_200_OK)
>>>>>>> f049ed5d

class SectorTagsViewset(viewsets.ModelViewSet):
    queryset = SectorTag.objects.all()
    serializer_class = sector_serializers.SectorTagSerializer
    filter_backends = [DjangoFilterBackend]
    filterset_class = SectorTagFilter
    lookup_field = "uuid"

    def get_queryset(self):
        if self.action != "list":
            self.filterset_class = None
        return super().get_queryset()

    def get_permissions(self):
        permission_classes = self.permission_classes
        if self.action == "list":
            permission_classes = (IsAuthenticated, IsQueueAgent)
        else:
            permission_classes = (IsAuthenticated, IsSectorManager)

        return [permission() for permission in permission_classes]


class SectorAuthorizationViewset(viewsets.ModelViewSet):
    queryset = SectorAuthorization.objects.all()
    serializer_class = sector_serializers.SectorAuthorizationSerializer
    filter_backends = [DjangoFilterBackend]
    filterset_class = SectorAuthorizationFilter
    lookup_field = "uuid"

    def get_permissions(self):
        permission_classes = self.permission_classes
        if self.action in ["retrieve", "list"]:
            permission_classes = (IsAuthenticated, IsSectorManager)
        else:
            permission_classes = (IsAuthenticated, IsProjectAdmin)
        return [permission() for permission in permission_classes]

    def get_serializer_class(self):
        if self.action in ["list", "retrieve"]:
            return sector_serializers.SectorAuthorizationReadOnlySerializer
        return super().get_serializer_class()

    def perform_create(self, serializer):
        serializer.save()
        serializer.instance.notify_user("create")

    def perform_update(self, serializer):
        serializer.save()
        serializer.instance.notify_user("update")

    def perform_destroy(self, instance):
        instance.notify_user("destroy")
        super().perform_destroy(instance)<|MERGE_RESOLUTION|>--- conflicted
+++ resolved
@@ -116,15 +116,18 @@
         project_uuid = request.query_params.get("project")
         project = Project.objects.get(uuid=project_uuid)
         sector_count = project.get_sectors(user=request.user).count()
-<<<<<<< HEAD
+        # TODO: CREATE A METHOD DO COUNT SECTORS OF USER
+        if sector_count == 0:
+            sector_count = (
+                Sector.objects.filter(
+                    project=project,
+                    queues__authorizations__permission__user=request.user,
+                )
+                .distinct()
+                .count()
+            )
         return Response({"sector_count": sector_count}, status=status.HTTP_200_OK)
 
-=======
-        # TODO: CREATE A METHOD DO COUNT SECTORS OF USER
-        if sector_count == 0:
-            sector_count = Sector.objects.filter(project=project, queues__authorizations__permission__user=request.user).distinct().count()
-        return Response({"sector_count":sector_count}, status=status.HTTP_200_OK)
->>>>>>> f049ed5d
 
 class SectorTagsViewset(viewsets.ModelViewSet):
     queryset = SectorTag.objects.all()
