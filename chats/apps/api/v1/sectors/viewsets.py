--- conflicted
+++ resolved
@@ -85,12 +85,7 @@
         serializer.save()
 
     def perform_destroy(self, instance):
-<<<<<<< HEAD
         instance.delete()
-=======
-        instance.is_deleted = True
-        instance.save()
->>>>>>> 6429dcbc
         return Response(
             {"is_deleted": True},
             status.HTTP_200_OK,
