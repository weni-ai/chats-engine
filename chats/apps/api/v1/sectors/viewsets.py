<<<<<<< HEAD
from datetime import datetime, timedelta
=======
from datetime import datetime
>>>>>>> fa2fa655

from django.conf import settings
from django.db import IntegrityError
from django.utils import timezone
from django_filters.rest_framework import DjangoFilterBackend
from rest_framework import exceptions, filters, status, viewsets
from rest_framework.decorators import action
from rest_framework.permissions import IsAuthenticated
from rest_framework.response import Response

from chats.apps.api.v1.internal.rest_clients.flows_rest_client import FlowRESTClient
from chats.apps.api.v1.permissions import (
    HasAgentPermissionAnyQueueSector,
    IsProjectAdmin,
    IsSectorManager,
)
from chats.apps.api.v1.sectors import serializers as sector_serializers
from chats.apps.api.v1.sectors.filters import (
    SectorAuthorizationFilter,
    SectorFilter,
    SectorTagFilter,
)
from chats.apps.projects.models import Project
from chats.apps.projects.models.models import ProjectPermission
from chats.apps.projects.usecases.integrate_ticketers import IntegratedTicketers
from chats.apps.sectors.models import (
    Sector,
    SectorAuthorization,
    SectorHoliday,
    SectorTag,
)
from chats.apps.sectors.utils import get_country_from_timezone, get_country_holidays


class SectorViewset(viewsets.ModelViewSet):
    queryset = Sector.objects.exclude(is_deleted=True)
    serializer_class = sector_serializers.SectorSerializer
    filter_backends = [filters.OrderingFilter, DjangoFilterBackend]
    filterset_class = SectorFilter
    lookup_field = "uuid"

    def get_queryset(self):
        if self.action != "list":
            self.filterset_class = None
        return super().get_queryset()

    def get_permissions(self):
        permission_classes = self.permission_classes
        if self.action == "list":
            permission_classes = [IsAuthenticated]
        elif self.action in ["create", "destroy"]:
            permission_classes = (IsAuthenticated, IsProjectAdmin)
        elif self.action == "agents":
            permission_classes = [HasAgentPermissionAnyQueueSector]
        else:
            permission_classes = [IsAuthenticated, IsSectorManager]
        return [permission() for permission in permission_classes]

    def get_serializer_class(self):
        if self.action == "list":
            return sector_serializers.SectorReadOnlyListSerializer
        elif self.action == "retrieve":
            return sector_serializers.SectorReadOnlyRetrieveSerializer
        elif self.action == "update":
            return sector_serializers.SectorUpdateSerializer

        return super().get_serializer_class()

    def perform_create(self, serializer):
        try:
            instance = serializer.save()
        except IntegrityError as e:
            raise exceptions.APIException(
                detail=f"Error when saving the sector. Exception: {str(e)}"  # NOQA
            )

        project = Project.objects.get(uuid=instance.project.uuid)

        content = {
            "project_uuid": str(instance.project.uuid),
            "name": instance.name,
            "config": {
                "project_auth": str(instance.external_token.pk),
                "sector_uuid": str(instance.uuid),
                "project_uuid": str(instance.project.uuid),
                "project_name_origin": instance.name,
            },
        }

        if settings.USE_WENI_FLOWS:
            flows_client = FlowRESTClient()
            response = flows_client.create_ticketer(**content)
            if response.status_code not in [
                status.HTTP_200_OK,
                status.HTTP_201_CREATED,
            ]:
                instance.delete()

                raise exceptions.APIException(
                    detail=f"[{response.status_code}] Error posting the sector/ticketer on flows. Exception: {response.content}"  # NOQA
                )

        if project.config and project.config.get("its_principal", False):
            integrate_use_case = IntegratedTicketers()
            integrate_use_case.integrate_individual_ticketer(
                project, instance.config.get("secondary_project")
            )

    def update(self, request, *args, **kwargs):
        sector = self.get_object()
        config = request.data.get("config")
        if config and config.get("can_use_chat_completion"):
            openai_token = sector.project.set_chat_gpt_auth_token(
                request.META.get("HTTP_AUTHORIZATION")
            )
            if not openai_token:
                return Response(
                    {
                        "detail": "There is no chatgpt token configured on the integrations module"
                    },
                    status=status.HTTP_400_BAD_REQUEST,
                )
        return super().update(request, *args, **kwargs)

    def perform_update(self, serializer):
        serializer.save()

    def perform_destroy(self, instance):
        content = {
            "sector_uuid": str(instance.uuid),
            "user_email": self.request.query_params.get("user_email"),
        }

        if not settings.USE_WENI_FLOWS:
            return super().perform_destroy(instance)

        response = FlowRESTClient().destroy_sector(**content)
        if response.status_code not in [
            status.HTTP_200_OK,
            status.HTTP_201_CREATED,
            status.HTTP_204_NO_CONTENT,
        ]:
            raise exceptions.APIException(
                detail=f"[{response.status_code}] Error deleting the sector on flows. Exception: {response.content}"
            )
        instance.delete()
        return Response(
            {"is_deleted": True},
            status.HTTP_200_OK,
        )

    @action(detail=True, methods=["GET"])
    def agents(self, *args, **kwargs):
        instance = self.get_object()
        queue_agents = instance.queue_agents
        serializer = sector_serializers.SectorAgentsSerializer(queue_agents, many=True)

        return Response(serializer.data, status=status.HTTP_200_OK)

    @action(detail=False, methods=["GET"])
    def count(self, request, *args, **kwargs):
        project_uuid = request.query_params.get("project")
        project = Project.objects.get(uuid=project_uuid)
        sector_count = project.get_sectors(user=request.user).count()
        # TODO: CREATE A METHOD DO COUNT SECTORS OF USER
        if sector_count == 0:
            sector_count = (
                Sector.objects.filter(
                    project=project,
                    queues__authorizations__permission__user=request.user,
                    is_deleted=False,
                )
                .distinct()
                .count()
            )
        return Response({"sector_count": sector_count}, status=status.HTTP_200_OK)

    @action(detail=True, methods=["POST"])
    def authorization(self, request, *args, **kwargs):
        sector = self.get_object()
        user_email = request.data.get("user")
        if not user_email:
            return Response(
                {"Detail": "'user' field is required"},
                status=status.HTTP_400_BAD_REQUEST,
            )

        permission = sector.get_permission(user_email)
        if not permission:
            return Response(
                {
                    "Detail": f"user {user_email} does not have an account or permission in this project"
                },
                status=status.HTTP_400_BAD_REQUEST,
            )

        sector_auth = sector.set_user_authorization(permission, 1)

        return Response(
            {
                "uuid": str(sector_auth.uuid),
                "user": sector_auth.permission.user.email,
                "sector": sector_auth.sector.name,
            },
            status=status.HTTP_201_CREATED,
        )

    @action(detail=True, methods=["GET", "POST"], url_path="worktime")
    def worktime(self, request, *args, **kwargs):
        sector = self.get_object()

        if request.method == "GET":
            working_hours = (sector.working_day or {}).get("working_hours", {})
            return Response({"working_hours": working_hours}, status=status.HTTP_200_OK)

        working_hours = request.data.get("working_hours", {})
        if not isinstance(working_hours, dict):
            return Response(
                {"detail": "Field 'working_hours' must be an object"},
                status=status.HTTP_400_BAD_REQUEST,
            )

        working_day = sector.working_day or {}
        working_day["working_hours"] = working_hours
        sector.working_day = working_day
        sector.save(update_fields=["working_day"])
        return Response({"working_hours": working_hours}, status=status.HTTP_200_OK)


class SectorTagsViewset(viewsets.ModelViewSet):
    queryset = SectorTag.objects.all().order_by("name")
    serializer_class = sector_serializers.SectorTagSerializer
    filter_backends = [DjangoFilterBackend]
    filterset_class = SectorTagFilter
    lookup_field = "uuid"

    def get_queryset(self):
        queryset = super().get_queryset()

        if self.request.user.has_perm("accounts.can_communicate_internally"):
            queryset = queryset.all()

        else:
            queryset = queryset.filter(
                sector__project__in=ProjectPermission.objects.filter(
                    user=self.request.user
                ).values_list("project", flat=True)
            )

        if self.action != "list":
            self.filterset_class = None

        return queryset

    def get_permissions(self):
        permission_classes = self.permission_classes
        if self.action == "list":
            permission_classes = [
                IsAuthenticated,
            ]
        else:
            permission_classes = (IsAuthenticated, IsSectorManager)

        return [permission() for permission in permission_classes]


class SectorAuthorizationViewset(viewsets.ModelViewSet):
    queryset = SectorAuthorization.objects.all()
    serializer_class = sector_serializers.SectorAuthorizationSerializer
    filter_backends = [DjangoFilterBackend]
    filterset_class = SectorAuthorizationFilter
    lookup_field = "uuid"

    def get_permissions(self):
        permission_classes = self.permission_classes
        if self.action in ["retrieve", "list"]:
            permission_classes = (IsAuthenticated, IsSectorManager)
        else:
            permission_classes = (IsAuthenticated, IsProjectAdmin)
        return [permission() for permission in permission_classes]

    def get_serializer_class(self):
        if self.action in ["list", "retrieve"]:
            return sector_serializers.SectorAuthorizationReadOnlySerializer
        return super().get_serializer_class()

    def create(self, request, *args, **kwargs):
        try:
            return super().create(request, *args, **kwargs)
        except IntegrityError:
            return Response(
                {"detail": "The user already have authorization on this sector"},
                status.HTTP_400_BAD_REQUEST,
            )

    def perform_create(self, serializer):
        serializer.save()
        serializer.instance.notify_user("create")

    def perform_update(self, serializer):
        serializer.save()
        serializer.instance.notify_user("update")

    def perform_destroy(self, instance):
        instance.notify_user("destroy")
        super().perform_destroy(instance)


class SectorHolidayViewSet(viewsets.ModelViewSet):
    """
    ViewSet to manage holidays and special days by sectors.
    """

    serializer_class = sector_serializers.SectorHolidaySerializer
    filter_backends = [filters.OrderingFilter, DjangoFilterBackend]
    lookup_field = "uuid"
    ordering = ["date"]

    def get_queryset(self):
        """
        Filter holidays based on user project permissions and sector parameter
        """
        queryset = SectorHoliday.objects.exclude(is_deleted=True).filter(
            sector__project__in=ProjectPermission.objects.filter(
                user=self.request.user
            ).values_list("project", flat=True)
        )

        sector_uuid = self.request.query_params.get("sector")
        if sector_uuid:
            queryset = queryset.filter(sector__uuid=sector_uuid)

        return queryset.order_by("date")

    def get_serializer_class(self):
        """
        Uses simplified serializer for listing
        """
        if self.action == "list":
            return sector_serializers.SectorHolidayListSerializer
        return super().get_serializer_class()

    def get_permissions(self):
        """
        Permissions based on action
        """
        if self.action in ["list", "retrieve", "official_holidays"]:
            permission_classes = [IsAuthenticated]
        else:
            permission_classes = [IsAuthenticated, IsSectorManager]
        return [permission() for permission in permission_classes]

    def perform_create(self, serializer):
        """
        Sector must be passed in the request body
        """
        serializer.save()

    def create(self, request, *args, **kwargs):
        """
        Suporta:
        - date: "YYYY-MM-DD" (um dia)
        - date: {"start": "YYYY-MM-DD", "end": "YYYY-MM-DD"} (intervalo em um único registro)
        """
        body = request.data
        date_field = body.get("date")

        # Range: {"start": "...", "end": "..."}
        if isinstance(date_field, dict):
            start_str = date_field.get("start")
            end_str = date_field.get("end")

            # Guardas para o linter e runtime
            if not isinstance(start_str, str) or not start_str:
                return Response(
                    {"detail": "date.start is required (YYYY-MM-DD)"},
                    status=status.HTTP_400_BAD_REQUEST,
                )
            if not isinstance(end_str, str) or not end_str:
                end_str = start_str

            start_str = start_str.strip()
            end_str = end_str.strip()

            try:
                start_date = datetime.strptime(start_str, "%Y-%m-%d").date()
                end_date = datetime.strptime(end_str, "%Y-%m-%d").date()
            except ValueError:
                return Response(
                    {
                        "detail": "Date has wrong format. Use YYYY-MM-DD or {'start','end'} with this format."
                    },
                    status=status.HTTP_400_BAD_REQUEST,
                )

            if end_date < start_date:
                return Response(
                    {"detail": "date.end must be greater than or equal to date.start"},
                    status=status.HTTP_400_BAD_REQUEST,
                )

            payload = {
                "sector": body.get("sector"),
                "date": start_date,
                "date_end": end_date,
                "day_type": body.get("day_type", SectorHoliday.CLOSED),
                "start_time": body.get("start_time"),
                "end_time": body.get("end_time"),
                "description": body.get("description", ""),
                "its_custom": bool(body.get("its_custom", False)),
                "repeat": bool(body.get("repeat", False)),
            }

            serializer = self.get_serializer(data=payload)
            serializer.is_valid(raise_exception=True)
            self.perform_create(serializer)
            return Response(serializer.data, status=status.HTTP_201_CREATED)

        # Caso não seja range, segue o fluxo padrão (um dia)
        return super().create(request, *args, **kwargs)

    def destroy(self, request, *args, **kwargs):
        instance = self.get_object()
        instance.is_deleted = True
        instance.save()
        return Response(status=status.HTTP_204_NO_CONTENT)

    @action(detail=False, methods=["get", "patch"])
    def official_holidays(self, request):
        """
        GET /api/v1/sector_holiday/official_holidays/?project=<uuid>&year=2025
        PATCH /api/v1/sector_holiday/official_holidays/?sector=<uuid>

        GET: retorna feriados oficiais inferidos pelo timezone do projeto.
        PATCH: habilita/desabilita feriados oficiais por data (YYYY-MM-DD) para o setor.
        """
        if request.method.upper() == "PATCH":
            sector_uuid = request.query_params.get("sector")
            if not sector_uuid:
                return Response(
                    {"detail": "Parameter 'sector' is required"},
                    status=status.HTTP_400_BAD_REQUEST,
                )

            enabled_dates = request.data.get("enabled_holidays", [])
            disabled_dates = request.data.get("disabled_holidays", [])

            if not isinstance(enabled_dates, list) or not isinstance(
                disabled_dates, list
            ):
                return Response(
                    {"detail": "enabled_holidays and disabled_holidays must be lists"},
                    status=status.HTTP_400_BAD_REQUEST,
                )

            try:
                sector = Sector.objects.get(uuid=sector_uuid)
            except Sector.DoesNotExist:
                return Response(
                    {"detail": "Sector not found"}, status=status.HTTP_404_NOT_FOUND
                )

            # Map years -> official holidays once per year to avoid repeated calls
            def parse_date_str(ds):
                if not isinstance(ds, str) or not ds:
                    return None
                try:
                    return datetime.strptime(ds.strip(), "%Y-%m-%d").date()
                except ValueError:
                    return None

            dates_to_touch = [
                *(parse_date_str(d) for d in enabled_dates),
                *(parse_date_str(d) for d in disabled_dates),
            ]
            years = {d.year for d in dates_to_touch if d}
            official_by_year = {}
            country_code = get_country_from_timezone(str(sector.project.timezone))
            for y in years:
                official_by_year[y] = get_country_holidays(country_code, y) or {}

            enabled_count = 0
            disabled_count = 0
            errors = []

            # Enable (create or undelete) by date
            for ds in enabled_dates:
                d = parse_date_str(ds)
                if not d:
                    errors.append(f"Invalid date format: {ds}")
                    continue

                obj = SectorHoliday.objects.filter(sector=sector, date=d).first()
                # Pick official name if exists, else empty string
                name = official_by_year.get(d.year, {}).get(
                    d, ""
                )  # dict key is date object

                if obj:
                    # Reativar caso soft-deleted; e garantir que é oficial (is_custom=False)
                    updates = {}
                    if obj.is_deleted:
                        obj.is_deleted = False
                        updates["is_deleted"] = False
                    if obj.day_type != SectorHoliday.CLOSED:
                        obj.day_type = SectorHoliday.CLOSED
                        updates["day_type"] = SectorHoliday.CLOSED
                    if obj.its_custom:
                        obj.its_custom = False
                        updates["its_custom"] = False
                    if name and obj.description != name:
                        obj.description = name
                        updates["description"] = name
                    if updates:
                        obj.save()
                    enabled_count += 1
                else:
                    SectorHoliday.objects.create(
                        sector=sector,
                        date=d,
                        day_type=SectorHoliday.CLOSED,
                        description=name,
                        its_custom=False,
                    )
                    enabled_count += 1

            # Disable (soft delete) by date
            for ds in disabled_dates:
                d = parse_date_str(ds)
                if not d:
                    errors.append(f"Invalid date format: {ds}")
                    continue
                obj = SectorHoliday.objects.filter(sector=sector, date=d).first()
                if obj and not obj.is_deleted:
                    obj.is_deleted = True
                    obj.save(update_fields=["is_deleted"])
                    disabled_count += 1
                # Se não existir ou já desativado, apenas ignore

            return Response(
                {
                    "enabled": enabled_count,
                    "disabled": disabled_count,
                    "errors": errors,
                },
                status=status.HTTP_200_OK,
            )

        # GET (mantido como estava)
        project_uuid = request.query_params.get("project")
        year_param = request.query_params.get("year")

        if not project_uuid:
            return Response(
                {"detail": "Parameter 'project' is required"},
                status=status.HTTP_400_BAD_REQUEST,
            )

        try:
            project = Project.objects.get(uuid=project_uuid)
        except Project.DoesNotExist:
            return Response(
                {"detail": "Project not found"}, status=status.HTTP_404_NOT_FOUND
            )

        has_access = ProjectPermission.objects.filter(
            user=request.user, project=project
        ).exists()
        if not has_access:
            return Response(
                {"detail": "You dont have permission in this project."},
                status=status.HTTP_403_FORBIDDEN,
            )

        # Default do ano baseado no timezone do projeto; trata vazio/ inválido
        if not year_param:
            year = timezone.now().astimezone(project.timezone).year
        else:
            try:
                year = int(year_param)
            except (TypeError, ValueError):
                return Response(
                    {"detail": "Invalid 'year'. Use an integer like 2025."},
                    status=status.HTTP_400_BAD_REQUEST,
                )

        country_code = get_country_from_timezone(str(project.timezone))
        official_holidays = get_country_holidays(country_code, year)

        holidays_list = [
            {
                "date": holiday_date.strftime("%Y-%m-%d"),
                "name": holiday_name,
                "country_code": country_code,
            }
            for holiday_date, holiday_name in official_holidays.items()
        ]

        return Response(
            {
                "country_code": country_code,
                "year": year,
                "holidays": sorted(holidays_list, key=lambda x: x["date"]),
            }
        )

    @action(detail=False, methods=["post"])
    def import_official_holidays(self, request):
        """
        POST /api/v1/sector_holiday/import_official_holidays/
        Cria holidays em lote a partir dos feriados oficiais selecionados

        Body:
        {
            "sector": "uuid",
            "year": 2024,
            "holidays": ["2024-12-25", "2024-01-01"]  # Datas selecionadas
        }
        """
        sector_uuid = request.data.get("sector")
        year = request.data.get("year", timezone.now().year)
        selected_holidays = request.data.get("enabled_holidays", [])

        if not sector_uuid:
            return Response(
                {"detail": "Field 'sector' is required"},
                status=status.HTTP_400_BAD_REQUEST,
            )

        if not selected_holidays:
            return Response(
                {"detail": "Field 'holidays' is required and must not be empty"},
                status=status.HTTP_400_BAD_REQUEST,
            )

        try:
            sector = Sector.objects.get(uuid=sector_uuid)
            country_code = get_country_from_timezone(str(sector.project.timezone))
            official_holidays = get_country_holidays(country_code, int(year))

            created_holidays = []
            errors = []

            for holiday_date_str in selected_holidays:
                try:
                    holiday_date = datetime.strptime(
                        holiday_date_str, "%Y-%m-%d"
                    ).date()

                    # Verificar se existe nos feriados oficiais
                    if holiday_date not in official_holidays:
                        errors.append(
                            f"Date {holiday_date_str} is not an official holiday"
                        )
                        continue

                    # Verificar se já existe
                    if SectorHoliday.objects.filter(
                        sector=sector, date=holiday_date
                    ).exists():
                        errors.append(f"Holiday for {holiday_date_str} already exists")
                        continue

                    # Criar holiday
                    holiday = SectorHoliday.objects.create(
                        sector=sector,
                        date=holiday_date,
                        day_type=SectorHoliday.CLOSED,
                        description=official_holidays[holiday_date],
                    )

                    created_holidays.append(
                        {
                            "uuid": str(holiday.uuid),
                            "date": holiday_date_str,
                            "description": holiday.description,
                        }
                    )

                except ValueError:
                    errors.append(f"Invalid date format: {holiday_date_str}")
                except Exception as e:
                    errors.append(
                        f"Error creating holiday for {holiday_date_str}: {str(e)}"
                    )

            return Response(
                {
                    "created": len(created_holidays),
                    "holidays": created_holidays,
                    "errors": errors,
                },
                status=status.HTTP_201_CREATED
                if created_holidays
                else status.HTTP_400_BAD_REQUEST,
            )

        except Sector.DoesNotExist:
            return Response(
                {"detail": "Sector not found"}, status=status.HTTP_404_NOT_FOUND
            )<|MERGE_RESOLUTION|>--- conflicted
+++ resolved
@@ -1,8 +1,4 @@
-<<<<<<< HEAD
-from datetime import datetime, timedelta
-=======
 from datetime import datetime
->>>>>>> fa2fa655
 
 from django.conf import settings
 from django.db import IntegrityError
@@ -695,9 +691,11 @@
                     "holidays": created_holidays,
                     "errors": errors,
                 },
-                status=status.HTTP_201_CREATED
-                if created_holidays
-                else status.HTTP_400_BAD_REQUEST,
+                status=(
+                    status.HTTP_201_CREATED
+                    if created_holidays
+                    else status.HTTP_400_BAD_REQUEST
+                ),
             )
 
         except Sector.DoesNotExist:
