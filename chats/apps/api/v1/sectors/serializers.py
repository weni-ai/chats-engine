--- conflicted
+++ resolved
@@ -68,11 +68,8 @@
             "can_edit_custom_fields",
             "working_day",
             "automatic_message",
-<<<<<<< HEAD
             "is_csat_enabled",
-=======
             "required_tags",
->>>>>>> 4df3f62b
         ]
         extra_kwargs = {
             "work_start": {"required": False, "allow_null": True},
@@ -171,11 +168,8 @@
             "can_edit_custom_fields",
             "config",
             "automatic_message",
-<<<<<<< HEAD
             "is_csat_enabled",
-=======
             "required_tags",
->>>>>>> 4df3f62b
         ]
         extra_kwargs = {field: {"required": False} for field in fields}
 
@@ -266,11 +260,8 @@
             "created_on",
             "has_group_sector",
             "automatic_message",
-<<<<<<< HEAD
             "is_csat_enabled",
-=======
             "required_tags",
->>>>>>> 4df3f62b
         ]
 
     def get_agents(self, sector: Sector):
@@ -302,11 +293,8 @@
             "can_edit_custom_fields",
             "config",
             "automatic_message",
-<<<<<<< HEAD
             "is_csat_enabled",
-=======
             "required_tags",
->>>>>>> 4df3f62b
         ]
 
     def get_automatic_message(self, sector: Sector):
