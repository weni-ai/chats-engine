--- conflicted
+++ resolved
@@ -16,7 +16,6 @@
 User = get_user_model()
 
 
-<<<<<<< HEAD
 def validate_is_csat_enabled(project: Project, value: bool, context: dict) -> bool:
     """
     Validate if the CSAT feature is enabled for the sector.
@@ -37,7 +36,7 @@
             code="csat_feature_flag_is_off",
         )
     return value
-=======
+    
 def _apply_sector_config_defaults(instance: Sector, data: dict) -> dict:
     config = data.get("config") or {}
     if isinstance(config, dict):
@@ -49,7 +48,6 @@
             config.setdefault("can_close_chats_in_queue", False)
     data["config"] = config
     return data
->>>>>>> 9a6a3800
 
 
 class SectorAutomaticMessageSerializer(serializers.ModelSerializer):
