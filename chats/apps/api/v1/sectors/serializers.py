from django.conf import settings
from django.contrib.auth import get_user_model
from django.utils.translation import gettext_lazy as _
from rest_framework import serializers

from chats.apps.api.v1.accounts.serializers import UserSerializer
from chats.apps.projects.models.models import Project
from chats.apps.sectors.models import (
    Sector,
    SectorAuthorization,
    SectorHoliday,
    SectorTag,
)
from chats.apps.feature_flags.utils import is_feature_active

User = get_user_model()


def validate_is_csat_enabled(project: Project, value: bool, context: dict) -> bool:
    """
    Validate if the CSAT feature is enabled for the sector.
    """
    request = context.get("request")
    user = getattr(request, "user", None)
    project = project

    if value is True and not is_feature_active(
        settings.CSAT_FEATURE_FLAG_KEY, user, project
    ):
        raise serializers.ValidationError(
            {
                "is_csat_enabled": [
                    _("The CSAT feature is not available for this sector")
                ]
            },
            code="csat_feature_flag_is_off",
        )
    return value


class SectorAutomaticMessageSerializer(serializers.ModelSerializer):
    is_active = serializers.BooleanField(source="is_automatic_message_active")
    text = serializers.CharField(source="automatic_message_text")

    class Meta:
        model = Sector
        fields = ["is_active", "text"]


class SectorSerializer(serializers.ModelSerializer):
    automatic_message = serializers.JSONField(required=False)
    is_csat_enabled = serializers.BooleanField(required=False, allow_null=False)

    class Meta:
        model = Sector
        fields = [
            "uuid",
            "name",
            "can_edit_custom_fields",
            "can_trigger_flows",
            "config",
            "project",
            "rooms_limit",
            "sign_messages",
            "work_start",
            "work_end",
            "open_offline",
            "can_edit_custom_fields",
            "working_day",
            "automatic_message",
            "is_csat_enabled",
            "required_tags",
            "secondary_project",
        ]
        extra_kwargs = {
            "work_start": {"required": False, "allow_null": True},
            "work_end": {"required": False, "allow_null": True},
        }

    def validate(self, data):
        """
        Check if the work_end date its greater than work_start date.
        """
        start = data.get(
            "work_start",
            getattr(self.instance, "work_start", None) if self.instance else None,
        )
        end = data.get(
            "work_end",
            getattr(self.instance, "work_end", None) if self.instance else None,
        )
        if start is not None and end is not None:
            if end <= start:
                raise serializers.ValidationError(
                    {"detail": _("work_end date must be greater than work_start date.")}
                )

        automatic_message = data.get("automatic_message")

        if automatic_message:
            if automatic_message.get("is_active", False) and not is_feature_active(
                settings.AUTOMATIC_MESSAGE_FEATURE_FLAG_KEY,
                self.context["request"].user,
                data.get("project"),
            ):
                raise serializers.ValidationError(
                    {
                        "is_automatic_message_active": [
                            _("This feature is not available for this project.")
                        ]
                    },
                    code="automatic_message_feature_flag_is_not_active",
                )

            data.pop("automatic_message")

            data["is_automatic_message_active"] = automatic_message.get("is_active")
            data["automatic_message_text"] = automatic_message.get("text")

<<<<<<< HEAD
        project = self.instance.project if self.instance else data.get("project")

        validate_is_csat_enabled(project, data.get("is_csat_enabled"), self.context)

        # Extract secondary_project from config if present
        config = data.get("config", {})
        if "secondary_project" in config:
            data["secondary_project"] = config.get("secondary_project")
=======
        config = data.get("config", {})
        if "secondary_project" in config:
            secondary_project_value = config.get("secondary_project")
            if isinstance(secondary_project_value, str):
                data["secondary_project"] = {"uuid": secondary_project_value}
            else:
                data["secondary_project"] = secondary_project_value
>>>>>>> 02f5a6b3

        return data

    def validate_required_tags(self, value) -> bool:
        """
        Check if the sector has at least one tag to require tags.
        """

        if value is True:
            if not self.instance:
                # For now, tags are created after the sector is created
                # This may change in the future
                raise serializers.ValidationError(
                    [_("Sector must have at least one tag to require tags.")],
                    code="sector_must_have_at_least_one_tag_to_require_tags",
                )

            if not self.instance.tags.exists():
                raise serializers.ValidationError(
                    [_("Sector must have at least one tag to require tags.")],
                    code="sector_must_have_at_least_one_tag_to_require_tags",
                )

        return value

    def to_representation(self, instance):
        data = super().to_representation(instance)
        data["automatic_message"] = SectorAutomaticMessageSerializer(instance).data

        return data


class SectorUpdateSerializer(serializers.ModelSerializer):
    automatic_message = serializers.JSONField(required=False)
    is_csat_enabled = serializers.BooleanField(required=False, allow_null=False)

    class Meta:
        model = Sector
        fields = [
            "name",
            "rooms_limit",
            "work_start",
            "work_end",
            "is_deleted",
            "can_trigger_flows",
            "sign_messages",
            "can_edit_custom_fields",
            "config",
            "automatic_message",
            "is_csat_enabled",
            "required_tags",
            "secondary_project",
        ]
        extra_kwargs = {field: {"required": False} for field in fields}

    def update(self, instance, validated_data):
        config = validated_data.pop("config", None)
        sector = super().update(instance, validated_data)

        if config is not None:
            sector.config = sector.config or {}
            sector.config.update(config)
            sector.save(update_fields=["config"])

        return sector

    def validate(self, attrs: dict):
        project = self.instance.project

        automatic_message = attrs.get("automatic_message", None)

        if automatic_message is not None:
            current_is_automatic_message_active = (
                self.instance.is_automatic_message_active
            )
            new_is_automatic_message_active = automatic_message.get("is_active")

            if (
                current_is_automatic_message_active != new_is_automatic_message_active
                and not is_feature_active(
                    settings.AUTOMATIC_MESSAGE_FEATURE_FLAG_KEY,
                    self.context["request"].user,
                    project,
                )
            ):

                raise serializers.ValidationError(
                    {
                        "is_automatic_message_active": [
                            _("This feature is not available for this project.")
                        ]
                    },
                    code="automatic_message_feature_flag_is_not_active",
                )

            attrs.pop("automatic_message")
            attrs["is_automatic_message_active"] = new_is_automatic_message_active
            attrs["automatic_message_text"] = automatic_message.get("text")

<<<<<<< HEAD
        project = self.instance.project

        validate_is_csat_enabled(project, attrs.get("is_csat_enabled"), self.context)

        config = attrs.get("config", {})
        if "secondary_project" in config:
            attrs["secondary_project"] = config.get("secondary_project")
=======
        config = attrs.get("config", {})
        if "secondary_project" in config:
            secondary_project_value = config.get("secondary_project")
            if isinstance(secondary_project_value, str):
                attrs["secondary_project"] = {"uuid": secondary_project_value}
            else:
                attrs["secondary_project"] = secondary_project_value
>>>>>>> 02f5a6b3

        return attrs

    def validate_required_tags(self, value) -> bool:
        """
        Check if the sector has at least one tag to require tags.
        """
        if value is True and not self.instance.tags.exists():
            raise serializers.ValidationError(
                [_("Sector must have at least one tag to require tags.")],
                code="sector_must_have_at_least_one_tag_to_require_tags",
            )

        return value

    def to_representation(self, instance):
        data = super().to_representation(instance)

        data["automatic_message"] = SectorAutomaticMessageSerializer(instance).data

        return data


class SectorReadOnlyListSerializer(serializers.ModelSerializer):
    agents = serializers.SerializerMethodField()
    contacts = serializers.SerializerMethodField()
    has_group_sector = serializers.SerializerMethodField()
    automatic_message = serializers.SerializerMethodField()

    class Meta:
        model = Sector
        fields = [
            "uuid",
            "name",
            "agents",
            "contacts",
            "can_trigger_flows",
            "created_on",
            "has_group_sector",
            "automatic_message",
            "is_csat_enabled",
            "required_tags",
        ]

    def get_agents(self, sector: Sector):
        return sector.agent_count

    def get_contacts(self, sector: Sector):
        return sector.contact_count

    def get_has_group_sector(self, sector: Sector):
        return sector.sector_group_sectors.exists()

    def get_automatic_message(self, sector: Sector):
        return SectorAutomaticMessageSerializer(sector).data


class SectorReadOnlyRetrieveSerializer(serializers.ModelSerializer):
    automatic_message = serializers.SerializerMethodField()

    class Meta:
        model = Sector
        fields = [
            "uuid",
            "name",
            "work_start",
            "work_end",
            "rooms_limit",
            "can_trigger_flows",
            "sign_messages",
            "can_edit_custom_fields",
            "config",
            "automatic_message",
            "is_csat_enabled",
            "required_tags",
        ]

    def get_automatic_message(self, sector: Sector):
        return SectorAutomaticMessageSerializer(sector).data


class SectorWSSerializer(serializers.ModelSerializer):
    """
    used to serialize data for the websocket connection
    TODO: Add a field checking if the sector can receive new rooms based on work_start and work_end
    """

    class Meta:
        model = Sector
        fields = "__all__"


# Sector Authorization Serializers


class SectorAuthorizationSerializer(serializers.ModelSerializer):
    class Meta:
        model = SectorAuthorization
        fields = "__all__"


class SectorAuthorizationReadOnlySerializer(serializers.ModelSerializer):
    user = serializers.SerializerMethodField()

    class Meta:
        model = SectorAuthorization
        fields = [
            "uuid",
            "sector",
            "role",
            "user",
        ]

    def get_user(self, auth):
        return UserSerializer(auth.permission.user).data


class SectorAuthorizationWSSerializer(serializers.ModelSerializer):
    class Meta:
        model = SectorAuthorization
        fields = "__all__"


# Sector Tags Serializer


class SectorTagSerializer(serializers.ModelSerializer):
    class Meta:
        model = SectorTag
        fields = "__all__"
        extra_kwargs = {"sector": {"required": False}}

    def validate(self, data):
        """
        Check if tag already exist in sector.
        """
        if self.instance:
            if SectorTag.objects.filter(
                sector=self.instance.sector, name=data["name"]
            ).exists():
                raise serializers.ValidationError(
                    {"detail": _("This tag already exists.")}
                )
        else:
            if SectorTag.objects.filter(
                name=data["name"], sector=data["sector"]
            ).exists():
                raise serializers.ValidationError(
                    {"detail": _("This tag already exists.")}
                )
        return data


class DetailSectorTagSerializer(serializers.ModelSerializer):
    class Meta:
        model = SectorTag
        exclude = [
            "sector",
        ]


class TagSimpleSerializer(serializers.ModelSerializer):
    class Meta:
        model = SectorTag
        fields = ["uuid", "name", "is_deleted"]

    def to_representation(self, instance):
        data = super().to_representation(instance)

        if instance.is_deleted:
            name = data.get("name").split("_is_deleted_")[0]
            data["name"] = f"{name}"

        return data


class SectorAgentsSerializer(serializers.ModelSerializer):
    class Meta:
        model = User
        fields = [
            "first_name",
            "last_name",
            "email",
            "photo_url",
            "language",
        ]


class SectorHolidaySerializer(serializers.ModelSerializer):
    """
    Serializer to manage configurable holidays and special days by sector
    """

    class Meta:
        model = SectorHoliday
        fields = [
            "uuid",
            "sector",
            "date",
            "date_end",
            "day_type",
            "start_time",
            "end_time",
            "description",
            "its_custom",
            "repeat",
            "created_on",
            "modified_on",
            "its_custom",
        ]
        read_only_fields = ["uuid", "created_on", "modified_on"]

    def validate(self, data):
        """
        Custom validations to ensure data consistency
        """
        day_type = data.get("day_type")
        start_time = data.get("start_time")
        end_time = data.get("end_time")

        if day_type == SectorHoliday.CLOSED:
            if start_time is not None or end_time is not None:
                raise serializers.ValidationError(
                    {"detail": _("Closed days should not have start_time or end_time")}
                )

        elif day_type == SectorHoliday.CUSTOM_HOURS:
            if start_time is None or end_time is None:
                raise serializers.ValidationError(
                    {
                        "detail": _(
                            "Custom hours days must have both start_time and end_time"
                        )
                    }
                )
            if start_time >= end_time:
                raise serializers.ValidationError(
                    {"detail": _("End time must be greater than start time")}
                )

        return data

    def to_representation(self, instance):
        """
        Renderiza `date` como objeto {start, end} quando `date_end` existir,
        senão string 'YYYY-MM-DD'.
        """
        data = super().to_representation(instance)
        start = instance.date.strftime("%Y-%m-%d")
        if instance.date_end:
            end = instance.date_end.strftime("%Y-%m-%d")
            data["date"] = {"start": start, "end": end}
        else:
            data["date"] = start
        data.pop("date_end", None)
        return data


class SectorHolidayListSerializer(serializers.ModelSerializer):
    """
    Serializer simplificado para listagem de holidays
    """

    class Meta:
        model = SectorHoliday
        fields = [
            "uuid",
            "date",
            "date_end",
            "day_type",
            "start_time",
            "end_time",
            "description",
            "its_custom",
            "repeat",
        ]

    def to_representation(self, instance):
        data = super().to_representation(instance)
        start = instance.date.strftime("%Y-%m-%d")
        if instance.date_end:
            end = instance.date_end.strftime("%Y-%m-%d")
            data["date"] = {"start": start, "end": end}
        else:
            data["date"] = start
        data.pop("date_end", None)
        return data<|MERGE_RESOLUTION|>--- conflicted
+++ resolved
@@ -117,16 +117,10 @@
             data["is_automatic_message_active"] = automatic_message.get("is_active")
             data["automatic_message_text"] = automatic_message.get("text")
 
-<<<<<<< HEAD
         project = self.instance.project if self.instance else data.get("project")
 
         validate_is_csat_enabled(project, data.get("is_csat_enabled"), self.context)
 
-        # Extract secondary_project from config if present
-        config = data.get("config", {})
-        if "secondary_project" in config:
-            data["secondary_project"] = config.get("secondary_project")
-=======
         config = data.get("config", {})
         if "secondary_project" in config:
             secondary_project_value = config.get("secondary_project")
@@ -134,7 +128,6 @@
                 data["secondary_project"] = {"uuid": secondary_project_value}
             else:
                 data["secondary_project"] = secondary_project_value
->>>>>>> 02f5a6b3
 
         return data
 
@@ -234,15 +227,10 @@
             attrs["is_automatic_message_active"] = new_is_automatic_message_active
             attrs["automatic_message_text"] = automatic_message.get("text")
 
-<<<<<<< HEAD
         project = self.instance.project
 
         validate_is_csat_enabled(project, attrs.get("is_csat_enabled"), self.context)
 
-        config = attrs.get("config", {})
-        if "secondary_project" in config:
-            attrs["secondary_project"] = config.get("secondary_project")
-=======
         config = attrs.get("config", {})
         if "secondary_project" in config:
             secondary_project_value = config.get("secondary_project")
@@ -250,7 +238,6 @@
                 attrs["secondary_project"] = {"uuid": secondary_project_value}
             else:
                 attrs["secondary_project"] = secondary_project_value
->>>>>>> 02f5a6b3
 
         return attrs
 
