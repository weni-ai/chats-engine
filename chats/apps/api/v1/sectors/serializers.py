from django.contrib.auth import get_user_model
from django.utils.translation import gettext_lazy as _
from rest_framework import serializers

from chats.apps.api.v1.accounts.serializers import UserSerializer
from chats.apps.sectors.models import (
    Sector,
    SectorAuthorization,
    SectorHoliday,
    SectorTag,
)

User = get_user_model()


class SectorSerializer(serializers.ModelSerializer):
    class Meta:
        model = Sector
        fields = "__all__"
        extra_kwargs = {
            "work_start": {"required": False, "allow_null": True},
            "work_end": {"required": False, "allow_null": True},
        }

    def validate(self, data):
        """
        Check if the work_end date its greater than work_start date.
        """
<<<<<<< HEAD
        start = data.get("work_start", getattr(self.instance, "work_start", None) if self.instance else None)
        end = data.get("work_end", getattr(self.instance, "work_end", None) if self.instance else None)
        if start is not None and end is not None:
            if end <= start:
                raise serializers.ValidationError({"detail": _("work_end date must be greater than work_start date.")})
=======
        start = data.get(
            "work_start",
            getattr(self.instance, "work_start", None) if self.instance else None,
        )
        end = data.get(
            "work_end",
            getattr(self.instance, "work_end", None) if self.instance else None,
        )
        if start is not None and end is not None:
            if end <= start:
                raise serializers.ValidationError(
                    {"detail": _("work_end date must be greater than work_start date.")}
                )
>>>>>>> fa2fa655
        return data


class SectorUpdateSerializer(serializers.ModelSerializer):
    class Meta:
        model = Sector
        fields = [
            "name",
            "rooms_limit",
            "work_start",
            "work_end",
            "is_deleted",
            "can_trigger_flows",
            "sign_messages",
            "can_edit_custom_fields",
            "config",
        ]
        extra_kwargs = {field: {"required": False} for field in fields}

    def update(self, instance, validated_data):
        config = validated_data.pop("config", None)
        sector = super().update(instance, validated_data)

        if config is not None:
            sector.config = sector.config or {}
            sector.config.update(config)
            sector.save(update_fields=["config"])

        return sector


class SectorReadOnlyListSerializer(serializers.ModelSerializer):
    agents = serializers.SerializerMethodField()
    contacts = serializers.SerializerMethodField()
    has_group_sector = serializers.SerializerMethodField()

    class Meta:
        model = Sector
        fields = [
            "uuid",
            "name",
            "agents",
            "contacts",
            "can_trigger_flows",
            "created_on",
            "has_group_sector",
        ]

    def get_agents(self, sector: Sector):
        return sector.agent_count

    def get_contacts(self, sector: Sector):
        return sector.contact_count

    def get_has_group_sector(self, sector: Sector):
        return sector.sector_group_sectors.exists()


class SectorReadOnlyRetrieveSerializer(serializers.ModelSerializer):
    class Meta:
        model = Sector
        fields = [
            "uuid",
            "name",
            "work_start",
            "work_end",
            "rooms_limit",
            "can_trigger_flows",
            "sign_messages",
            "can_edit_custom_fields",
            "config",
        ]


class SectorWSSerializer(serializers.ModelSerializer):
    """
    used to serialize data for the websocket connection
    TODO: Add a field checking if the sector can receive new rooms based on work_start and work_end
    """

    class Meta:
        model = Sector
        fields = "__all__"


# Sector Authorization Serializers


class SectorAuthorizationSerializer(serializers.ModelSerializer):
    class Meta:
        model = SectorAuthorization
        fields = "__all__"


class SectorAuthorizationReadOnlySerializer(serializers.ModelSerializer):
    user = serializers.SerializerMethodField()

    class Meta:
        model = SectorAuthorization
        fields = [
            "uuid",
            "sector",
            "role",
            "user",
        ]

    def get_user(self, auth):
        return UserSerializer(auth.permission.user).data


class SectorAuthorizationWSSerializer(serializers.ModelSerializer):
    class Meta:
        model = SectorAuthorization
        fields = "__all__"


# Sector Tags Serializer


class SectorTagSerializer(serializers.ModelSerializer):
    class Meta:
        model = SectorTag
        fields = "__all__"
        extra_kwargs = {"sector": {"required": False}}

    def validate(self, data):
        """
        Check if tag already exist in sector.
        """
        if self.instance:
            if SectorTag.objects.filter(
                sector=self.instance.sector, name=data["name"]
            ).exists():
                raise serializers.ValidationError(
                    {"detail": _("This tag already exists.")}
                )
        else:
            if SectorTag.objects.filter(
                name=data["name"], sector=data["sector"]
            ).exists():
                raise serializers.ValidationError(
                    {"detail": _("This tag already exists.")}
                )
        return data


class DetailSectorTagSerializer(serializers.ModelSerializer):
    class Meta:
        model = SectorTag
        exclude = [
            "sector",
        ]


class TagSimpleSerializer(serializers.ModelSerializer):
    class Meta:
        model = SectorTag
        fields = ["uuid", "name"]


class SectorAgentsSerializer(serializers.ModelSerializer):
    class Meta:
        model = User
        fields = [
            "first_name",
            "last_name",
            "email",
            "photo_url",
            "language",
        ]


class SectorHolidaySerializer(serializers.ModelSerializer):
    """
    Serializer to manage configurable holidays and special days by sector
    """
<<<<<<< HEAD
=======

>>>>>>> fa2fa655
    class Meta:
        model = SectorHoliday
        fields = [
            "uuid",
            "sector",
            "date",
            "date_end",
            "day_type",
            "start_time",
            "end_time",
            "description",
            "its_custom",
            "repeat",
            "created_on",
            "modified_on",
            "its_custom",
        ]
        read_only_fields = ["uuid", "created_on", "modified_on"]

    def validate(self, data):
        """
        Custom validations to ensure data consistency
        """
        day_type = data.get("day_type")
        start_time = data.get("start_time")
        end_time = data.get("end_time")

        if day_type == SectorHoliday.CLOSED:
            if start_time is not None or end_time is not None:
                raise serializers.ValidationError(
                    {"detail": _("Closed days should not have start_time or end_time")}
                )

        elif day_type == SectorHoliday.CUSTOM_HOURS:
            if start_time is None or end_time is None:
                raise serializers.ValidationError(
                    {
                        "detail": _(
                            "Custom hours days must have both start_time and end_time"
                        )
                    }
                )
            if start_time >= end_time:
                raise serializers.ValidationError(
                    {"detail": _("End time must be greater than start time")}
                )

        return data

    def to_representation(self, instance):
        """
        Renderiza `date` como objeto {start, end} quando `date_end` existir,
        senão string 'YYYY-MM-DD'.
        """
        data = super().to_representation(instance)
        start = instance.date.strftime("%Y-%m-%d")
        if instance.date_end:
            end = instance.date_end.strftime("%Y-%m-%d")
            data["date"] = {"start": start, "end": end}
        else:
            data["date"] = start
        data.pop("date_end", None)
        return data


class SectorHolidayListSerializer(serializers.ModelSerializer):
    """
    Serializer simplificado para listagem de holidays
    """
<<<<<<< HEAD
    class Meta:
        model = SectorHoliday
        fields = ["uuid", "date", "date_end", "day_type", "start_time", "end_time", "description", "its_custom", "repeat"]
=======

    class Meta:
        model = SectorHoliday
        fields = [
            "uuid",
            "date",
            "date_end",
            "day_type",
            "start_time",
            "end_time",
            "description",
            "its_custom",
            "repeat",
        ]
>>>>>>> fa2fa655

    def to_representation(self, instance):
        data = super().to_representation(instance)
        start = instance.date.strftime("%Y-%m-%d")
        if instance.date_end:
            end = instance.date_end.strftime("%Y-%m-%d")
            data["date"] = {"start": start, "end": end}
        else:
            data["date"] = start
        data.pop("date_end", None)
        return data<|MERGE_RESOLUTION|>--- conflicted
+++ resolved
@@ -26,13 +26,6 @@
         """
         Check if the work_end date its greater than work_start date.
         """
-<<<<<<< HEAD
-        start = data.get("work_start", getattr(self.instance, "work_start", None) if self.instance else None)
-        end = data.get("work_end", getattr(self.instance, "work_end", None) if self.instance else None)
-        if start is not None and end is not None:
-            if end <= start:
-                raise serializers.ValidationError({"detail": _("work_end date must be greater than work_start date.")})
-=======
         start = data.get(
             "work_start",
             getattr(self.instance, "work_start", None) if self.instance else None,
@@ -46,7 +39,6 @@
                 raise serializers.ValidationError(
                     {"detail": _("work_end date must be greater than work_start date.")}
                 )
->>>>>>> fa2fa655
         return data
 
 
@@ -223,10 +215,7 @@
     """
     Serializer to manage configurable holidays and special days by sector
     """
-<<<<<<< HEAD
-=======
-
->>>>>>> fa2fa655
+
     class Meta:
         model = SectorHoliday
         fields = [
@@ -296,11 +285,6 @@
     """
     Serializer simplificado para listagem de holidays
     """
-<<<<<<< HEAD
-    class Meta:
-        model = SectorHoliday
-        fields = ["uuid", "date", "date_end", "day_type", "start_time", "end_time", "description", "its_custom", "repeat"]
-=======
 
     class Meta:
         model = SectorHoliday
@@ -315,7 +299,6 @@
             "its_custom",
             "repeat",
         ]
->>>>>>> fa2fa655
 
     def to_representation(self, instance):
         data = super().to_representation(instance)
