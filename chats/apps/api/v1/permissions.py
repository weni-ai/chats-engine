from django.contrib.auth.models import AnonymousUser
from django.core.exceptions import ObjectDoesNotExist
from rest_framework import permissions
from rest_framework.exceptions import ValidationError

from chats.apps.projects.models import ProjectPermission
from chats.apps.queues.models import Queue, QueueAuthorization
from chats.apps.rooms.models import Room
from chats.apps.sectors.models import SectorAuthorization
from chats.core.permissions import GetPermission

WRITE_METHODS = ["POST"]
OBJECT_METHODS = ["DELETE", "PATCH", "PUT", "GET"]


class IsProjectAdmin(permissions.BasePermission):
    def has_permission(self, request, view):
        if view.action in ["list", "create"]:
            permission = GetPermission(request).permission
            return permission.is_admin

        return super().has_permission(request, view)

    def has_object_permission(self, request, view, obj) -> bool:
        if isinstance(request.user, AnonymousUser):
            return False
        try:
            perm = obj.get_permission(request.user)
        except ProjectPermission.DoesNotExist:
            return False
        return perm.is_admin


class IsSectorManager(permissions.BasePermission):
    def has_permission(self, request, view):
        data = request.data or request.query_params
        if view.action in ["list", "create"]:
            permission = GetPermission(request).permission
            kwargs = {"sector": data.get("sector"), "queue": data.get("queue")}
            return permission.is_manager(**kwargs)

        return super().has_permission(request, view)

    def has_object_permission(self, request, view, obj) -> bool:
        if isinstance(request.user, AnonymousUser):
            return False
        try:
            perm = obj.get_permission(request.user)
        except ProjectPermission.DoesNotExist:
            return False
        return perm.is_manager(sector=str(obj.sector.pk))


class IsSectorAgent(permissions.BasePermission):
    def has_permission(self, request, view):
        data = request.data or request.query_params
        if view.action in ["list", "create"]:
            permission = GetPermission(request).permission
            kwargs = {"sector": data.get("sector"), "queue": data.get("queue")}
            return permission.is_agent(**kwargs)

        return super().has_permission(request, view)

    def has_object_permission(self, request, view, obj) -> bool:
        if isinstance(request.user, AnonymousUser):
            return False
        try:
            perm = obj.get_permission(request.user)
        except ProjectPermission.DoesNotExist:
            return False
        return perm.is_agent(sector=str(obj.sector.pk), queue=None)


class ProjectAnyPermission(permissions.BasePermission):
    def has_object_permission(self, request, view, obj) -> bool:
        try:
            return obj.permissions.filter(user=request.user).exists()
        except Exception:
            return obj.get_permission(request.user)


class AnyQueueAgentPermission(permissions.BasePermission):
    def has_permission(self, request, view):
        try:
            return GetPermission(request).permission.is_agent(
                queue=None, any_queue=True
            )
        except AttributeError:
            return False


class AnySectorManagerPermission(permissions.BasePermission):
    def has_permission(self, request, view):
        try:
            return GetPermission(request).permission.is_manager(any_sector=True)
        except AttributeError:
            return False


class IsQueueAgent(permissions.BasePermission):
    def has_permission(self, request, view):
        data = request.data or request.query_params
        queue = data.get("queue")
        sector = data.get("sector")

        if view.action in ["list", "create"]:
            permission = GetPermission(request).permission
            return (
                permission.is_agent(queue) if queue else permission.is_manager(sector)
            )

        return super().has_permission(request, view)

    def has_object_permission(self, request, view, obj) -> bool:
        if isinstance(request.user, AnonymousUser):
            return False
        if isinstance(obj, Room):
            if obj.user == request.user:
                return True
        try:
            perm = obj.get_permission(request.user)
        except ProjectPermission.DoesNotExist:
            return False

        if not perm:
            return False

        try:
            return perm.is_agent(str(obj.queue.pk))
        except ObjectDoesNotExist:
            return perm.is_manager(any_sector=True)


class SectorAnyPermission(permissions.BasePermission):
    """
    Grant permission if the user has *any roles(manager or agent)* in the Sector
    Each model that uses this permission, need to implement a `get_permission` method
    to check the user roles within the sector.
    """

    def has_object_permission(self, request, view, obj) -> bool:
        if isinstance(request.user, AnonymousUser):
            return False
        try:
            authorization = obj.get_permission(request.user)
        except SectorAuthorization.DoesNotExist:
            return False
        return authorization.is_authorized


class ProjectExternalPermission(permissions.BasePermission):
    def has_permission(self, request, view) -> bool:
        if view.action in ["list", "create"]:
            permission = GetPermission(request).permission
            return permission.is_admin

        return super().has_permission(request, view)

    def has_object_permission(self, request, view, obj) -> bool:
        if isinstance(request.user, AnonymousUser):
            return False
        try:
            authorization = obj.get_permission(
                request.user
            )  # each and every model that users this permission have to implement this method
        except ProjectPermission.DoesNotExist:
            return False
        return authorization.is_admin


class SectorAgentReadOnlyListPermission(permissions.BasePermission):
    """
    Grant permission if the user has *agent_role* in the Sector Queue
    Each model that uses this permission, need to implement a `get_permission` method
    to check the user roles within the sector.
    """

    def has_permission(self, request, view) -> bool:
        if isinstance(request.user, AnonymousUser):
            return False
        try:
            sector_queue = Queue.objects.filter(
                sector=request.query_params.get("sector")
            ).first()
            authorization = sector_queue.get_permission(request.user)
        except Queue.DoesNotExist:
            return False
        return authorization


class SectorAgentReadOnlyRetrievePermission(permissions.BasePermission):
    """
    Grant permission if the user has *agent_role* in the Sector Queue
    Each model that uses this permission, need to implement a `get_permission` method
    to check the user roles within the sector.
    """

    def has_object_permission(self, request, view, obj) -> bool:
        if isinstance(request.user, AnonymousUser):
            return False
        try:
            authorization = obj.get_permission(request.user)
        except QueueAuthorization.DoesNotExist:
            return False
        return authorization


class SectorAddQueuePermission(permissions.BasePermission):
    """
    Grant permission if the user has *manager role* or Sector or *admin role* on Project
    Each model that uses this permission, need to implement a `get_permission` method
    to check the user roles within the sector.
    """

    def has_permission(self, request, view) -> bool:
        if isinstance(request.user, AnonymousUser):
            return False
        try:
            sector_queue = Queue.objects.filter(sector=request.data["sector"]).first()
            authorization = sector_queue.get_permission(request.user)
        except Queue.DoesNotExist:
            return False
        return authorization


class DeleteQueuePermission(permissions.BasePermission):
    """
    Grant permission if the user has *manager role* or Sector or *admin role* Sector of queue
    Each model that uses this permission, need to implement a `get_permission` method
    to check the user roles within the sector.
    """

    def has_object_permission(self, request, view, obj) -> bool:
        if isinstance(request.user, AnonymousUser):
            return False
        try:
            authorization = obj.get_permission(request.user)
        except Queue.DoesNotExist:
            return False
        return authorization


class QueueAddAgentPermission(permissions.BasePermission):
    """
    Grant permission to add agent in queue if the user has *manager role* or Sector or *admin role* on Project
    Each model that uses this permission, need to implement a `get_permission` method
    to check the user roles within the sector.
    """

    def has_permission(self, request, view) -> bool:
        if isinstance(request.user, AnonymousUser):
            return False
        try:
            user = SectorAuthorization.objects.filter(user=request.user).first()
            if not user:
                return False
            authorization = user.get_permission(request.user)
        except Queue.DoesNotExist:
            return False
        return authorization


class HasAgentPermissionAnyQueueSector(permissions.BasePermission):
    def has_object_permission(self, request, view, obj):
        user = request.user
        is_admin = obj.project.get_permission(user)

        if is_admin and is_admin.is_manager(obj.pk):
            return True

        return request.user in obj.queue_agents


class HasDashboardAccess(permissions.BasePermission):
    def has_object_permission(self, request, view, obj):
        if isinstance(request.user, AnonymousUser):
            return False
        try:
            project_permission = obj.permissions.get(user=request.user)
            if (
                project_permission.role == 1
                or project_permission.sector_authorizations.exists()
            ):
                return True
        except ProjectPermission.DoesNotExist:
            return False

        return False


<<<<<<< HEAD
class ProjectBodyIsAdmin(permissions.BasePermission):
=======
class ProjectQueryParamPermission(permissions.BasePermission):
    def has_permission(self, request, view):
        if request.user.is_anonymous:
            return False

        project_uuid = request.query_params.get("project_uuid")

        if not project_uuid:
            raise ValidationError(
                {"project_uuid": ["This field is required"]}, code="required"
            )

        return ProjectPermission.objects.filter(
            project__uuid=project_uuid, user=request.user
        ).exists()


class ProjectBodyPermission(permissions.BasePermission):
>>>>>>> b141c7a9
    def has_permission(self, request, view):
        if request.user.is_anonymous:
            return False

        project_uuid = request.data.get("project_uuid")

        if not project_uuid:
            raise ValidationError(
                {"project_uuid": ["This field is required"]}, code="required"
            )

        return ProjectPermission.objects.filter(
<<<<<<< HEAD
            project__uuid=project_uuid,
            user=request.user,
            role=ProjectPermission.ROLE_ADMIN,
=======
            project__uuid=project_uuid, user=request.user
>>>>>>> b141c7a9
        ).exists()<|MERGE_RESOLUTION|>--- conflicted
+++ resolved
@@ -288,9 +288,6 @@
         return False
 
 
-<<<<<<< HEAD
-class ProjectBodyIsAdmin(permissions.BasePermission):
-=======
 class ProjectQueryParamPermission(permissions.BasePermission):
     def has_permission(self, request, view):
         if request.user.is_anonymous:
@@ -309,7 +306,6 @@
 
 
 class ProjectBodyPermission(permissions.BasePermission):
->>>>>>> b141c7a9
     def has_permission(self, request, view):
         if request.user.is_anonymous:
             return False
@@ -322,11 +318,23 @@
             )
 
         return ProjectPermission.objects.filter(
-<<<<<<< HEAD
+            project__uuid=project_uuid, user=request.user
+        ).exists()
+
+class ProjectBodyIsAdmin(permissions.BasePermission):
+    def has_permission(self, request, view):
+        if request.user.is_anonymous:
+            return False
+
+        project_uuid = request.data.get("project_uuid")
+
+        if not project_uuid:
+            raise ValidationError(
+                {"project_uuid": ["This field is required"]}, code="required"
+            )
+
+        return ProjectPermission.objects.filter(
             project__uuid=project_uuid,
             user=request.user,
             role=ProjectPermission.ROLE_ADMIN,
-=======
-            project__uuid=project_uuid, user=request.user
->>>>>>> b141c7a9
-        ).exists()+        ).exists()
