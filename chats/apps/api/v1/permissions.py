from django.contrib.auth.models import AnonymousUser
from rest_framework import permissions
from chats.apps.projects.models import Project, ProjectPermission
from chats.apps.queues.models import Queue, QueueAuthorization
from chats.apps.sectors.models import Sector, SectorAuthorization

WRITE_METHODS = ["POST"]
OBJECT_METHODS = ["DELETE", "PATCH", "PUT", "GET"]


# class ProjectAdminORSectorManager(permissions.BasePermission):


class SectorAnyPermission(permissions.BasePermission):
    """
    Grant permission if the user has *any roles(manager or agent)* in the Sector
    Each model that uses this permission, need to implement a `get_permission` method
    to check the user roles within the sector.
    """

    def has_object_permission(self, request, view, obj) -> bool:
        if isinstance(request.user, AnonymousUser):
            return False
        try:
            authorization = obj.get_permission(request.user)
        except SectorAuthorization.DoesNotExist:
            return False
        return authorization.is_authorized


class SectorManagerPermission(permissions.BasePermission):
    """
    Grant permission if the user has *manager role* in the Sector or *admin role* in the project
    Each model that uses this permission, need to implement a `get_permission` method
    to check the user roles within the sector.
    """

    def has_object_permission(self, request, view, obj) -> bool:

        if isinstance(request.user, AnonymousUser):
            return False

        try:
            authorization = obj.get_permission(request.user)
        except SectorAuthorization.DoesNotExist:
            return False
        return authorization.can_edit


class ProjectAdminPermission(permissions.BasePermission):
    def has_object_permission(self, request, view, obj) -> bool:
        if isinstance(request.user, AnonymousUser):
            return False
        try:
            authorization = obj.get_permission(request.user)
        except ProjectPermission.DoesNotExist:
            return False
        return authorization.can_edit


class ProjectExternalPermission(permissions.BasePermission):
    def has_permission(self, request, view) -> bool:
        sector_uuid = request.query_params.get("project")
        try:
            project = Project.objects.get(uuid=sector_uuid)
            authorization = project.get_permission(request.user)
        except (ProjectPermission.DoesNotExist, Project.DoesNotExist):
            return False
        return authorization.is_external

    def has_object_permission(self, request, view, obj) -> bool:
        if isinstance(request.user, AnonymousUser):
            return False
        try:
            authorization = obj.get_permission(
                request.user
            )  # each and every model that users this permission have to implement this method
        except ProjectPermission.DoesNotExist:
            return False
        return authorization.is_external


class SectorAgentReadOnlyListPermission(permissions.BasePermission):
    """
    Grant permission if the user has *agent_role* in the Sector Queue
    Each model that uses this permission, need to implement a `get_permission` method
    to check the user roles within the sector.
    """
<<<<<<< HEAD
=======

>>>>>>> 09451c5f
    def has_permission(self, request, view) -> bool:
        if isinstance(request.user, AnonymousUser):
            return False
        try:
<<<<<<< HEAD
            sector_queue = Queue.objects.filter(sector=request.query_params.get("sector")).first()
=======
            sector_queue = Queue.objects.filter(
                sector=request.query_params.get("sector")
            ).first()
>>>>>>> 09451c5f
            authorization = sector_queue.get_permission(request.user)
        except Queue.DoesNotExist:
            return False
        return authorization


class SectorAgentReadOnlyRetrievePermission(permissions.BasePermission):
    """
    Grant permission if the user has *agent_role* in the Sector Queue
    Each model that uses this permission, need to implement a `get_permission` method
    to check the user roles within the sector.
    """
<<<<<<< HEAD
=======

>>>>>>> 09451c5f
    def has_object_permission(self, request, view, obj) -> bool:

        if isinstance(request.user, AnonymousUser):
            return False
        try:
            authorization = obj.get_permission(request.user)
        except QueueAuthorization.DoesNotExist:
            return False
        return authorization


class SectorAddQueuePermission(permissions.BasePermission):
    """
    Grant permission if the user has *manager role* or Sector or *admin role* on Project
    Each model that uses this permission, need to implement a `get_permission` method
    to check the user roles within the sector.
    """

    def has_permission(self, request, view) -> bool:
        if isinstance(request.user, AnonymousUser):
            return False
        try:
            sector_queue = Queue.objects.filter(sector=request.data["sector"]).first()
            authorization = sector_queue.get_permission(request.user)
        except Queue.DoesNotExist:
            return False
        return authorization


<<<<<<< HEAD
class SectorDeleteQueuePermission(permissions.BasePermission):
=======
class DeleteQueuePermission(permissions.BasePermission):
>>>>>>> 09451c5f
    """
    Grant permission if the user has *manager role* or Sector or *admin role* Sector of queue
    Each model that uses this permission, need to implement a `get_permission` method
    to check the user roles within the sector.
    """

    def has_object_permission(self, request, view, obj) -> bool:

        if isinstance(request.user, AnonymousUser):
            return False
        try:
            authorization = obj.get_permission(request.user)
        except Queue.DoesNotExist:
            return False
        return authorization


<<<<<<< HEAD
class SectorQueueAddAgentPermission(permissions.BasePermission):
=======
class QueueAddAgentPermission(permissions.BasePermission):
>>>>>>> 09451c5f
    """
    Grant permission to add agent in queue if the user has *manager role* or Sector or *admin role* on Project
    Each model that uses this permission, need to implement a `get_permission` method
    to check the user roles within the sector.
    """

    def has_permission(self, request, view) -> bool:
        if isinstance(request.user, AnonymousUser):
            return False
        try:
            user = SectorAuthorization.objects.filter(user=request.user).first()
            if not user:
                return False
            authorization = user.get_permission(request.user)
        except Queue.DoesNotExist:
            return False
        return authorization<|MERGE_RESOLUTION|>--- conflicted
+++ resolved
@@ -86,21 +86,14 @@
     Each model that uses this permission, need to implement a `get_permission` method
     to check the user roles within the sector.
     """
-<<<<<<< HEAD
-=======
 
->>>>>>> 09451c5f
     def has_permission(self, request, view) -> bool:
         if isinstance(request.user, AnonymousUser):
             return False
         try:
-<<<<<<< HEAD
-            sector_queue = Queue.objects.filter(sector=request.query_params.get("sector")).first()
-=======
             sector_queue = Queue.objects.filter(
                 sector=request.query_params.get("sector")
             ).first()
->>>>>>> 09451c5f
             authorization = sector_queue.get_permission(request.user)
         except Queue.DoesNotExist:
             return False
@@ -113,10 +106,7 @@
     Each model that uses this permission, need to implement a `get_permission` method
     to check the user roles within the sector.
     """
-<<<<<<< HEAD
-=======
 
->>>>>>> 09451c5f
     def has_object_permission(self, request, view, obj) -> bool:
 
         if isinstance(request.user, AnonymousUser):
@@ -146,11 +136,7 @@
         return authorization
 
 
-<<<<<<< HEAD
-class SectorDeleteQueuePermission(permissions.BasePermission):
-=======
 class DeleteQueuePermission(permissions.BasePermission):
->>>>>>> 09451c5f
     """
     Grant permission if the user has *manager role* or Sector or *admin role* Sector of queue
     Each model that uses this permission, need to implement a `get_permission` method
@@ -168,11 +154,7 @@
         return authorization
 
 
-<<<<<<< HEAD
-class SectorQueueAddAgentPermission(permissions.BasePermission):
-=======
 class QueueAddAgentPermission(permissions.BasePermission):
->>>>>>> 09451c5f
     """
     Grant permission to add agent in queue if the user has *manager role* or Sector or *admin role* on Project
     Each model that uses this permission, need to implement a `get_permission` method
