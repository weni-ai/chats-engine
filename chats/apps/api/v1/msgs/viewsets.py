--- conflicted
+++ resolved
@@ -60,24 +60,12 @@
             print(f"DEBUG - User: {message.user}, first_user_assigned_at: {message.room.first_user_assigned_at}")
             
             if message.user and message.room.first_user_assigned_at:
-<<<<<<< HEAD
-                previous_agent_messages = message.room.messages.filter(
-                    user__isnull=False,
-                    created_on__lt=message.created_on
-                ).exclude(automatic_message__isnull=False).exists()
-                
-                print(f"DEBUG - Previous messages: {previous_agent_messages}")
-                
-                if not previous_agent_messages:
-                    print("DEBUG - Disparando task!")
-=======
                 try:
                     metric = message.room.metric
                     if metric.first_response_time is None:
                         from chats.apps.dashboard.tasks import calculate_first_response_time_task
                         calculate_first_response_time_task.delay(str(message.room.uuid))
                 except ObjectDoesNotExist:
->>>>>>> cb1200d6
                     from chats.apps.dashboard.tasks import calculate_first_response_time_task
                     calculate_first_response_time_task.delay(str(message.room.uuid))
 
