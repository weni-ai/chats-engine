import io
import logging

import magic
from django.conf import settings
from pydub import AudioSegment
from rest_framework import exceptions, serializers

from chats.apps.api.v1.accounts.serializers import UserSerializer
from chats.apps.api.v1.contacts.serializers import ContactSerializer
from chats.apps.msgs.models import ChatMessageReplyIndex
from chats.apps.msgs.models import Message as ChatMessage
from chats.apps.msgs.models import MessageMedia

LOGGER = logging.getLogger(__name__)

"""
TODO: Refactor these serializers into less classes
"""


class MessageMediaSimpleSerializer(serializers.ModelSerializer):
    url = serializers.SerializerMethodField(read_only=True)

    class Meta:
        model = MessageMedia
        fields = [
            "content_type",
            "message",
            "media_file",
            "url",
            "created_on",
        ]

        extra_kwargs = {
            "media_file": {"write_only": True},
            "message": {"read_only": True, "required": False},
        }

    def get_url(self, media: MessageMedia):
        return media.url

    def get_sender(self, media: MessageMedia):
        try:
            return media.message.get_sender().full_name
        except AttributeError:
            return ""


class MessageMediaSerializer(serializers.ModelSerializer):
    url = serializers.SerializerMethodField(read_only=True)
    sender = serializers.SerializerMethodField(read_only=True)

    class Meta:
        model = MessageMedia
        fields = [
            "sender",
            "content_type",
            "message",
            "media_file",
            "url",
            "created_on",
        ]

        extra_kwargs = {
            "media_file": {"write_only": True},
        }

    def get_url(self, media: MessageMedia):
        return media.url

    def get_sender(self, media: MessageMedia):
        try:
            return media.message.get_sender().full_name
        except AttributeError:
            return ""

    def create(self, validated_data):
        media = validated_data["media_file"]
        file_bytes = media.file.read()
        file_type = magic.from_buffer(file_bytes, mime=True)
        if file_type in settings.FILE_CHECK_CONTENT_TYPE:
            file_type = media.name[-3:]
        if (
            file_type.startswith("audio")
            or file_type.lower() in settings.UNPERMITTED_AUDIO_TYPES
        ):
            export_conf = {"format": settings.AUDIO_TYPE_TO_CONVERT}
            if settings.AUDIO_CODEC_TO_CONVERT != "":
                export_conf["codec"] = settings.AUDIO_CODEC_TO_CONVERT

            converted_bytes = io.BytesIO()
            AudioSegment.from_file(io.BytesIO(file_bytes)).export(
                converted_bytes, **export_conf
            )

            media.file = converted_bytes
            media.name = media.name[:-3] + settings.AUDIO_EXTENSION_TO_CONVERT
            file_type = magic.from_buffer(converted_bytes.read(), mime=True)

        validated_data["content_type"] = file_type
        msg = super().create(validated_data)
        return msg


class BaseMessageSerializer(serializers.ModelSerializer):
    contact = ContactSerializer(many=False, required=False, read_only=True)
    user = UserSerializer(many=False, required=False, read_only=True)
    user_email = serializers.EmailField(
        write_only=True, required=False, allow_null=True
    )
    text = serializers.CharField(
        required=False, allow_null=True, allow_blank=True, default=""
    )
    metadata = serializers.JSONField(required=False, allow_null=True)

    class Meta:
        model = ChatMessage
        fields = [
            "uuid",
            "user_email",
            "user",
            "room",
            "contact",
            "text",
            "seen",
            "created_on",
            "metadata",
        ]
        read_only_fields = [
            "uuid",
            "user",
            "created_on",
            "contact",
        ]

    def validate(self, attrs):
<<<<<<< HEAD
        print(
            "Validated data:", attrs
        )  # Isso vai mostrar os dados validados no console
        if "metadata" in attrs:
            print("Metadata found:", attrs["metadata"])
        else:
            print("Metadata not found in attrs!")
=======
        email = attrs.pop("user_email", None)
        if email:
            from chats.core.cache_utils import get_user_id_by_email_cached

            uid = get_user_id_by_email_cached(email)
            if uid is None:
                raise serializers.ValidationError({"user_email": "not found"})
            attrs["user_id"] = email.lower()
>>>>>>> 8e9b9225
        return super().validate(attrs)

    def create(self, validated_data):
        room = validated_data.get("room")
        if room.is_waiting is True:
            raise exceptions.APIException(
                detail="Cannot create message when the room is waiting for contact's answer"
            )

        msg = super().create(validated_data)
        return msg


class MessageAndMediaSerializer(serializers.ModelSerializer):
    url = serializers.SerializerMethodField(read_only=True)
    sender = serializers.SerializerMethodField(read_only=True)
    message = BaseMessageSerializer(many=False)

    class Meta:
        model = MessageMedia
        fields = [
            "sender",
            "content_type",
            "message",
            "media_file",
            "url",
            "created_on",
        ]

        extra_kwargs = {
            "media_file": {"write_only": True},
        }

    def get_url(self, media: MessageMedia):
        return media.url

    def get_sender(self, media: MessageMedia):
        try:
            return media.message.get_sender().full_name
        except AttributeError:
            return ""

    def create(self, validated_data):
        message = validated_data.pop("message")
        message = ChatMessage.objects.create(**message)
        media = MessageMedia.objects.create(**validated_data, message=message)
        return media


class MessageSerializer(BaseMessageSerializer):
    """Serializer for the messages endpoint"""

    media = MessageMediaSimpleSerializer(many=True, required=False)
    replied_message = serializers.SerializerMethodField(read_only=True)

    class Meta:
        model = ChatMessage
        fields = [
            "uuid",
            "user_email",
            "user",
            "room",
            "contact",
            "text",
            "seen",
            "media",
            "created_on",
            "metadata",
            "replied_message",
            "is_read",
            "is_delivered",
        ]
        read_only_fields = [
            "uuid",
            "user",
            "created_on",
            "contact",
        ]

    def get_replied_message(self, obj):
        if obj.metadata is None or obj.metadata == {}:
            return None

        context = obj.metadata.get("context", {})
        if not context or context == {} or "id" not in context:
            return None

        try:
            replied_id = context.get("id")
            try:
                replied_msg = ChatMessageReplyIndex.objects.get(external_id=replied_id)
                print("replied_msg", replied_msg.message.uuid)
                print("replied_msg", replied_msg.message.text)
            except ChatMessageReplyIndex.DoesNotExist:
                return None

            result = {
                "uuid": str(replied_msg.message.uuid),
                "text": replied_msg.message.text or "",
            }
            media_items = replied_msg.message.medias.all()
            if media_items.exists():
                media_data = []
                for media in media_items:
                    media_data.append(
                        {
                            "content_type": media.content_type,
                            "message": str(media.message.uuid),
                            "url": media.url,
                            "created_on": media.created_on,
                        }
                    )
                result["media"] = media_data

            if replied_msg.message.user:
                result["user"] = {
                    "uuid": str(replied_msg.message.user.pk),
                    "name": replied_msg.message.user.full_name,
                }

            if replied_msg.message.contact:
                result["contact"] = {
                    "uuid": str(replied_msg.message.contact.uuid),
                    "name": replied_msg.message.contact.name,
                }

            return result
        except ChatMessage.DoesNotExist:
            return None


class MessageWSSerializer(MessageSerializer):
    pass


class ChatCompletionSerializer(serializers.ModelSerializer):
    role = serializers.SerializerMethodField(read_only=True)
    content = serializers.CharField(read_only=True, source="text")

    class Meta:
        model = ChatMessage
        fields = [
            "role",
            "content",
        ]

        extra_kwargs = {
            "media_file": {"write_only": True},
        }

    def get_role(self, message: ChatMessage):
        if message.contact:
            return "user"
        else:
            return "assistant"<|MERGE_RESOLUTION|>--- conflicted
+++ resolved
@@ -135,15 +135,6 @@
         ]
 
     def validate(self, attrs):
-<<<<<<< HEAD
-        print(
-            "Validated data:", attrs
-        )  # Isso vai mostrar os dados validados no console
-        if "metadata" in attrs:
-            print("Metadata found:", attrs["metadata"])
-        else:
-            print("Metadata not found in attrs!")
-=======
         email = attrs.pop("user_email", None)
         if email:
             from chats.core.cache_utils import get_user_id_by_email_cached
@@ -152,7 +143,6 @@
             if uid is None:
                 raise serializers.ValidationError({"user_email": "not found"})
             attrs["user_id"] = email.lower()
->>>>>>> 8e9b9225
         return super().validate(attrs)
 
     def create(self, validated_data):
