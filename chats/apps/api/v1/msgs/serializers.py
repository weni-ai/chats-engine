import io
import logging

import magic
from django.conf import settings
from pydub import AudioSegment
from rest_framework import exceptions, serializers

from chats.apps.api.v1.accounts.serializers import UserSerializer
from chats.apps.api.v1.contacts.serializers import ContactSerializer
from chats.apps.msgs.models import ChatMessageReplyIndex
from chats.apps.msgs.models import Message as ChatMessage
from chats.apps.msgs.models import MessageMedia
from chats.apps.rooms.models import RoomNote

LOGGER = logging.getLogger(__name__)

"""
TODO: Refactor these serializers into less classes
"""


class MessageMediaSimpleSerializer(serializers.ModelSerializer):
    url = serializers.SerializerMethodField(read_only=True)

    class Meta:
        model = MessageMedia
        fields = [
            "content_type",
            "message",
            "media_file",
            "url",
            "created_on",
        ]

        extra_kwargs = {
            "media_file": {"write_only": True},
            "message": {"read_only": True, "required": False},
        }

    def get_url(self, media: MessageMedia):
        return media.url

    def get_sender(self, media: MessageMedia):
        try:
            return media.message.get_sender().full_name
        except AttributeError:
            return ""


class MessageMediaSerializer(serializers.ModelSerializer):
    url = serializers.SerializerMethodField(read_only=True)
    sender = serializers.SerializerMethodField(read_only=True)

    class Meta:
        model = MessageMedia
        fields = [
            "sender",
            "content_type",
            "message",
            "media_file",
            "url",
            "created_on",
        ]

        extra_kwargs = {
            "media_file": {"write_only": True},
        }

    def get_url(self, media: MessageMedia):
        return media.url

    def get_sender(self, media: MessageMedia):
        try:
            return media.message.get_sender().full_name
        except AttributeError:
            return ""

    def create(self, validated_data):
        media = validated_data["media_file"]
        file_bytes = media.file.read()
        file_type = magic.from_buffer(file_bytes, mime=True)
        if file_type in settings.FILE_CHECK_CONTENT_TYPE:
            file_type = media.name[-3:]
        if (
            file_type.startswith("audio")
            or file_type.lower() in settings.UNPERMITTED_AUDIO_TYPES
        ):
            export_conf = {"format": settings.AUDIO_TYPE_TO_CONVERT}
            if settings.AUDIO_CODEC_TO_CONVERT != "":
                export_conf["codec"] = settings.AUDIO_CODEC_TO_CONVERT

            converted_bytes = io.BytesIO()
            AudioSegment.from_file(io.BytesIO(file_bytes)).export(
                converted_bytes, **export_conf
            )

            media.file = converted_bytes
            media.name = media.name[:-3] + settings.AUDIO_EXTENSION_TO_CONVERT
            file_type = magic.from_buffer(converted_bytes.read(), mime=True)

        validated_data["content_type"] = file_type
        msg = super().create(validated_data)
        return msg


class BaseMessageSerializer(serializers.ModelSerializer):
    contact = ContactSerializer(many=False, required=False, read_only=True)
    user = UserSerializer(many=False, required=False, read_only=True)
    user_email = serializers.EmailField(
        write_only=True, required=False, allow_null=True
    )
    text = serializers.CharField(
        required=False, allow_null=True, allow_blank=True, default=""
    )
    metadata = serializers.JSONField(required=False, allow_null=True)

    class Meta:
        model = ChatMessage
        fields = [
            "uuid",
            "user_email",
            "user",
            "room",
            "contact",
            "text",
            "seen",
            "created_on",
            "metadata",
        ]
        read_only_fields = [
            "uuid",
            "user",
            "created_on",
            "contact",
        ]

    def validate(self, attrs):
        email = attrs.pop("user_email", None)
        if email:
            from chats.core.cache_utils import get_user_id_by_email_cached

            uid = get_user_id_by_email_cached(email)
            if uid is None:
                raise serializers.ValidationError({"user_email": "not found"})
            attrs["user_id"] = email.lower()
        return super().validate(attrs)

    def create(self, validated_data):
        room = validated_data.get("room")
        if room.is_waiting is True:
            raise exceptions.APIException(
                detail="Cannot create message when the room is waiting for contact's answer"
            )

        msg = super().create(validated_data)
        return msg


class MessageAndMediaSerializer(serializers.ModelSerializer):
    url = serializers.SerializerMethodField(read_only=True)
    sender = serializers.SerializerMethodField(read_only=True)
    message = BaseMessageSerializer(many=False)

    class Meta:
        model = MessageMedia
        fields = [
            "sender",
            "content_type",
            "message",
            "media_file",
            "url",
            "created_on",
        ]

        extra_kwargs = {
            "media_file": {"write_only": True},
        }

    def get_url(self, media: MessageMedia):
        return media.url

    def get_sender(self, media: MessageMedia):
        try:
            return media.message.get_sender().full_name
        except AttributeError:
            return ""

    def create(self, validated_data):
        message = validated_data.pop("message")
        message = ChatMessage.objects.create(**message)
        media = MessageMedia.objects.create(**validated_data, message=message)
        return media


class MessageSerializer(BaseMessageSerializer):
    """Serializer for the messages endpoint"""

    media = MessageMediaSimpleSerializer(many=True, required=False)
    replied_message = serializers.SerializerMethodField(read_only=True)
    internal_note = serializers.SerializerMethodField(read_only=True)

    class Meta:
        model = ChatMessage
        fields = [
            "uuid",
            "user_email",
            "user",
            "room",
            "contact",
            "text",
            "seen",
            "media",
            "created_on",
            "metadata",
            "replied_message",
            "is_read",
            "is_delivered",
<<<<<<< HEAD
            "internal_note",
=======
            "is_automatic_message",
>>>>>>> e8584039
        ]
        read_only_fields = [
            "uuid",
            "user",
            "created_on",
            "contact",
        ]

    def get_replied_message(self, obj):
        if obj.metadata is None or obj.metadata == {}:
            return None

        context = obj.metadata.get("context", {})
        if not context or context == {} or "id" not in context:
            return None

        try:
            replied_id = context.get("id")
            replied_msg = ChatMessageReplyIndex.objects.get(external_id=replied_id)

            result = {
                "uuid": str(replied_msg.message.uuid),
                "text": replied_msg.message.text or "",
            }
            media_items = replied_msg.message.medias.all()
            if media_items.exists():
                media_data = []
                for media in media_items:
                    media_data.append(
                        {
                            "content_type": media.content_type,
                            "message": str(media.message.uuid),
                            "url": media.url,
                            "created_on": media.created_on,
                        }
                    )
                result["media"] = media_data

            if replied_msg.message.user:
                result["user"] = {
                    "uuid": str(replied_msg.message.user.pk),
                    "name": replied_msg.message.user.full_name,
                }

            if replied_msg.message.contact:
                result["contact"] = {
                    "uuid": str(replied_msg.message.contact.uuid),
                    "name": replied_msg.message.contact.name,
                }

            return result
        except Exception as error:
            LOGGER.error("Error getting replied message: %s", error)
            return None

    def get_internal_note(self, obj):
        try:
            note = obj.internal_note
        except RoomNote.DoesNotExist:
            return None
        except AttributeError:
            return None

        if not note:
            return None

        return {
            "uuid": str(note.uuid),
            "text": note.text,
            "is_deletable": note.is_deletable,
        }


class MessageWSSerializer(MessageSerializer):
    pass


class ChatCompletionSerializer(serializers.ModelSerializer):
    role = serializers.SerializerMethodField(read_only=True)
    content = serializers.CharField(read_only=True, source="text")

    class Meta:
        model = ChatMessage
        fields = [
            "role",
            "content",
        ]

        extra_kwargs = {
            "media_file": {"write_only": True},
        }

    def get_role(self, message: ChatMessage):
        if message.contact:
            return "user"
        else:
            return "assistant"<|MERGE_RESOLUTION|>--- conflicted
+++ resolved
@@ -216,11 +216,8 @@
             "replied_message",
             "is_read",
             "is_delivered",
-<<<<<<< HEAD
             "internal_note",
-=======
             "is_automatic_message",
->>>>>>> e8584039
         ]
         read_only_fields = [
             "uuid",
