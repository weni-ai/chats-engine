--- conflicted
+++ resolved
@@ -236,16 +236,12 @@
 
         try:
             replied_id = context.get("id")
-<<<<<<< HEAD
             try:
                 replied_msg = ChatMessageReplyIndex.objects.get(external_id=replied_id)
                 print("replied_msg", replied_msg.message.uuid)
                 print("replied_msg", replied_msg.message.text)
             except ChatMessageReplyIndex.DoesNotExist:
                 return None
-=======
-            replied_msg = ChatMessageReplyIndex.objects.get(external_id=replied_id)
->>>>>>> 01a708e6
 
             result = {
                 "uuid": str(replied_msg.message.uuid),
@@ -264,21 +260,13 @@
                         }
                     )
                 result["media"] = media_data
-<<<<<<< HEAD
-            
-=======
-
->>>>>>> 01a708e6
+
             if replied_msg.message.user:
                 result["user"] = {
                     "uuid": str(replied_msg.message.user.pk),
                     "name": replied_msg.message.user.full_name,
                 }
-<<<<<<< HEAD
-                
-=======
-
->>>>>>> 01a708e6
+
             if replied_msg.message.contact:
                 result["contact"] = {
                     "uuid": str(replied_msg.message.contact.uuid),
@@ -286,12 +274,7 @@
                 }
 
             return result
-<<<<<<< HEAD
         except ChatMessage.DoesNotExist:
-=======
-        except Exception as error:
-            LOGGER.error("Error getting replied message: %s", error)
->>>>>>> 01a708e6
             return None
 
 
