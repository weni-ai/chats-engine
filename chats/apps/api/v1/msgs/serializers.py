--- conflicted
+++ resolved
@@ -137,9 +137,11 @@
         ]
 
     def validate(self, attrs):
-        print("Validated data:", attrs)  # Isso vai mostrar os dados validados no console
-        if 'metadata' in attrs:
-            print("Metadata found:", attrs['metadata'])
+        print(
+            "Validated data:", attrs
+        )  # Isso vai mostrar os dados validados no console
+        if "metadata" in attrs:
+            print("Metadata found:", attrs["metadata"])
         else:
             print("Metadata not found in attrs!")
         return super().validate(attrs)
@@ -211,10 +213,7 @@
             "created_on",
             "metadata",
             "replied_message",
-<<<<<<< HEAD
             "status",
-=======
->>>>>>> 906dd595
         ]
         read_only_fields = [
             "uuid",
@@ -226,11 +225,7 @@
     def get_replied_message(self, obj):
         if obj.metadata is None:
             return None
-<<<<<<< HEAD
-        
-=======
-
->>>>>>> 906dd595
+
         context = obj.metadata.get("context", {})
         if not context or not isinstance(context, dict) or "id" not in context:
             return None
