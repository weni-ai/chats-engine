import io
import logging

import magic
from django.conf import settings
from pydub import AudioSegment
from rest_framework import exceptions, serializers

from chats.apps.api.v1.accounts.serializers import UserSerializer
from chats.apps.api.v1.contacts.serializers import ContactSerializer
from chats.apps.msgs.models import ChatMessageReplyIndex
from chats.apps.msgs.models import Message as ChatMessage
from chats.apps.msgs.models import MessageMedia
from chats.apps.rooms.models import RoomNote

LOGGER = logging.getLogger(__name__)

"""
TODO: Refactor these serializers into less classes
"""


class MessageMediaSimpleSerializer(serializers.ModelSerializer):
    url = serializers.SerializerMethodField(read_only=True)

    class Meta:
        model = MessageMedia
        fields = [
            "content_type",
            "message",
            "media_file",
            "url",
            "created_on",
        ]

        extra_kwargs = {
            "media_file": {"write_only": True},
            "message": {"read_only": True, "required": False},
        }

    def get_url(self, media: MessageMedia):
        return media.url

    def get_sender(self, media: MessageMedia):
        try:
            return media.message.get_sender().full_name
        except AttributeError:
            return ""


class MessageMediaSerializer(serializers.ModelSerializer):
    url = serializers.SerializerMethodField(read_only=True)
    sender = serializers.SerializerMethodField(read_only=True)

    class Meta:
        model = MessageMedia
        fields = [
            "sender",
            "content_type",
            "message",
            "media_file",
            "url",
            "created_on",
        ]

        extra_kwargs = {
            "media_file": {"write_only": True},
        }

    def get_url(self, media: MessageMedia):
        return media.url

    def get_sender(self, media: MessageMedia):
        try:
            return media.message.get_sender().full_name
        except AttributeError:
            return ""

    def create(self, validated_data):
        media = validated_data["media_file"]
        file_bytes = media.file.read()
        file_type = magic.from_buffer(file_bytes, mime=True)
        if file_type in settings.FILE_CHECK_CONTENT_TYPE:
            file_type = media.name[-3:]
        if (
            file_type.startswith("audio")
            or file_type.lower() in settings.UNPERMITTED_AUDIO_TYPES
        ):
            export_conf = {"format": settings.AUDIO_TYPE_TO_CONVERT}
            if settings.AUDIO_CODEC_TO_CONVERT != "":
                export_conf["codec"] = settings.AUDIO_CODEC_TO_CONVERT

            converted_bytes = io.BytesIO()
            AudioSegment.from_file(io.BytesIO(file_bytes)).export(
                converted_bytes, **export_conf
            )

            media.file = converted_bytes
            media.name = media.name[:-3] + settings.AUDIO_EXTENSION_TO_CONVERT
            file_type = magic.from_buffer(converted_bytes.read(), mime=True)

        validated_data["content_type"] = file_type
        msg = super().create(validated_data)
        return msg


class BaseMessageSerializer(serializers.ModelSerializer):
    contact = ContactSerializer(many=False, required=False, read_only=True)
    user = UserSerializer(many=False, required=False, read_only=True)
    user_email = serializers.EmailField(
        write_only=True, required=False, allow_null=True
    )
    text = serializers.CharField(
        required=False, allow_null=True, allow_blank=True, default=""
    )
    metadata = serializers.JSONField(required=False, allow_null=True)

    class Meta:
        model = ChatMessage
        fields = [
            "uuid",
            "user_email",
            "user",
            "room",
            "contact",
            "text",
            "seen",
            "created_on",
            "metadata",
        ]
        read_only_fields = [
            "uuid",
            "user",
            "created_on",
            "contact",
        ]

    def validate(self, attrs):
        email = attrs.pop("user_email", None)
        if email:
            from chats.core.cache_utils import get_user_id_by_email_cached

            uid = get_user_id_by_email_cached(email)
            if uid is None:
                raise serializers.ValidationError({"user_email": "not found"})
            attrs["user_id"] = email.lower()
        return super().validate(attrs)

    def create(self, validated_data):
        room = validated_data.get("room")
        if room.is_waiting is True:
            raise exceptions.APIException(
                detail="Cannot create message when the room is waiting for contact's answer"
            )

        msg = super().create(validated_data)
        return msg


class MessageAndMediaSerializer(serializers.ModelSerializer):
    url = serializers.SerializerMethodField(read_only=True)
    sender = serializers.SerializerMethodField(read_only=True)
    message = BaseMessageSerializer(many=False)

    class Meta:
        model = MessageMedia
        fields = [
            "sender",
            "content_type",
            "message",
            "media_file",
            "url",
            "created_on",
        ]

        extra_kwargs = {
            "media_file": {"write_only": True},
        }

    def get_url(self, media: MessageMedia):
        return media.url

    def get_sender(self, media: MessageMedia):
        try:
            return media.message.get_sender().full_name
        except AttributeError:
            return ""

    def create(self, validated_data):
        message = validated_data.pop("message")
        message = ChatMessage.objects.create(**message)
        media = MessageMedia.objects.create(**validated_data, message=message)
        return media


class MessageSerializer(BaseMessageSerializer):
    """Serializer for the messages endpoint"""

    media = MessageMediaSimpleSerializer(many=True, required=False)
    replied_message = serializers.SerializerMethodField(read_only=True)
    internal_note = serializers.SerializerMethodField(read_only=True)

    class Meta:
        model = ChatMessage
        fields = [
            "uuid",
            "user_email",
            "user",
            "room",
            "contact",
            "text",
            "seen",
            "media",
            "created_on",
            "metadata",
            "replied_message",
            "is_read",
            "is_delivered",
            "internal_note",
            "is_automatic_message",
            "internal_note",
        ]
        read_only_fields = [
            "uuid",
            "user",
            "created_on",
            "contact",
        ]

    def get_replied_message(self, obj):
        if obj.metadata is None or obj.metadata == {}:
            return None

        context = obj.metadata.get("context", {})
        if not context or context == {} or "id" not in context:
            return None

        try:
            replied_id = context.get("id")
            try:
                replied_msg = ChatMessageReplyIndex.objects.get(external_id=replied_id)
                print("replied_msg", replied_msg.message.uuid)
                print("replied_msg", replied_msg.message.text)
            except ChatMessageReplyIndex.DoesNotExist:
                return None

            result = {
                "uuid": str(replied_msg.message.uuid),
                "text": replied_msg.message.text or "",
            }
            media_items = replied_msg.message.medias.all()
            if media_items.exists():
                media_data = []
                for media in media_items:
                    media_data.append(
                        {
                            "content_type": media.content_type,
                            "message": str(media.message.uuid),
                            "url": media.url,
                            "created_on": media.created_on,
                        }
                    )
                result["media"] = media_data

            if replied_msg.message.user:
                result["user"] = {
                    "uuid": str(replied_msg.message.user.pk),
                    "name": replied_msg.message.user.full_name,
                }

            if replied_msg.message.contact:
                result["contact"] = {
                    "uuid": str(replied_msg.message.contact.uuid),
                    "name": replied_msg.message.contact.name,
                }

            return result
        except ChatMessage.DoesNotExist:
            return None

    def get_internal_note(self, obj):
<<<<<<< HEAD
        # Returns the internal note attached to this message (if any)
=======
>>>>>>> dcd1a99b
        try:
            note = obj.internal_note
        except RoomNote.DoesNotExist:
            return None
        except AttributeError:
            return None

        if not note:
            return None

<<<<<<< HEAD
        user = note.user
        user_data = None
        if user:
            user_data = {
                "uuid": str(user.pk),
                "name": user.name,
            }

=======
>>>>>>> dcd1a99b
        return {
            "uuid": str(note.uuid),
            "text": note.text,
            "is_deletable": note.is_deletable,
        }


class MessageWSSerializer(MessageSerializer):
    pass


class ChatCompletionSerializer(serializers.ModelSerializer):
    role = serializers.SerializerMethodField(read_only=True)
    content = serializers.CharField(read_only=True, source="text")

    class Meta:
        model = ChatMessage
        fields = [
            "role",
            "content",
        ]

        extra_kwargs = {
            "media_file": {"write_only": True},
        }

    def get_role(self, message: ChatMessage):
        if message.contact:
            return "user"
        else:
            return "assistant"<|MERGE_RESOLUTION|>--- conflicted
+++ resolved
@@ -279,10 +279,7 @@
             return None
 
     def get_internal_note(self, obj):
-<<<<<<< HEAD
         # Returns the internal note attached to this message (if any)
-=======
->>>>>>> dcd1a99b
         try:
             note = obj.internal_note
         except RoomNote.DoesNotExist:
@@ -293,17 +290,6 @@
         if not note:
             return None
 
-<<<<<<< HEAD
-        user = note.user
-        user_data = None
-        if user:
-            user_data = {
-                "uuid": str(user.pk),
-                "name": user.name,
-            }
-
-=======
->>>>>>> dcd1a99b
         return {
             "uuid": str(note.uuid),
             "text": note.text,
