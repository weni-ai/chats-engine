import io
import json

import pandas
from django.http import HttpResponse
from chats.apps.dashboard.tasks import generate_custom_fields_report
from rest_framework import permissions, status, viewsets
from rest_framework.decorators import action
from rest_framework.response import Response
from rest_framework.views import APIView
from rest_framework.exceptions import ValidationError
from rest_framework.exceptions import NotFound

from chats.apps.api.v1.dashboard.presenter import get_export_data
from chats.apps.api.v1.dashboard.repository import (
    ORMRoomsDataRepository,
    RoomsCacheRepository,
)
from chats.apps.api.v1.dashboard.serializers import (
    DashboardAgentsSerializer,
    DashboardRawDataSerializer,
    DashboardRoomSerializer,
    DashboardSectorSerializer,
)
from chats.apps.api.v1.permissions import IsProjectAdminSpecific, IsProjectAdmin
from chats.apps.projects.models import Project, ProjectPermission
from chats.core.excel_storage import ExcelStorage

from .dto import Filters, should_exclude_admin_domains
from .service import AgentsService, RawDataService, RoomsDataService, SectorService
from .presenter import ModelFieldsPresenter
from rest_framework import permissions, status
from rest_framework.response import Response
from rest_framework.views import APIView
from rest_framework.exceptions import ValidationError
from django.shortcuts import get_object_or_404
from django.apps import apps
from django.db.models import Q
from chats.celery import app
from django.core.mail import EmailMessage
from django.conf import settings
import logging
from uuid import UUID
from chats.apps.dashboard.models import ReportStatus
import pendulum

logger = logging.getLogger(__name__)


class DashboardLiveViewset(viewsets.GenericViewSet):
    lookup_field = "uuid"
    queryset = Project.objects.all()

    @action(
        detail=True,
        methods=["GET"],
        url_name="general",
    )
    def general(self, request, *args, **kwargs):
        """General metrics for the project or the sector"""
        project = self.get_object()

        user_permission = ProjectPermission.objects.select_related(
            "user", "project"
        ).get(user=request.user, project=project)
        params = request.query_params.dict()
        filters = Filters(
            start_date=params.get("start_date"),
            end_date=params.get("end_date"),
            agent=params.get("agent"),
            sector=params.get("sector"),
            tag=params.get("tag"),
            queue=params.get("queue"),
            user_request=user_permission,
            project=project,
            is_weni_admin=should_exclude_admin_domains(
                request.user.email if request.user else ""
            ),
        )

        rooms_service = RoomsDataService(
            ORMRoomsDataRepository(), RoomsCacheRepository()
        )
        rooms_data = rooms_service.get_rooms_data(filters)

        return Response({"rooms_data": rooms_data}, status.HTTP_200_OK)

    @action(
        detail=True,
        methods=["GET"],
        url_name="agent",
    )
    def agent(self, request, *args, **kwargs):
        """Agent metrics for the project or the sector"""
        project = self.get_object()
        params = request.query_params.dict()
        filters = Filters(
            start_date=params.get("start_date"),
            end_date=params.get("end_date"),
            agent=params.get("agent"),
            sector=params.get("sector"),
            tag=params.get("tag"),
            queue=params.get("queue"),
            user_request=request.user,
            is_weni_admin=should_exclude_admin_domains(
                request.user.email if request.user else ""
            ),
        )

        agents_service = AgentsService()
        agents_data = agents_service.get_agents_data(filters, project)
        agents = DashboardAgentsSerializer(agents_data, many=True)

        return Response({"project_agents": agents.data}, status.HTTP_200_OK)

    @action(
        detail=True,
        methods=["GET"],
        url_name="division",
    )
    def division(self, request, *args, **kwargs):
        """
        Can return data on project and sector level (list of sector or list of queues)
        """
        project = self.get_object()
        params = request.query_params.dict()

        user_permission = ProjectPermission.objects.select_related(
            "user", "project"
        ).get(user=request.user, project=project)
        filters = Filters(
            start_date=params.get("start_date"),
            end_date=params.get("end_date"),
            agent=params.get("agent"),
            sector=params.get("sector"),
            queue=params.get("queue"),
            tag=params.get("tag"),
            user_request=user_permission,
            project=project,
            is_weni_admin=should_exclude_admin_domains(
                request.user.email if request.user else ""
            ),
        )

        sectors_service = SectorService()
        sectors_data = sectors_service.get_sector_data(filters)
        serialized_data = DashboardSectorSerializer(sectors_data, many=True)
        return Response({"sectors": serialized_data.data}, status.HTTP_200_OK)

    @action(
        detail=True,
        methods=["GET"],
        url_name="raw",
        serializer_class=DashboardRawDataSerializer,
    )
    def raw_data(self, request, *args, **kwargs):
        """Raw data for the project, sector, queue and agent."""
        project = self.get_object()
        params = request.query_params.dict()
        user_permission = ProjectPermission.objects.select_related(
            "user", "project"
        ).get(user=request.user, project=project)
        filters = Filters(
            start_date=params.get("start_date"),
            end_date=params.get("end_date"),
            agent=params.get("agent"),
            sector=params.get("sector"),
            queue=params.get("queue"),
            tag=params.get("tag"),
            user_request=user_permission,
            project=project,
            is_weni_admin=should_exclude_admin_domains(
                request.user.email if request.user else ""
            ),
        )

        raw_service = RawDataService()
        raw_data_count = raw_service.get_raw_data(filters)

        return Response(raw_data_count, status.HTTP_200_OK)

    @action(
        detail=True,
        methods=["GET"],
        url_name="export",
    )
    def export(self, request, *args, **kwargs):
        """
        Can return data to be export in csv on project and sector level (list of sector or list of queues)
        """
        project = self.get_object()
        filter = request.query_params
        dataset = get_export_data(project, filter)
        data_frame_rooms = pandas.DataFrame(dataset)

        filename = "dashboard_rooms_export_data"

        if "xls" in filter:
            excel_rooms_buffer = io.BytesIO()
            with pandas.ExcelWriter(excel_rooms_buffer, engine="xlsxwriter") as writer:
                data_frame_rooms.to_excel(
                    writer,
                    sheet_name="rooms_infos",
                    startrow=1,
                    startcol=0,
                    index=False,
                )
            excel_rooms_buffer.seek(0)
            storage = ExcelStorage()

            bytes_archive = excel_rooms_buffer.getvalue()

            with storage.open(filename + ".xlsx", "wb") as up_file:
                up_file.write(bytes_archive)
                file_url = storage.url(up_file.name)

            data = {"path_file": file_url}

            return HttpResponse(
                json.dumps(data),
                content_type="application/javascript; charset=utf8",
            )
        else:
            response = HttpResponse(content_type="text/csv")
            response["Content-Disposition"] = (
                'attachment; filename="' + filename + ".csv"
            )

            table = pandas.DataFrame(dataset)
            if not table.empty:
                table.rename(
                    columns={
                        0: "Nome da Fila",
                        1: "Tempo de espera",
                        2: "Tempo de resposta",
                        3: "Tempo de interação",
                        4: "Aberta",
                    },
                    inplace=True,
                )
            table.to_csv(response, encoding="utf-8", index=False)
            return response

    @action(
        detail=True,
        methods=["GET"],
        url_name="export_dashboard",
    )
    def export_dashboard(self, request, *args, **kwargs):
        """
        Can return data from dashboard to be export in csv/xls on project
        and sector level (list of sector, list of queues and list of agents online)
        """
        project = self.get_object()
        filter = request.query_params
        user_permission = ProjectPermission.objects.select_related(
            "user", "project"
        ).get(user=request.user, project=project)
        filters = Filters(
            start_date=filter.get("start_date"),
            end_date=filter.get("end_date"),
            agent=filter.get("agent"),
            sector=filter.get("sector"),
            queue=filter.get("queue"),
            tag=filter.get("tag"),
            user_request=user_permission,
            project=project,
            is_weni_admin=should_exclude_admin_domains(
                request.user.email if request.user else ""
            ),
        )

        # Rooms Data
        rooms_service = RoomsDataService(
            ORMRoomsDataRepository(), RoomsCacheRepository()
        )
        rooms_data = rooms_service.get_rooms_data(filters)
        rooms_serializer = DashboardRoomSerializer(rooms_data, many=True)
        data_frame = pandas.DataFrame(rooms_serializer.data)
        if not data_frame.empty:
            data_frame.columns = [
                "Tempo de Espera",
                "Tempo de Resposta",
                "Tempo de Interação",
            ]

        # Raw Data
        raw_data_service = RawDataService()
        raw_data = raw_data_service.get_raw_data(filters)
        raw_data_serializer = DashboardRawDataSerializer(
            raw_data["raw_data"], many=True
        )
        data_frame_1 = pandas.DataFrame(raw_data_serializer.data)
        if not data_frame_1.empty:
            data_frame_1.columns = [
                "Salas Ativas",
                "Salas Fechadas",
                "Transferencias",
                "Salas na Fila",
            ]
        # Sector Data
        sector_data_service = SectorService()
        sector_data = sector_data_service.get_sector_data(filters)
        sector_dataset = DashboardSectorSerializer(sector_data, many=True)
        data_frame_2 = pandas.DataFrame(sector_dataset.data)
        data_frame_2 = data_frame_2[
            ["name", "waiting_time", "response_time", "interact_time"]
        ]

        if not data_frame_2.empty:
            data_frame_2.columns = [
                "Nome",
                "Tempo de Espera",
                "Tempo de Resposta",
                "Tempo de Interação",
            ]

        # Agents Data
        agents_service = AgentsService()
        agents_data = agents_service.get_agents_data(filters, project)
        agents_dataset = DashboardAgentsSerializer(agents_data, many=True)
        data_frame_3 = pandas.DataFrame(agents_dataset.data)
        if not data_frame_3.empty:
            data_frame_3.columns = [
                "Nome",
                "Sobrenome",
                "Email",
                "Status",
                "Salas Fechadas",
                "Salas Abertas",
            ]

        filename = "dashboard_export_data"
        if "xls" in filter:
            excel_buffer = io.BytesIO()
            with pandas.ExcelWriter(excel_buffer, engine="xlsxwriter") as writer:
                data_frame.to_excel(
                    writer,
                    sheet_name="dashboard_infos",
                    startrow=0,
                    startcol=0,
                    index=False,
                )

                start_row_1 = len(data_frame.index) + 2
                data_frame_1.to_excel(
                    writer,
                    sheet_name="dashboard_infos",
                    startrow=start_row_1,
                    startcol=0,
                    index=False,
                )

                start_row_2 = start_row_1 + len(data_frame_1.index) + 2
                data_frame_2.to_excel(
                    writer,
                    sheet_name="dashboard_infos",
                    startrow=start_row_2,
                    startcol=0,
                    index=False,
                )

                start_row_3 = start_row_2 + len(data_frame_2.index) + 2
                data_frame_3.to_excel(
                    writer,
                    sheet_name="dashboard_infos",
                    startrow=start_row_3,
                    startcol=0,
                    index=False,
                )

            excel_buffer.seek(0)
            storage = ExcelStorage()

            bytes_archive = excel_buffer.getvalue()

            with storage.open(filename + ".xlsx", "wb") as up_file:
                up_file.write(bytes_archive)
                file_url = storage.url(up_file.name)

            data = {"path_file": file_url}

            return HttpResponse(
                json.dumps(data),
                content_type="application/javascript; charset=utf8",
            )

        else:
            response = HttpResponse(content_type="text/csv")
            response["Content-Disposition"] = (
                'attachment; filename="' + filename + ".csv"
            )

            data_frame.to_csv(response, index=False, mode="a", sep=";"),
            response.write("\n")
            data_frame_1.to_csv(response, index=False, mode="a", sep=";")
            response.write("\n")
            data_frame_2.to_csv(response, index=False, mode="a", sep=";")
            response.write("\n")
            data_frame_3.to_csv(response, index=False, mode="a", sep=";")

            return response

    @action(detail=True, methods=['get'])
    def report_status(self, request, **kwargs):
        """Verifica o status de um relatório"""
        try:
            # Pega o UUID tanto de 'pk' quanto de 'uuid'
            report_uuid = kwargs.get('uuid') or kwargs.get('pk')
            
            # Para teste - remove o filtro de user
            report_status = ReportStatus.objects.get(uuid=report_uuid)
            return Response({
                'status': report_status.status,
                'error_message': report_status.error_message
            })
        except ReportStatus.DoesNotExist:
            return Response({'error': 'Report not found'}, status=404)


class ModelFieldsViewSet(viewsets.GenericViewSet):
    """
    Endpoint para retornar os campos disponíveis dos principais models do sistema.
    """
<<<<<<< HEAD
    permission_classes = [permissions.IsAuthenticated, IsProjectAdminSpecific]
=======
    permission_classes = [permissions.IsAuthenticated]
>>>>>>> 40a459a8

    def list(self, request):
        return Response(ModelFieldsPresenter.get_models_info())


class ReportFieldsValidatorViewSet(viewsets.GenericViewSet):
    """
    Endpoint para validar campos e gerar consulta para relatório baseado nos campos disponíveis.
    """
<<<<<<< HEAD
    permission_classes = [permissions.IsAuthenticated, IsProjectAdminSpecific]
=======
    permission_classes = [permissions.IsAuthenticated]
>>>>>>> 40a459a8

    def _get_model_class(self, model_name):
        """
        Encontra a classe do modelo Django baseado no nome
        """
        # Mapeamento dos modelos conhecidos
        model_mapping = {
            'sectors': ('sectors', 'Sector'),
            'queues': ('queues', 'Queue'),
            'rooms': ('rooms', 'Room'),
            'users': ('accounts', 'User'),
            'sector_tags': ('sectors', 'SectorTag'),
            'contacts': ('contacts', 'Contact')
        }
        
        if model_name in model_mapping:
            app_label, model_class_name = model_mapping[model_name]
            try:
                return apps.get_model(app_label=app_label, model_name=model_class_name)
            except LookupError:
                pass
        
        # Fallback: busca nos apps comuns
        common_apps = ['sectors', 'queues', 'rooms', 'accounts', 'contacts', 'msgs', 'projects']
        for app in common_apps:
            try:
                return apps.get_model(app_label=app, model_name=model_name.capitalize())
            except LookupError:
                continue
        
        return None

    def _get_model_count_for_project(self, model_class, project):
        """
        Conta registros de um modelo específico para um projeto
        """
        try:
            model_fields = {field.name: field for field in model_class._meta.get_fields()}
            
            filters = Q()
            
            # Aplica filtros baseados nos campos disponíveis
            if 'project' in model_fields:
                filters |= Q(project=project)
            if 'sector' in model_fields:
                filters |= Q(sector__project=project)
            if 'queue' in model_fields:
                filters |= Q(queue__sector__project=project)
            if 'user' in model_fields:
                filters |= Q(user__project_permissions__project=project)
            
            if filters:
                return model_class.objects.filter(filters).distinct().count()
            else:
                # Se não conseguiu filtrar por projeto, retorna uma estimativa conservadora
                total_count = model_class.objects.count()
                return max(1, total_count // 10)  # 10% do total
                
        except Exception as e:
            logger.error(f"Erro ao contar registros para {model_class.__name__}: {e}")
            return 0

    def _estimate_execution_time(self, fields_config, project):
        """
        Estima o tempo de execução baseado no volume de dados que será processado
        """
        # Verifica se os modelos são válidos
        available_models = ModelFieldsPresenter.get_models_info()
        invalid_models = [model for model in fields_config.keys() 
                         if model not in available_models]
        
        if invalid_models:
            raise ValidationError(
                f"Models not available: {', '.join(invalid_models)}. "
                f"Models available: {', '.join(sorted(available_models.keys()))}"
            )
        
        total_records = 0
        processed_models = []
        
        # Conta registros que serão processados
        for model_name in fields_config.keys():
            try:
                model_class = self._get_model_class(model_name)
                
                if model_class:
                    count = self._get_model_count_for_project(model_class, project)
                    total_records += count
                    processed_models.append({
                        'model': model_name,
                        'count': count
                    })
                    logger.info(f"Modelo {model_name}: {count} registros")
                else:
                    logger.warning(f"Modelo {model_name} não encontrado")
                    
            except Exception as e:
                logger.error(f"Erro ao processar modelo {model_name}: {e}")
                continue
        
        # Estimativas baseadas em testes empíricos
        base_time = 30  # segundos base
        time_per_1000_records = 45  # segundos por 1000 registros
        
        # Fator de complexidade baseado no número de modelos
        complexity_factor = 1 + (len(processed_models) * 0.1)
        
        # Calcula estimativa
        if total_records > 0:
            estimated_time = (base_time + (total_records / 1000) * time_per_1000_records) * complexity_factor
        else:
            estimated_time = base_time
        
        # Limita a estimativa (mínimo 30s, máximo 10min)
        final_estimate = max(30, min(int(estimated_time), 600))
        
        logger.info(f"Estimativa de tempo: {final_estimate}s para {total_records} registros em {len(processed_models)} modelos")
        
        return final_estimate

    def _get_base_queryset(self, model_name, project):
        """
        Retorna o queryset base para qualquer modelo retornado pelo ModelFieldsPresenter
        """
        available_fields = ModelFieldsPresenter.get_models_info()
        
        if model_name not in available_fields:
            raise NotFound(f'Model "{model_name}" not found')
            
        # Usa o método _get_model_class que já existe e tem o mapeamento correto
        model = self._get_model_class(model_name)
        
        if model is None:
            raise NotFound(f'Model "{model_name}" not found')

        # Constrói a query base COM FILTRO DE PROJETO
        queryset = model.objects.all()
        
        # Aplica filtro específico para cada modelo
        if model_name == 'sectors':
            queryset = queryset.filter(project=project)
        elif model_name == 'queues':
            queryset = queryset.filter(sector__project=project)
        elif model_name == 'rooms':
            queryset = queryset.filter(queue__sector__project=project)
        elif model_name == 'contacts':
            queryset = queryset.filter(rooms__queue__sector__project=project).distinct()
        elif model_name == 'users':
            queryset = queryset.filter(project_permissions__project=project).distinct()
        elif model_name == 'sector_tags':
            queryset = queryset.filter(sector__project=project)
        
        return queryset

    def _process_model_fields(self, model_name, field_data, project, available_fields):
        """
        Processa os campos de um modelo e suas relações
        """
        if model_name not in available_fields:
            raise NotFound(f'Model "{model_name}" not found')

        model_fields = available_fields[model_name]
        query_fields = []
        related_queries = {}

        for key, value in field_data.items():
            if key == 'fields' and isinstance(value, list):
                # Permite campos diretos E lookups (campo__subcampo)
                invalid_fields = []
                for field in value:
                    # Aceita campos diretos
                    if field in model_fields:
                        continue
                    # Aceita lookups simples
                    if '__' in field:
                        base_field = field.split('__')[0]
                        if base_field in model_fields:
                            continue
                    # Campo inválido
                    invalid_fields.append(field)

                if invalid_fields:
                    raise NotFound(f'Campos inválidos para {model_name}: {", ".join(invalid_fields)}')
                query_fields.extend(value)
            elif key in available_fields:
                # Processa campos relacionados
                related_queries[key] = self._process_model_fields(key, value, project, available_fields)

        # Obtém o queryset base (JÁ FILTRADO POR PROJETO)
        base_queryset = self._get_base_queryset(model_name, project)

        # [NOVO] Filtro por lista de uuids (genérico por modelo)
        uuids = field_data.get('uuids')
        if isinstance(uuids, list) and uuids:
            # "__all__" => não aplica filtro
            if "__all__" not in uuids:
                base_queryset = base_queryset.filter(uuid__in=uuids)

        # [NOVO] Filtros específicos de rooms: open_chats/closed_chats
        if model_name == 'rooms':
            open_chats = field_data.get('open_chats')
            closed_chats = field_data.get('closed_chats')
            if open_chats is True and closed_chats is True:
                raise ValidationError('open_chats and closed_chats cannot be used together.')
            if open_chats is True:
                base_queryset = base_queryset.filter(is_active=True)
            if closed_chats is True:
                base_queryset = base_queryset.filter(is_active=False)

        # Aplica o filtro de datas nas queries de rooms
        if model_name == 'rooms':
            start_date = field_data.get('start_date')
            end_date = field_data.get('end_date')
            if start_date and end_date:
                tz = project.timezone
                start_dt = pendulum.parse(start_date).replace(tzinfo=tz)
                end_dt = pendulum.parse(end_date + " 23:59:59").replace(tzinfo=tz)
                base_queryset = base_queryset.filter(created_on__range=[start_dt, end_dt])

        # Aplica os campos selecionados
        if query_fields:
            base_queryset = base_queryset.values(*query_fields)

        # NÃO aplica filtros genéricos com OR - o filtro já foi aplicado em _get_base_queryset

        return {
            'queryset': base_queryset,
            'related': related_queries
        }

    def _group_duplicate_records(self, raw_data):
        """
        Agrupa registros duplicados causados por lookups de relações Many-to-Many ou ForeignKey reverso
        """
        if not raw_data:
            return []
        
        # Identifica campos de agrupamento (campos sem __)
        sample_row = raw_data[0]
        group_fields = [key for key in sample_row.keys() if '__' not in key]
        lookup_fields = [key for key in sample_row.keys() if '__' in key]
        
        # Se não há campos de agrupamento ou lookups, retorna os dados originais
        if not group_fields or not lookup_fields:
            return raw_data
        
        # Agrupa os registros
        grouped_data = {}
        
        for row in raw_data:
            # Cria chave de agrupamento baseada nos campos diretos
            group_key = tuple(row.get(field) for field in group_fields)
            
            if group_key not in grouped_data:
                # Primeiro registro do grupo - inicializa com campos diretos
                grouped_data[group_key] = {field: row.get(field) for field in group_fields}
                # Inicializa listas para campos com lookup
                for field in lookup_fields:
                    grouped_data[group_key][field] = []
            
            # Adiciona valores dos campos com lookup às listas
            for field in lookup_fields:
                value = row.get(field)
                if value is not None and value not in grouped_data[group_key][field]:
                    grouped_data[group_key][field].append(value)
        
        # Converte de volta para lista de dicionários
        result = list(grouped_data.values())
        
        # Para campos com apenas um valor na lista, desempacota
        for row in result:
            for field in lookup_fields:
                if len(row[field]) == 1:
                    row[field] = row[field][0]
                elif len(row[field]) == 0:
                    row[field] = None
        
        return result

    def _execute_queries(self, query_data):
        """
        Executa as queries e formata o resultado
        """
        result = {}
        
        if 'queryset' in query_data:
            try:
                # Executa a query
                raw_data = list(query_data['queryset'])
                
                # Detecta se há campos com lookups que podem causar duplicação
                has_lookups = any('__' in str(key) for row in raw_data[:1] for key in row.keys()) if raw_data else False
                
                if has_lookups and raw_data:
                    # Agrupa registros duplicados causados por lookups
                    result['data'] = self._group_duplicate_records(raw_data)
                else:
                    result['data'] = raw_data
                    
            except Exception as e:
                raise ValidationError(f'Error executing query: {str(e)}')

        if 'related' in query_data:
            for model, related_data in query_data['related'].items():
                result[model] = self._execute_queries(related_data)

        return result

    def _generate_report_data(self, data, project):
        """
        Método interno para gerar os dados do relatório
        """
        available_fields = ModelFieldsPresenter.get_models_info()
        
        # Processa cada modelo e seus campos
        queries = {}
        for model_name, field_data in data.items():
            queries[model_name] = self._process_model_fields(
                model_name,
                field_data,
                project,
                available_fields
            )
        
        # Executa as queries e formata o resultado
        report_data = {}
        for model_name, query_data in queries.items():
            report_data[model_name] = self._execute_queries(query_data)
            
        return report_data

    def create(self, request):
        project_uuid = request.data.get('project_uuid')
        if not project_uuid:
            raise ValidationError({'project_uuid': 'This field is required.'})
        
        project = get_object_or_404(Project, uuid=project_uuid)
        
        try:
            # Remove project_uuid do processamento
            fields_config = {k: v for k, v in request.data.items() 
                        if k != 'project_uuid'}

            # [NOVO] Extrai flags de nível raiz e evita quebrar o processamento
            open_chats = fields_config.pop('open_chats', None)
            closed_chats = fields_config.pop('closed_chats', None)
            _ = fields_config.pop('type', None)  # ignorado aqui; controle de formato pode ser adicionado depois

            # [NOVO] Propaga flags para o modelo rooms, se existir
            if 'rooms' in fields_config and isinstance(fields_config['rooms'], dict):
                if isinstance(open_chats, bool):
                    fields_config['rooms']['open_chats'] = open_chats
                if isinstance(closed_chats, bool):
                    fields_config['rooms']['closed_chats'] = closed_chats

            # Estima o tempo de execução
            estimated_time = self._estimate_execution_time(fields_config, project)
            
            # Limite: só 1 relatório ativo (pending|processing) por projeto
            active_exists = ReportStatus.objects.filter(
                project=project,
                status__in=['pending', 'processing'],
            ).exists()

            if active_exists:
                return Response(
                    {
                        "error": {
                            "code": "max_report_limit",
                            "message": "Report in progress, please wait for it to finish or cancel it",
                            "limit": 1,
                        }
                    },
                    status=status.HTTP_400_BAD_REQUEST,
                )

            # Cria o objeto de status (pendente)
            report_status = ReportStatus.objects.create(
                project=project,
                user=request.user,
                fields_config=fields_config
            )

            minutes = max(1, (estimated_time + 59) // 60)
            logger.info("ReportStatus created (pending): %s project=%s", report_status.uuid, project.uuid)
            return Response(
                {
                    'time_request': f'{minutes}min',
                    'uuid_relatorio': str(report_status.uuid),
                },
                status=status.HTTP_200_OK,
            )
        except ValidationError as e:
            raise e
    
    def get(self, request):
        project_uuid = request.query_params.get('project_uuid')
        if not project_uuid:
            raise ValidationError({'project_uuid': 'This field is required.'})

        project = get_object_or_404(Project, uuid=project_uuid)

        report_status = ReportStatus.objects.filter(project=project).order_by('-created_on').first()
        if not report_status:
            return Response(
                {
                    'status': 'PENDING',
                    'email': None,
                    'uuid_relatorio': None,
                },
                status=status.HTTP_200_OK,
            )
<<<<<<< HEAD
        except Exception as e:
            return Response(
                {'error': f'Erro inesperado: {str(e)}'},
                status=status.HTTP_500_INTERNAL_SERVER_ERROR
            )
=======

        status_map = {'pending': 'PENDING', 'processing': 'IN_PROGRESS', 'completed': 'READY', 'failed': 'FAILED'}
        return Response({
            'status': status_map.get(report_status.status, 'PENDING'),
            'email': report_status.user.email if report_status.user.pk else None,
            'uuid_relatorio': str(report_status.uuid),
        }, status=status.HTTP_200_OK)
>>>>>>> 40a459a8
<|MERGE_RESOLUTION|>--- conflicted
+++ resolved
@@ -422,11 +422,7 @@
     """
     Endpoint para retornar os campos disponíveis dos principais models do sistema.
     """
-<<<<<<< HEAD
-    permission_classes = [permissions.IsAuthenticated, IsProjectAdminSpecific]
-=======
     permission_classes = [permissions.IsAuthenticated]
->>>>>>> 40a459a8
 
     def list(self, request):
         return Response(ModelFieldsPresenter.get_models_info())
@@ -436,11 +432,7 @@
     """
     Endpoint para validar campos e gerar consulta para relatório baseado nos campos disponíveis.
     """
-<<<<<<< HEAD
-    permission_classes = [permissions.IsAuthenticated, IsProjectAdminSpecific]
-=======
     permission_classes = [permissions.IsAuthenticated]
->>>>>>> 40a459a8
 
     def _get_model_class(self, model_name):
         """
@@ -853,18 +845,10 @@
                 },
                 status=status.HTTP_200_OK,
             )
-<<<<<<< HEAD
-        except Exception as e:
-            return Response(
-                {'error': f'Erro inesperado: {str(e)}'},
-                status=status.HTTP_500_INTERNAL_SERVER_ERROR
-            )
-=======
 
         status_map = {'pending': 'PENDING', 'processing': 'IN_PROGRESS', 'completed': 'READY', 'failed': 'FAILED'}
         return Response({
             'status': status_map.get(report_status.status, 'PENDING'),
             'email': report_status.user.email if report_status.user.pk else None,
             'uuid_relatorio': str(report_status.uuid),
-        }, status=status.HTTP_200_OK)
->>>>>>> 40a459a8
+        }, status=status.HTTP_200_OK)