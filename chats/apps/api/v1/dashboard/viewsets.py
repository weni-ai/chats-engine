--- conflicted
+++ resolved
@@ -485,7 +485,7 @@
         Return base queryset for agent status logs in the project.
         """
         from chats.apps.projects.models.models import AgentStatusLog
-<<<<<<< HEAD
+
         return AgentStatusLog.objects.filter(project=project)
 
     def _is_all_filter(self, values):
@@ -521,7 +521,7 @@
             return self._normalize_list_filter(value)
         if isinstance(value, dict):
             return self._normalize_dict_filter(value)
-        
+
         string_value = str(value)
         return [] if self._is_all_filter(string_value) else [string_value]
 
@@ -551,9 +551,7 @@
                 f if f != "contact" else "contact__name" for f in query_fields
             ]
         if "queue" in query_fields:
-            query_fields = [
-                f if f != "queue" else "queue__name" for f in query_fields
-            ]
+            query_fields = [f if f != "queue" else "queue__name" for f in query_fields]
         return query_fields
 
     def _sort_fields_by_priority(self, query_fields):
@@ -636,168 +634,10 @@
         if "tags" in query_fields:
             queryset = queryset.annotate(
                 tags_list=ArrayAgg("tags__name", distinct=True)
-=======
-
-        return AgentStatusLog.objects.filter(project=project)
-
-    def _is_all_filter(self, values):
-        if isinstance(values, list):
-            return any(str(x).strip() == "__all__" for x in values)
-        return str(values).strip() == "__all__"
-
-    def _normalize_list_filter(self, value):
-        out = []
-        for item in value:
-            if isinstance(item, dict):
-                out.append(str(item.get("uuid") or item.get("value", "")))
-            else:
-                out.append(str(item))
-        return [] if self._is_all_filter(out) else out
-
-    def _normalize_dict_filter(self, value):
-        if "uuids" in value:
-            uuid_list = [str(uuid_val) for uuid_val in value["uuids"]]
-            return [] if self._is_all_filter(uuid_list) else uuid_list
-        if "uuid" in value:
-            uuid_str = str(value["uuid"])
-            return [] if self._is_all_filter(uuid_str) else [uuid_str]
-        if "value" in value:
-            filter_value = str(value["value"])
-            return [] if self._is_all_filter(filter_value) else [filter_value]
-        return []
-
-    def _normalize_filter_value(self, value):
-        if value is None:
-            return []
-        if isinstance(value, (list, tuple, set)):
-            return self._normalize_list_filter(value)
-        if isinstance(value, dict):
-            return self._normalize_dict_filter(value)
-
-        string_value = str(value)
-        return [] if self._is_all_filter(string_value) else [string_value]
-
-    def _validate_and_process_fields(self, fields_list, model_fields):
-        if not isinstance(fields_list, list):
-            return []
-
-        invalid_fields = []
-        for field in fields_list:
-            if field in model_fields:
-                continue
-            if "__" in field and field.split("__")[0] in model_fields:
-                continue
-            invalid_fields.append(field)
-
-        if invalid_fields:
-            raise NotFound(f'Invalid fields: {", ".join(invalid_fields)}')
-
-        query_fields = list(fields_list)
-        query_fields = self._replace_shorthand_fields(query_fields)
-        query_fields = self._sort_fields_by_priority(query_fields)
-        return query_fields
-
-    def _replace_shorthand_fields(self, query_fields):
-        if "contact" in query_fields and "contact__name" not in query_fields:
-            query_fields = [
-                f if f != "contact" else "contact__name" for f in query_fields
-            ]
-        if "queue" in query_fields:
-            query_fields = [f if f != "queue" else "queue__name" for f in query_fields]
-        return query_fields
-
-    def _sort_fields_by_priority(self, query_fields):
-        order_rank = {
-            "user__first_name": 1,
-            "user__last_name": 2,
-            "user__email": 3,
-            "queue__sector__name": 4,
-            "queue__name": 5,
-            "uuid": 6,
-            "contact__status": 7,
-            "is_active": 7,
-            "protocol": 8,
-            "tags": 9,
-            "created_on": 10,
-            "ended_at": 11,
-            "transfer_history": 12,
-            "contact__name": 13,
-            "contact__uuid": 14,
-            "urn": 15,
-            "custom_fields": 16,
-        }
-        return sorted(query_fields, key=lambda f: order_rank.get(f, 999))
-
-    def _apply_date_filters(self, queryset, field_data, project):
-        start_date = field_data.get("start_date")
-        end_date = field_data.get("end_date")
-        if not (start_date and end_date):
-            return queryset
-
-        tz = project.timezone
-        start_dt = pendulum.parse(start_date).replace(tzinfo=tz)
-        end_dt = pendulum.parse(end_date + " 23:59:59").replace(tzinfo=tz)
-
-        open_chats = field_data.get("open_chats")
-        closed_chats = field_data.get("closed_chats")
-
-        if open_chats is True:
-            return queryset.filter(created_on__range=[start_dt, end_dt])
-        elif closed_chats and not open_chats:
-            return queryset.filter(
-                is_active=False,
-                ended_at__range=[start_dt, end_dt],
-            )
-        else:
-            return queryset.filter(
-                Q(created_on__range=[start_dt, end_dt])
-                | Q(ended_at__range=[start_dt, end_dt])
->>>>>>> 8d9f2655
             )
             query_fields = ["tags_list" if f == "tags" else f for f in query_fields]
-        
         return queryset.values(*query_fields)
 
-<<<<<<< HEAD
-=======
-    def _apply_entity_filters(self, queryset, field_data):
-        sectors = self._normalize_filter_value(
-            field_data.get("sectors") or field_data.get("sector")
-        )
-        queues = self._normalize_filter_value(
-            field_data.get("queues") or field_data.get("queue")
-        )
-        agents = self._normalize_filter_value(
-            field_data.get("agents") or field_data.get("agent")
-        )
-        tags = self._normalize_filter_value(
-            field_data.get("tags") or field_data.get("tag")
-        )
-
-        if sectors:
-            queryset = queryset.filter(queue__sector__uuid__in=sectors)
-        if queues:
-            queryset = queryset.filter(queue__uuid__in=queues)
-        if agents:
-            queryset = queryset.filter(user__uuid__in=agents)
-        if tags:
-            queryset = queryset.filter(tags__name__in=tags)
-
-        return queryset
-
-    def _apply_field_selection(self, queryset, query_fields):
-        if not query_fields:
-            return queryset
-
-        if "tags" in query_fields:
-            queryset = queryset.annotate(
-                tags_list=ArrayAgg("tags__name", distinct=True)
-            )
-            query_fields = ["tags_list" if f == "tags" else f for f in query_fields]
-
-        return queryset.values(*query_fields)
-
->>>>>>> 8d9f2655
     def _apply_agent_status_logs_filters(self, queryset, field_data, project):
         """
         Apply specific filters for agent status logs.
@@ -824,19 +664,11 @@
         """
         if model_name not in available_fields:
             raise NotFound(f'Model "{model_name}" not found')
-<<<<<<< HEAD
 
         model_fields = available_fields[model_name]
         fields_list = field_data.get("fields", [])
         query_fields = self._validate_and_process_fields(fields_list, model_fields)
 
-=======
-
-        model_fields = available_fields[model_name]
-        fields_list = field_data.get("fields", [])
-        query_fields = self._validate_and_process_fields(fields_list, model_fields)
-
->>>>>>> 8d9f2655
         # Get base queryset based on model
         if model_name == "rooms":
             base_queryset = self._get_rooms_queryset(project)
@@ -861,13 +693,9 @@
             base_queryset = self._apply_date_filters(base_queryset, field_data, project)
             base_queryset = self._apply_entity_filters(base_queryset, field_data)
         elif model_name == "agent_status_logs":
-<<<<<<< HEAD
-            base_queryset = self._apply_agent_status_logs_filters(base_queryset, field_data, project)
-=======
             base_queryset = self._apply_agent_status_logs_filters(
                 base_queryset, field_data, project
             )
->>>>>>> 8d9f2655
 
         base_queryset = self._apply_field_selection(base_queryset, query_fields)
 
@@ -1032,19 +860,11 @@
             for model_name in available_fields.keys():
                 if model_name in fields_config:
                     filtered_config[model_name] = fields_config[model_name]
-<<<<<<< HEAD
-            
+
             # If no valid model found, default to empty rooms for backward compatibility
             if not filtered_config:
                 filtered_config["rooms"] = {}
-            
-=======
-
-            # If no valid model found, default to empty rooms for backward compatibility
-            if not filtered_config:
-                filtered_config["rooms"] = {}
-
->>>>>>> 8d9f2655
+
             fields_config = filtered_config
 
             # Calculate rooms count for time estimation
