import io
import json
import logging

import pandas
import pendulum
from django.apps import apps
from django.contrib.postgres.aggregates import ArrayAgg
from django.db.models import Q
from django.http import HttpResponse
<<<<<<< HEAD
from chats.apps.dashboard.tasks import generate_custom_fields_report
=======
from django.shortcuts import get_object_or_404
>>>>>>> 42db7db4
from rest_framework import permissions, status, viewsets
from rest_framework.decorators import action
from rest_framework.exceptions import NotFound, ValidationError
from rest_framework.response import Response
from rest_framework.views import APIView
<<<<<<< HEAD
from rest_framework.exceptions import ValidationError
from rest_framework.exceptions import NotFound
=======
>>>>>>> 42db7db4

from chats.apps.api.v1.dashboard.presenter import get_export_data
from chats.apps.api.v1.dashboard.repository import (
    ORMRoomsDataRepository,
    RoomsCacheRepository,
)
from chats.apps.api.v1.dashboard.serializers import (
    DashboardAgentsSerializer,
    DashboardRawDataSerializer,
    DashboardRoomSerializer,
    DashboardSectorSerializer,
)
<<<<<<< HEAD
from chats.apps.api.v1.permissions import HasDashboardAccess, IsProjectAdmin
=======
from chats.apps.dashboard.models import ReportStatus
>>>>>>> 42db7db4
from chats.apps.projects.models import Project, ProjectPermission
from chats.core.excel_storage import ExcelStorage

from .dto import Filters, should_exclude_admin_domains
from .presenter import ModelFieldsPresenter
from .service import AgentsService, RawDataService, RoomsDataService, SectorService
from .presenter import ModelFieldsPresenter
from rest_framework import permissions, status
from rest_framework.response import Response
from rest_framework.views import APIView
from rest_framework.exceptions import ValidationError
from django.shortcuts import get_object_or_404
from django.apps import apps
from django.db.models import Q
from chats.celery import app
from django.core.mail import EmailMessage
from django.conf import settings
import logging
from uuid import UUID
from chats.apps.dashboard.models import ReportStatus
import pendulum
from django.contrib.postgres.aggregates import ArrayAgg

logger = logging.getLogger(__name__)

logger = logging.getLogger(__name__)


class DashboardLiveViewset(viewsets.GenericViewSet):
    lookup_field = "uuid"
    queryset = Project.objects.all()

    @action(
        detail=True,
        methods=["GET"],
        url_name="general",
    )
    def general(self, request, *args, **kwargs):
        """General metrics for the project or the sector"""
        project = self.get_object()

        user_permission = ProjectPermission.objects.select_related(
            "user", "project"
        ).get(user=request.user, project=project)
        params = request.query_params.dict()
        filters = Filters(
            start_date=params.get("start_date"),
            end_date=params.get("end_date"),
            agent=params.get("agent"),
            sector=params.get("sector"),
            tag=params.get("tag"),
            queue=params.get("queue"),
            user_request=user_permission,
            project=project,
            is_weni_admin=should_exclude_admin_domains(
                request.user.email if request.user else ""
            ),
        )

        rooms_service = RoomsDataService(
            ORMRoomsDataRepository(), RoomsCacheRepository()
        )
        rooms_data = rooms_service.get_rooms_data(filters)

        return Response({"rooms_data": rooms_data}, status.HTTP_200_OK)

    @action(
        detail=True,
        methods=["GET"],
        url_name="agent",
    )
    def agent(self, request, *args, **kwargs):
        """Agent metrics for the project or the sector"""
        project = self.get_object()
        params = request.query_params.dict()
        filters = Filters(
            start_date=params.get("start_date"),
            end_date=params.get("end_date"),
            agent=params.get("agent"),
            sector=params.get("sector"),
            tag=params.get("tag"),
            queue=params.get("queue"),
            user_request=request.user,
            is_weni_admin=should_exclude_admin_domains(
                request.user.email if request.user else ""
            ),
        )

        agents_service = AgentsService()
        agents_data = agents_service.get_agents_data(filters, project)
        agents = DashboardAgentsSerializer(agents_data, many=True)

        return Response({"project_agents": agents.data}, status.HTTP_200_OK)

    @action(
        detail=True,
        methods=["GET"],
        url_name="division",
    )
    def division(self, request, *args, **kwargs):
        """
        Can return data on project and sector level (list of sector or list of queues)
        """
        project = self.get_object()
        params = request.query_params.dict()

        user_permission = ProjectPermission.objects.select_related(
            "user", "project"
        ).get(user=request.user, project=project)
        filters = Filters(
            start_date=params.get("start_date"),
            end_date=params.get("end_date"),
            agent=params.get("agent"),
            sector=params.get("sector"),
            queue=params.get("queue"),
            tag=params.get("tag"),
            user_request=user_permission,
            project=project,
            is_weni_admin=should_exclude_admin_domains(
                request.user.email if request.user else ""
            ),
        )

        sectors_service = SectorService()
        sectors_data = sectors_service.get_sector_data(filters)
        serialized_data = DashboardSectorSerializer(sectors_data, many=True)
        return Response({"sectors": serialized_data.data}, status.HTTP_200_OK)

    @action(
        detail=True,
        methods=["GET"],
        url_name="raw",
        serializer_class=DashboardRawDataSerializer,
    )
    def raw_data(self, request, *args, **kwargs):
        """Raw data for the project, sector, queue and agent."""
        project = self.get_object()
        params = request.query_params.dict()
        user_permission = ProjectPermission.objects.select_related(
            "user", "project"
        ).get(user=request.user, project=project)
        filters = Filters(
            start_date=params.get("start_date"),
            end_date=params.get("end_date"),
            agent=params.get("agent"),
            sector=params.get("sector"),
            queue=params.get("queue"),
            tag=params.get("tag"),
            user_request=user_permission,
            project=project,
            is_weni_admin=should_exclude_admin_domains(
                request.user.email if request.user else ""
            ),
        )

        raw_service = RawDataService()
        raw_data_count = raw_service.get_raw_data(filters)

        return Response(raw_data_count, status.HTTP_200_OK)

    @action(
        detail=True,
        methods=["GET"],
        url_name="export",
    )
    def export(self, request, *args, **kwargs):
        """
        Can return data to be export in csv on project and sector level (list of sector or list of queues)
        """
        project = self.get_object()
        filter = request.query_params
        dataset = get_export_data(project, filter)
        data_frame_rooms = pandas.DataFrame(dataset)

        filename = "dashboard_rooms_export_data"

        if "xls" in filter:
            excel_rooms_buffer = io.BytesIO()
            with pandas.ExcelWriter(excel_rooms_buffer, engine="xlsxwriter") as writer:
                data_frame_rooms.to_excel(
                    writer,
                    sheet_name="rooms_infos",
                    startrow=1,
                    startcol=0,
                    index=False,
                )
            excel_rooms_buffer.seek(0)
            storage = ExcelStorage()

            bytes_archive = excel_rooms_buffer.getvalue()

            with storage.open(filename + ".xlsx", "wb") as up_file:
                up_file.write(bytes_archive)
                file_url = storage.url(up_file.name)

            data = {"path_file": file_url}

            return HttpResponse(
                json.dumps(data),
                content_type="application/javascript; charset=utf8",
            )
        else:
            response = HttpResponse(content_type="text/csv")
            response["Content-Disposition"] = (
                'attachment; filename="' + filename + ".csv"
            )

            table = pandas.DataFrame(dataset)
            if not table.empty:
                table.rename(
                    columns={
                        0: "Nome da Fila",
                        1: "Tempo de espera",
                        2: "Tempo de resposta",
                        3: "Tempo de interação",
                        4: "Aberta",
                    },
                    inplace=True,
                )
            table.to_csv(response, encoding="utf-8", index=False)
            return response

    @action(
        detail=True,
        methods=["GET"],
        url_name="export_dashboard",
    )
    def export_dashboard(self, request, *args, **kwargs):
        """
        Can return data from dashboard to be export in csv/xls on project
        and sector level (list of sector, list of queues and list of agents online)
        """
        project = self.get_object()
        filter = request.query_params
        user_permission = ProjectPermission.objects.select_related(
            "user", "project"
        ).get(user=request.user, project=project)
        filters = Filters(
            start_date=filter.get("start_date"),
            end_date=filter.get("end_date"),
            agent=filter.get("agent"),
            sector=filter.get("sector"),
            queue=filter.get("queue"),
            tag=filter.get("tag"),
            user_request=user_permission,
            project=project,
            is_weni_admin=should_exclude_admin_domains(
                request.user.email if request.user else ""
            ),
        )

        rooms_service = RoomsDataService(
            ORMRoomsDataRepository(), RoomsCacheRepository()
        )
        rooms_data = rooms_service.get_rooms_data(filters)
        rooms_serializer = DashboardRoomSerializer(rooms_data, many=True)
        data_frame = pandas.DataFrame(rooms_serializer.data)
        if not data_frame.empty:
            data_frame.columns = [
                "Tempo de Espera",
                "Tempo de Resposta",
                "Tempo de Interação",
            ]

        raw_data_service = RawDataService()
        raw_data = raw_data_service.get_raw_data(filters)
        raw_data_serializer = DashboardRawDataSerializer(
            raw_data["raw_data"], many=True
        )
        data_frame_1 = pandas.DataFrame(raw_data_serializer.data)
        if not data_frame_1.empty:
            data_frame_1.columns = [
                "Salas Ativas",
                "Salas Fechadas",
                "Transferencias",
                "Salas na Fila",
            ]
        sector_data_service = SectorService()
        sector_data = sector_data_service.get_sector_data(filters)
        sector_dataset = DashboardSectorSerializer(sector_data, many=True)
        data_frame_2 = pandas.DataFrame(sector_dataset.data)
        data_frame_2 = data_frame_2[
            ["name", "waiting_time", "response_time", "interact_time"]
        ]

        if not data_frame_2.empty:
            data_frame_2.columns = [
                "Nome",
                "Tempo de Espera",
                "Tempo de Resposta",
                "Tempo de Interação",
            ]

        agents_service = AgentsService()
        agents_data = agents_service.get_agents_data(filters, project)
        agents_dataset = DashboardAgentsSerializer(agents_data, many=True)
        data_frame_3 = pandas.DataFrame(agents_dataset.data)
        if not data_frame_3.empty:
            data_frame_3.columns = [
                "Nome",
                "Sobrenome",
                "Email",
                "Status",
                "Salas Fechadas",
                "Salas Abertas",
            ]

        filename = "dashboard_export_data"
        if "xls" in filter:
            excel_buffer = io.BytesIO()
            with pandas.ExcelWriter(excel_buffer, engine="xlsxwriter") as writer:
                data_frame.to_excel(
                    writer,
                    sheet_name="dashboard_infos",
                    startrow=0,
                    startcol=0,
                    index=False,
                )

                start_row_1 = len(data_frame.index) + 2
                data_frame_1.to_excel(
                    writer,
                    sheet_name="dashboard_infos",
                    startrow=start_row_1,
                    startcol=0,
                    index=False,
                )

                start_row_2 = start_row_1 + len(data_frame_1.index) + 2
                data_frame_2.to_excel(
                    writer,
                    sheet_name="dashboard_infos",
                    startrow=start_row_2,
                    startcol=0,
                    index=False,
                )

                start_row_3 = start_row_2 + len(data_frame_2.index) + 2
                data_frame_3.to_excel(
                    writer,
                    sheet_name="dashboard_infos",
                    startrow=start_row_3,
                    startcol=0,
                    index=False,
                )

            excel_buffer.seek(0)
            storage = ExcelStorage()

            bytes_archive = excel_buffer.getvalue()

            with storage.open(filename + ".xlsx", "wb") as up_file:
                up_file.write(bytes_archive)
                file_url = storage.url(up_file.name)

            data = {"path_file": file_url}

            return HttpResponse(
                json.dumps(data),
                content_type="application/javascript; charset=utf8",
            )

        else:
            response = HttpResponse(content_type="text/csv")
            response["Content-Disposition"] = (
                'attachment; filename="' + filename + ".csv"
            )

            data_frame.to_csv(response, index=False, mode="a", sep=";"),
            response.write("\n")
            data_frame_1.to_csv(response, index=False, mode="a", sep=";")
            response.write("\n")
            data_frame_2.to_csv(response, index=False, mode="a", sep=";")
            response.write("\n")
            data_frame_3.to_csv(response, index=False, mode="a", sep=";")

            return response

    @action(detail=True, methods=["get"])
    def report_status(self, request, **kwargs):
        """Verifica o status de um relatório"""
        try:
<<<<<<< HEAD
            # Pega o UUID tanto de 'pk' quanto de 'uuid'
            report_uuid = kwargs.get("uuid") or kwargs.get("pk")

            # Para teste - remove o filtro de user
=======
            report_uuid = kwargs.get("uuid") or kwargs.get("pk")

>>>>>>> 42db7db4
            report_status = ReportStatus.objects.get(uuid=report_uuid)
            return Response(
                {
                    "status": report_status.status,
                    "error_message": report_status.error_message,
                }
            )
        except ReportStatus.DoesNotExist:
            return Response({"error": "Report not found"}, status=404)


class ModelFieldsViewSet(APIView):
    """
    Endpoint para retornar os campos disponíveis dos principais models do sistema.
    """

    permission_classes = [permissions.IsAuthenticated]

    def get(self, request):
        return Response(ModelFieldsPresenter.get_models_info())


class ReportFieldsValidatorViewSet(APIView):
    """
    Endpoint para validar campos e gerar consulta para relatório baseado nos campos disponíveis.
    """

    permission_classes = [permissions.IsAuthenticated]

    def _get_model_class(self, model_name):
        """
<<<<<<< HEAD
        Encontra a classe do modelo Django baseado no nome
        """
        # Mapeamento dos modelos conhecidos
=======
        Find the Django model class based on the name
        """
>>>>>>> 42db7db4
        model_mapping = {
            "sectors": ("sectors", "Sector"),
            "queues": ("queues", "Queue"),
            "rooms": ("rooms", "Room"),
            "users": ("accounts", "User"),
            "sector_tags": ("sectors", "SectorTag"),
            "contacts": ("contacts", "Contact"),
        }

        if model_name in model_mapping:
            app_label, model_class_name = model_mapping[model_name]
            try:
                return apps.get_model(app_label=app_label, model_name=model_class_name)
            except LookupError:
                pass

<<<<<<< HEAD
        # Fallback: busca nos apps comuns
=======
>>>>>>> 42db7db4
        common_apps = [
            "sectors",
            "queues",
            "rooms",
            "accounts",
            "contacts",
            "msgs",
            "projects",
        ]
        for app in common_apps:
            try:
                return apps.get_model(app_label=app, model_name=model_name.capitalize())
            except LookupError:
                continue

        return None

    def _get_model_count_for_project(self, model_class, project):
        """
<<<<<<< HEAD
        Conta registros de um modelo específico para um projeto
=======
        Count records of a specific model for a project
>>>>>>> 42db7db4
        """
        try:
            model_fields = {
                field.name: field for field in model_class._meta.get_fields()
            }

            filters = Q()

<<<<<<< HEAD
            # Aplica filtros baseados nos campos disponíveis
=======
>>>>>>> 42db7db4
            if "project" in model_fields:
                filters |= Q(project=project)
            if "sector" in model_fields:
                filters |= Q(sector__project=project)
            if "queue" in model_fields:
                filters |= Q(queue__sector__project=project)
            if "user" in model_fields:
                filters |= Q(user__project_permissions__project=project)

            if filters:
                return model_class.objects.filter(filters).distinct().count()
            else:
<<<<<<< HEAD
                # Se não conseguiu filtrar por projeto, retorna uma estimativa conservadora
                total_count = model_class.objects.count()
                return max(1, total_count // 10)  # 10% do total
=======
                total_count = model_class.objects.count()
                return max(1, total_count // 10)
>>>>>>> 42db7db4

        except Exception as e:
            logger.error(f"Erro ao contar registros para {model_class.__name__}: {e}")
            return 0

    def _estimate_execution_time(self, fields_config, project):
        """
<<<<<<< HEAD
        Estima o tempo de execução baseado no volume de dados que será processado
        """
        # Verifica se os modelos são válidos
=======
        Estimate the execution time based on the volume of data that will be processed
        """
>>>>>>> 42db7db4
        available_models = ModelFieldsPresenter.get_models_info()
        invalid_models = [
            model for model in fields_config.keys() if model not in available_models
        ]

        if invalid_models:
            raise ValidationError(
                f"Models not available: {', '.join(invalid_models)}. "
                f"Models available: {', '.join(sorted(available_models.keys()))}"
            )

        total_records = 0
        processed_models = []

<<<<<<< HEAD
        # Conta registros que serão processados
=======
>>>>>>> 42db7db4
        for model_name in fields_config.keys():
            try:
                model_class = self._get_model_class(model_name)

                if model_class:
                    count = self._get_model_count_for_project(model_class, project)
                    total_records += count
                    processed_models.append({"model": model_name, "count": count})
<<<<<<< HEAD
                    logger.info(f"Modelo {model_name}: {count} registros")
                else:
                    logger.warning(f"Modelo {model_name} não encontrado")

            except Exception as e:
                logger.error(f"Erro ao processar modelo {model_name}: {e}")
                continue

        # Estimativas baseadas em testes empíricos
        base_time = 30  # segundos base
        time_per_1000_records = 45  # segundos por 1000 registros

        # Fator de complexidade baseado no número de modelos
        complexity_factor = 1 + (len(processed_models) * 0.1)

        # Calcula estimativa
=======
                    logger.info(f"Model {model_name}: {count} records")
                else:
                    logger.warning(f"Model {model_name} not found")

            except Exception as e:
                logger.error(f"Error processing model {model_name}: {e}")
                continue

        base_time = 30
        time_per_1000_records = 45

        complexity_factor = 1 + (len(processed_models) * 0.1)

>>>>>>> 42db7db4
        if total_records > 0:
            estimated_time = (
                base_time + (total_records / 1000) * time_per_1000_records
            ) * complexity_factor
        else:
            estimated_time = base_time

<<<<<<< HEAD
        # Limita a estimativa (mínimo 30s, máximo 10min)
        final_estimate = max(30, min(int(estimated_time), 600))

        logger.info(
            f"Estimativa de tempo: {final_estimate}s para {total_records} registros em {len(processed_models)} modelos"
=======
        final_estimate = max(30, min(int(estimated_time), 600))

        logger.info(
            f"Estimated time: {final_estimate}s for {total_records} records in {len(processed_models)} models"
>>>>>>> 42db7db4
        )

        return final_estimate

    def _get_base_queryset(self, model_name, project):
        """
<<<<<<< HEAD
        Retorna o queryset base para qualquer modelo retornado pelo ModelFieldsPresenter
=======
        Return the base queryset for any model returned by the ModelFieldsPresenter
>>>>>>> 42db7db4
        """
        available_fields = ModelFieldsPresenter.get_models_info()

        if model_name not in available_fields:
            raise NotFound(f'Model "{model_name}" not found')

<<<<<<< HEAD
        # Usa o método _get_model_class que já existe e tem o mapeamento correto
=======
>>>>>>> 42db7db4
        model = self._get_model_class(model_name)

        if model is None:
            raise NotFound(f'Model "{model_name}" not found')

<<<<<<< HEAD
        # Constrói a query base COM FILTRO DE PROJETO
        queryset = model.objects.all()

        # Aplica filtro específico para cada modelo
=======
        queryset = model.objects.all()

>>>>>>> 42db7db4
        if model_name == "sectors":
            queryset = queryset.filter(project=project)
        elif model_name == "queues":
            queryset = queryset.filter(sector__project=project)
        elif model_name == "rooms":
            queryset = queryset.filter(queue__sector__project=project)
        elif model_name == "contacts":
            queryset = queryset.filter(rooms__queue__sector__project=project).distinct()
        elif model_name == "users":
            queryset = queryset.filter(project_permissions__project=project).distinct()
        elif model_name == "sector_tags":
            queryset = queryset.filter(sector__project=project)

        return queryset

    def _process_model_fields(self, model_name, field_data, project, available_fields):
        """
<<<<<<< HEAD
        Processa os campos de um modelo e suas relações
=======
        Process the fields of a model and its relationships
>>>>>>> 42db7db4
        """
        if model_name not in available_fields:
            raise NotFound(f'Model "{model_name}" not found')

        model_fields = available_fields[model_name]
        query_fields = []
        related_queries = {}

        for key, value in field_data.items():
            if key == "fields" and isinstance(value, list):
<<<<<<< HEAD
                # Permite campos diretos E lookups (campo__subcampo)
                invalid_fields = []
                for field in value:
                    # Aceita campos diretos
                    if field in model_fields:
                        continue
                    # Aceita lookups simples
=======
                invalid_fields = []
                for field in value:
                    if field in model_fields:
                        continue
>>>>>>> 42db7db4
                    if "__" in field:
                        base_field = field.split("__")[0]
                        if base_field in model_fields:
                            continue
<<<<<<< HEAD
                    # Campo inválido
=======
>>>>>>> 42db7db4
                    invalid_fields.append(field)

                if invalid_fields:
                    raise NotFound(
<<<<<<< HEAD
                        f'Campos inválidos para {model_name}: {", ".join(invalid_fields)}'
=======
                        f'Invalid fields for {model_name}: {", ".join(invalid_fields)}'
>>>>>>> 42db7db4
                    )
                query_fields.extend(value)
                if (
                    model_name == "rooms"
                    and "contact" in query_fields
                    and "contact__name" not in query_fields
                ):
                    query_fields = [
                        f if f != "contact" else "contact__name" for f in query_fields
                    ]
                if model_name == "rooms" and "queue" in query_fields:
                    query_fields = [
                        f if f != "queue" else "queue__name" for f in query_fields
                    ]
                if model_name == "rooms" and query_fields:
                    order_rank = {
                        "user__first_name": 1,
                        "user__last_name": 2,
                        "user__email": 3,
                        "queue__sector__name": 4,
                        "queue__name": 5,
                        "uuid": 6,
                        "contact__status": 7,
                        "is_active": 7,
                        "protocol": 8,
                        "tags": 9,
                        "created_on": 10,
                        "ended_at": 11,
                        "transfer_history": 12,
                        "contact__name": 13,
                        "contact__uuid": 14,
                        "urn": 15,
                        "custom_fields": 16,
                    }
                    query_fields = sorted(
                        query_fields, key=lambda f: order_rank.get(f, 999)
                    )
            elif key in available_fields:
                related_queries[key] = self._process_model_fields(
                    key, value, project, available_fields
                )

<<<<<<< HEAD
        # Obtém o queryset base (JÁ FILTRADO POR PROJETO)
        base_queryset = self._get_base_queryset(model_name, project)

        # [NOVO] Filtro por lista de uuids (genérico por modelo)
        uuids = field_data.get("uuids")
        if isinstance(uuids, list) and uuids:
            # "__all__" => não aplica filtro
            if "__all__" not in uuids:
                base_queryset = base_queryset.filter(uuid__in=uuids)

        # [NOVO] Filtros específicos de rooms: open_chats/closed_chats
=======
        base_queryset = self._get_base_queryset(model_name, project)

        uuids = field_data.get("uuids")
        if isinstance(uuids, list) and uuids:
            if "__all__" not in uuids:
                base_queryset = base_queryset.filter(uuid__in=uuids)

>>>>>>> 42db7db4
        if model_name == "rooms":
            open_chats = field_data.get("open_chats")
            closed_chats = field_data.get("closed_chats")
            if open_chats is True and closed_chats is True:
                raise ValidationError(
                    "open_chats and closed_chats cannot be used together."
                )

        if model_name == "rooms":
            start_date = field_data.get("start_date")
            end_date = field_data.get("end_date")
            if start_date and end_date:
                tz = project.timezone
                start_dt = pendulum.parse(start_date).replace(tzinfo=tz)
                end_dt = pendulum.parse(end_date + " 23:59:59").replace(tzinfo=tz)
                if open_chats is True:
                    base_queryset = base_queryset.filter(
                        created_on__range=[start_dt, end_dt]
                    )
                elif closed_chats and not open_chats:
                    base_queryset = base_queryset.filter(
                        is_active=False,
                        ended_at__range=[start_dt, end_dt],
                    )
                else:
                    base_queryset = base_queryset.filter(
                        Q(created_on__range=[start_dt, end_dt])
                        | Q(ended_at__range=[start_dt, end_dt])
                    )
        else:
            start_date = field_data.get("start_date")
            end_date = field_data.get("end_date")
            if start_date and end_date:
                try:
                    tz = project.timezone
                    start_dt = pendulum.parse(start_date).replace(tzinfo=tz)
                    end_dt = pendulum.parse(end_date + " 23:59:59").replace(tzinfo=tz)
                    model_obj = base_queryset.model
                    model_field_names = {f.name for f in model_obj._meta.get_fields()}
                    if "created_on" in model_field_names:
                        base_queryset = base_queryset.filter(
                            created_on__range=[start_dt, end_dt]
                        )
<<<<<<< HEAD
                except Exception as _:
                    pass

        # [NOVO] Filtros globais aplicados somente a rooms (sector/queue/agent/tags)
=======
                except Exception:
                    pass

>>>>>>> 42db7db4
        if model_name == "rooms":

            def _norm_list(value):
                """
                Accepts: list/tuple/set, single str/uuid, dicts like {'uuids': [...]} or {'uuid': '...'}.
<<<<<<< HEAD
                Returns: flat list[str]. Se contiver "__all__", ignora o filtro (retorna []).
=======
                Returns: flat list[str]. If contains "__all__", ignore the filter (return []).
>>>>>>> 42db7db4
                """
                if value is None:
                    return []
                if isinstance(value, (list, tuple, set)):
                    out = []
                    for item in value:
                        if isinstance(item, dict):
                            if "uuid" in item:
                                out.append(str(item["uuid"]))
                            elif "value" in item:
                                out.append(str(item["value"]))
                        else:
                            out.append(str(item))
<<<<<<< HEAD
                    # Se qualquer item é "__all__", não filtra
=======
>>>>>>> 42db7db4
                    if any(str(x).strip() == "__all__" for x in out):
                        return []
                    return out
                if isinstance(value, dict):
                    if "uuids" in value and isinstance(
                        value["uuids"], (list, tuple, set)
                    ):
                        vals = [str(v) for v in value["uuids"]]
                        return [] if any(v.strip() == "__all__" for v in vals) else vals
                    if "uuid" in value:
                        v = str(value["uuid"])
                        return [] if v.strip() == "__all__" else [v]
                    if "value" in value:
                        v = str(value["value"])
                        return [] if v.strip() == "__all__" else [v]
                    return []
                v = str(value)
                return [] if v.strip() == "__all__" else [v]

            sectors = _norm_list(field_data.get("sectors") or field_data.get("sector"))
            queues = _norm_list(field_data.get("queues") or field_data.get("queue"))
            agents = _norm_list(field_data.get("agents") or field_data.get("agent"))
            tags = _norm_list(field_data.get("tags") or field_data.get("tag"))

            if sectors:
                base_queryset = base_queryset.filter(queue__sector__uuid__in=sectors)
            if queues:
                base_queryset = base_queryset.filter(queue__uuid__in=queues)
            if agents:
                base_queryset = base_queryset.filter(user__uuid__in=agents)
            if tags:
                base_queryset = base_queryset.filter(tags__name__in=tags)

<<<<<<< HEAD
        # Aplica os campos selecionados
=======
>>>>>>> 42db7db4
        if query_fields:
            if model_name == "rooms" and "tags" in query_fields:
                base_queryset = base_queryset.annotate(
                    tags_list=ArrayAgg("tags__name", distinct=True)
                )
                query_fields = ["tags_list" if f == "tags" else f for f in query_fields]
            base_queryset = base_queryset.values(*query_fields)

<<<<<<< HEAD
        # NÃO aplica filtros genéricos com OR - o filtro já foi aplicado em _get_base_queryset

=======
>>>>>>> 42db7db4
        return {"queryset": base_queryset, "related": related_queries}

    def _group_duplicate_records(self, raw_data):
        """
<<<<<<< HEAD
        Agrupa registros duplicados causados por lookups de relações Many-to-Many ou ForeignKey reverso
=======
        Group duplicate records caused by Many-to-Many or ForeignKey reverse lookups
>>>>>>> 42db7db4
        """
        if not raw_data:
            return []

<<<<<<< HEAD
        # Identifica campos de agrupamento (campos sem __)
=======
>>>>>>> 42db7db4
        sample_row = raw_data[0]
        group_fields = [key for key in sample_row.keys() if "__" not in key]
        lookup_fields = [key for key in sample_row.keys() if "__" in key]

<<<<<<< HEAD
        # Se não há campos de agrupamento ou lookups, retorna os dados originais
        if not group_fields or not lookup_fields:
            return raw_data

        # Agrupa os registros
        grouped_data = {}

        for row in raw_data:
            # Cria chave de agrupamento baseada nos campos diretos
            group_key = tuple(row.get(field) for field in group_fields)

            if group_key not in grouped_data:
                # Primeiro registro do grupo - inicializa com campos diretos
                grouped_data[group_key] = {
                    field: row.get(field) for field in group_fields
                }
                # Inicializa listas para campos com lookup
                for field in lookup_fields:
                    grouped_data[group_key][field] = []

            # Adiciona valores dos campos com lookup às listas
=======
        if not group_fields or not lookup_fields:
            return raw_data

        grouped_data = {}

        for row in raw_data:
            group_key = tuple(row.get(field) for field in group_fields)

            if group_key not in grouped_data:
                grouped_data[group_key] = {
                    field: row.get(field) for field in group_fields
                }
                for field in lookup_fields:
                    grouped_data[group_key][field] = []

>>>>>>> 42db7db4
            for field in lookup_fields:
                value = row.get(field)
                if value is not None and value not in grouped_data[group_key][field]:
                    grouped_data[group_key][field].append(value)

<<<<<<< HEAD
        # Converte de volta para lista de dicionários
        result = list(grouped_data.values())

        # Para campos com apenas um valor na lista, desempacota
=======
        result = list(grouped_data.values())

>>>>>>> 42db7db4
        for row in result:
            for field in lookup_fields:
                if len(row[field]) == 1:
                    row[field] = row[field][0]
                elif len(row[field]) == 0:
                    row[field] = None

        return result

    def _execute_queries(self, query_data):
        """
        Executa as queries e formata o resultado
        """
        result = {}

        if "queryset" in query_data:
            try:
<<<<<<< HEAD
                # Executa a query
                raw_data = list(query_data["queryset"])

                # Detecta se há campos com lookups que podem causar duplicação
=======
                raw_data = list(query_data["queryset"])

>>>>>>> 42db7db4
                has_lookups = (
                    any("__" in str(key) for row in raw_data[:1] for key in row.keys())
                    if raw_data
                    else False
                )

                if has_lookups and raw_data:
<<<<<<< HEAD
                    # Agrupa registros duplicados causados por lookups
=======
>>>>>>> 42db7db4
                    result["data"] = self._group_duplicate_records(raw_data)
                else:
                    result["data"] = raw_data

            except Exception as e:
                raise ValidationError(f"Error executing query: {str(e)}")

        if "related" in query_data:
            for model, related_data in query_data["related"].items():
                result[model] = self._execute_queries(related_data)

        return result

    def _generate_report_data(self, data, project):
        """
<<<<<<< HEAD
        Método interno para gerar os dados do relatório
        """
        available_fields = ModelFieldsPresenter.get_models_info()

        # Processa cada modelo e seus campos
=======
        Internal method to generate the report data
        """
        available_fields = ModelFieldsPresenter.get_models_info()

>>>>>>> 42db7db4
        queries = {}
        for model_name, field_data in data.items():
            queries[model_name] = self._process_model_fields(
                model_name, field_data, project, available_fields
            )

<<<<<<< HEAD
        # Executa as queries e formata o resultado
=======
>>>>>>> 42db7db4
        report_data = {}
        for model_name, query_data in queries.items():
            report_data[model_name] = self._execute_queries(query_data)

        return report_data

    def post(self, request):
<<<<<<< HEAD
=======

>>>>>>> 42db7db4
        project_uuid = request.data.get("project_uuid")
        if not project_uuid:
            raise ValidationError({"project_uuid": "This field is required."})

        project = get_object_or_404(Project, uuid=project_uuid)

<<<<<<< HEAD
        try:
            # Reconstrói o fields_config a partir do payload (sem project_uuid)
=======
        active_exists = ReportStatus.objects.filter(
            project=project,
            status__in=["pending", "processing"],
        ).exists()

        if active_exists:
            return Response(
                {
                    "error": {
                        "code": "max_report_limit",
                        "message": "Report in progress, please wait for it to finish or cancel it",
                        "limit": 1,
                    }
                },
                status=status.HTTP_400_BAD_REQUEST,
            )

        try:
>>>>>>> 42db7db4
            fields_config = {
                k: v for k, v in request.data.items() if k != "project_uuid"
            }

<<<<<<< HEAD
            # [NOVO] Extrai flags de nível raiz e normaliza para bool
=======
>>>>>>> 42db7db4
            def _is_true(v):
                if isinstance(v, bool):
                    return v
                if isinstance(v, str):
                    return v.strip().lower() in ("true", "1", "yes", "y", "on")
                if isinstance(v, int):
                    return v == 1
                return False

            open_chats = _is_true(fields_config.pop("open_chats", None))
            closed_chats = _is_true(fields_config.pop("closed_chats", None))
            file_type = fields_config.pop("type", None)
<<<<<<< HEAD
            # Data range no root (aplicado apenas em rooms)
            root_start_date = fields_config.pop("start_date", None)
            root_end_date = fields_config.pop("end_date", None)

            # Propaga flags (sempre normalizados) para rooms
            if "rooms" in fields_config and isinstance(fields_config["rooms"], dict):
                fields_config["rooms"]["open_chats"] = open_chats
                fields_config["rooms"]["closed_chats"] = closed_chats
                # Propaga datas para rooms se não vierem dentro de rooms
=======
            root_start_date = fields_config.pop("start_date", None)
            root_end_date = fields_config.pop("end_date", None)

            if "rooms" in fields_config and isinstance(fields_config["rooms"], dict):
                fields_config["rooms"]["open_chats"] = open_chats
                fields_config["rooms"]["closed_chats"] = closed_chats
>>>>>>> 42db7db4
                if root_start_date and "start_date" not in fields_config["rooms"]:
                    fields_config["rooms"]["start_date"] = root_start_date
                if root_end_date and "end_date" not in fields_config["rooms"]:
                    fields_config["rooms"]["end_date"] = root_end_date

<<<<<<< HEAD
            # Propaga filtros globais (sector/queue/agent/tags) somente para rooms
=======
>>>>>>> 42db7db4
            root_sectors = request.data.get("sectors") or request.data.get("sector")
            root_queues = request.data.get("queues") or request.data.get("queue")
            root_agents = request.data.get("agents") or request.data.get("agent")
            root_tags = request.data.get("tags") or request.data.get("tag")
            if "rooms" not in fields_config or not isinstance(
                fields_config["rooms"], dict
            ):
                fields_config["rooms"] = {}
            if root_sectors is not None:
                fields_config["rooms"]["sectors"] = root_sectors
            if root_queues is not None:
                fields_config["rooms"]["queues"] = root_queues
            if root_agents is not None:
                fields_config["rooms"]["agents"] = root_agents
            if root_tags is not None:
                fields_config["rooms"]["tags"] = root_tags

<<<<<<< HEAD
            # Mantém apenas rooms no relatório (as outras “abas” viram somente filtros)
            fields_config = {"rooms": fields_config.get("rooms", {})}

            # Estima o tempo de execução
            estimated_time = self._estimate_execution_time(fields_config, project)

            # Limite: só 1 relatório ativo (pending|processing) por projeto
            active_exists = ReportStatus.objects.filter(
                project=project,
                status__in=["pending", "processing"],
            ).exists()

            if active_exists:
                return Response(
                    {
                        "error": {
                            "code": "max_report_limit",
                            "message": "Report in progress, please wait for it to finish or cancel it",
                            "limit": 1,
                        }
                    },
                    status=status.HTTP_400_BAD_REQUEST,
                )

            # Reinsere 'type' para ser persistido no ReportStatus
            if file_type:
                fields_config["type"] = file_type
            # Cria o objeto de status (pendente)
=======
            fields_config = {"rooms": fields_config.get("rooms", {})}

            estimated_time = self._estimate_execution_time(fields_config, project)

            if file_type:
                fields_config["type"] = file_type
>>>>>>> 42db7db4
            report_status = ReportStatus.objects.create(
                project=project, user=request.user, fields_config=fields_config
            )

            minutes = max(1, (estimated_time + 59) // 60)
            logger.info(
                "ReportStatus created (pending): %s project=%s",
                report_status.uuid,
                project.uuid,
            )
            return Response(
                {
                    "time_request": f"{minutes}min",
<<<<<<< HEAD
                    "uuid_relatorio": str(report_status.uuid),
=======
                    "report_uuid": str(report_status.uuid),
>>>>>>> 42db7db4
                },
                status=status.HTTP_200_OK,
            )
        except ValidationError as e:
            raise e

    def get(self, request):
        project_uuid = request.query_params.get("project_uuid")
        if not project_uuid:
            raise ValidationError({"project_uuid": "This field is required."})

        project = get_object_or_404(Project, uuid=project_uuid)
<<<<<<< HEAD
        # Se o projeto nunca concluiu uma exportação, retornar READY
=======
>>>>>>> 42db7db4
        has_completed_export = ReportStatus.objects.filter(
            project=project, status="completed"
        ).exists()
        if not has_completed_export:
            return Response(
                {
                    "status": "READY",
                    "email": None,
<<<<<<< HEAD
                    "uuid_relatorio": None,
=======
                    "report_uuid": None,
>>>>>>> 42db7db4
                },
                status=status.HTTP_200_OK,
            )

        report_status = (
            ReportStatus.objects.filter(project=project).order_by("-created_on").first()
        )

        status_map = {
            "pending": "PENDING",
            "processing": "IN_PROGRESS",
            "completed": "READY",
            "failed": "FAILED",
        }

        return Response(
            {
                "status": status_map.get(report_status.status, "PENDING"),
<<<<<<< HEAD
                "email": report_status.user.email if report_status.user.pk else None,
                "uuid_relatorio": str(report_status.uuid),
=======
                "email": report_status.user.email,
                "report_uuid": str(report_status.uuid),
>>>>>>> 42db7db4
            },
            status=status.HTTP_200_OK,
        )<|MERGE_RESOLUTION|>--- conflicted
+++ resolved
@@ -8,21 +8,12 @@
 from django.contrib.postgres.aggregates import ArrayAgg
 from django.db.models import Q
 from django.http import HttpResponse
-<<<<<<< HEAD
-from chats.apps.dashboard.tasks import generate_custom_fields_report
-=======
 from django.shortcuts import get_object_or_404
->>>>>>> 42db7db4
 from rest_framework import permissions, status, viewsets
 from rest_framework.decorators import action
 from rest_framework.exceptions import NotFound, ValidationError
 from rest_framework.response import Response
 from rest_framework.views import APIView
-<<<<<<< HEAD
-from rest_framework.exceptions import ValidationError
-from rest_framework.exceptions import NotFound
-=======
->>>>>>> 42db7db4
 
 from chats.apps.api.v1.dashboard.presenter import get_export_data
 from chats.apps.api.v1.dashboard.repository import (
@@ -35,11 +26,7 @@
     DashboardRoomSerializer,
     DashboardSectorSerializer,
 )
-<<<<<<< HEAD
-from chats.apps.api.v1.permissions import HasDashboardAccess, IsProjectAdmin
-=======
 from chats.apps.dashboard.models import ReportStatus
->>>>>>> 42db7db4
 from chats.apps.projects.models import Project, ProjectPermission
 from chats.core.excel_storage import ExcelStorage
 
@@ -422,15 +409,8 @@
     def report_status(self, request, **kwargs):
         """Verifica o status de um relatório"""
         try:
-<<<<<<< HEAD
-            # Pega o UUID tanto de 'pk' quanto de 'uuid'
             report_uuid = kwargs.get("uuid") or kwargs.get("pk")
 
-            # Para teste - remove o filtro de user
-=======
-            report_uuid = kwargs.get("uuid") or kwargs.get("pk")
-
->>>>>>> 42db7db4
             report_status = ReportStatus.objects.get(uuid=report_uuid)
             return Response(
                 {
@@ -462,14 +442,8 @@
 
     def _get_model_class(self, model_name):
         """
-<<<<<<< HEAD
-        Encontra a classe do modelo Django baseado no nome
-        """
-        # Mapeamento dos modelos conhecidos
-=======
         Find the Django model class based on the name
         """
->>>>>>> 42db7db4
         model_mapping = {
             "sectors": ("sectors", "Sector"),
             "queues": ("queues", "Queue"),
@@ -486,16 +460,8 @@
             except LookupError:
                 pass
 
-<<<<<<< HEAD
-        # Fallback: busca nos apps comuns
-=======
->>>>>>> 42db7db4
         common_apps = [
             "sectors",
-            "queues",
-            "rooms",
-            "accounts",
-            "contacts",
             "msgs",
             "projects",
         ]
@@ -509,11 +475,7 @@
 
     def _get_model_count_for_project(self, model_class, project):
         """
-<<<<<<< HEAD
-        Conta registros de um modelo específico para um projeto
-=======
         Count records of a specific model for a project
->>>>>>> 42db7db4
         """
         try:
             model_fields = {
@@ -522,10 +484,6 @@
 
             filters = Q()
 
-<<<<<<< HEAD
-            # Aplica filtros baseados nos campos disponíveis
-=======
->>>>>>> 42db7db4
             if "project" in model_fields:
                 filters |= Q(project=project)
             if "sector" in model_fields:
@@ -538,14 +496,8 @@
             if filters:
                 return model_class.objects.filter(filters).distinct().count()
             else:
-<<<<<<< HEAD
-                # Se não conseguiu filtrar por projeto, retorna uma estimativa conservadora
-                total_count = model_class.objects.count()
-                return max(1, total_count // 10)  # 10% do total
-=======
                 total_count = model_class.objects.count()
                 return max(1, total_count // 10)
->>>>>>> 42db7db4
 
         except Exception as e:
             logger.error(f"Erro ao contar registros para {model_class.__name__}: {e}")
@@ -553,14 +505,8 @@
 
     def _estimate_execution_time(self, fields_config, project):
         """
-<<<<<<< HEAD
-        Estima o tempo de execução baseado no volume de dados que será processado
-        """
-        # Verifica se os modelos são válidos
-=======
         Estimate the execution time based on the volume of data that will be processed
         """
->>>>>>> 42db7db4
         available_models = ModelFieldsPresenter.get_models_info()
         invalid_models = [
             model for model in fields_config.keys() if model not in available_models
@@ -575,10 +521,6 @@
         total_records = 0
         processed_models = []
 
-<<<<<<< HEAD
-        # Conta registros que serão processados
-=======
->>>>>>> 42db7db4
         for model_name in fields_config.keys():
             try:
                 model_class = self._get_model_class(model_name)
@@ -587,24 +529,6 @@
                     count = self._get_model_count_for_project(model_class, project)
                     total_records += count
                     processed_models.append({"model": model_name, "count": count})
-<<<<<<< HEAD
-                    logger.info(f"Modelo {model_name}: {count} registros")
-                else:
-                    logger.warning(f"Modelo {model_name} não encontrado")
-
-            except Exception as e:
-                logger.error(f"Erro ao processar modelo {model_name}: {e}")
-                continue
-
-        # Estimativas baseadas em testes empíricos
-        base_time = 30  # segundos base
-        time_per_1000_records = 45  # segundos por 1000 registros
-
-        # Fator de complexidade baseado no número de modelos
-        complexity_factor = 1 + (len(processed_models) * 0.1)
-
-        # Calcula estimativa
-=======
                     logger.info(f"Model {model_name}: {count} records")
                 else:
                     logger.warning(f"Model {model_name} not found")
@@ -618,7 +542,6 @@
 
         complexity_factor = 1 + (len(processed_models) * 0.1)
 
->>>>>>> 42db7db4
         if total_records > 0:
             estimated_time = (
                 base_time + (total_records / 1000) * time_per_1000_records
@@ -626,53 +549,30 @@
         else:
             estimated_time = base_time
 
-<<<<<<< HEAD
-        # Limita a estimativa (mínimo 30s, máximo 10min)
-        final_estimate = max(30, min(int(estimated_time), 600))
-
-        logger.info(
-            f"Estimativa de tempo: {final_estimate}s para {total_records} registros em {len(processed_models)} modelos"
-=======
         final_estimate = max(30, min(int(estimated_time), 600))
 
         logger.info(
             f"Estimated time: {final_estimate}s for {total_records} records in {len(processed_models)} models"
->>>>>>> 42db7db4
         )
 
         return final_estimate
 
     def _get_base_queryset(self, model_name, project):
         """
-<<<<<<< HEAD
-        Retorna o queryset base para qualquer modelo retornado pelo ModelFieldsPresenter
-=======
         Return the base queryset for any model returned by the ModelFieldsPresenter
->>>>>>> 42db7db4
         """
         available_fields = ModelFieldsPresenter.get_models_info()
 
         if model_name not in available_fields:
             raise NotFound(f'Model "{model_name}" not found')
 
-<<<<<<< HEAD
-        # Usa o método _get_model_class que já existe e tem o mapeamento correto
-=======
->>>>>>> 42db7db4
         model = self._get_model_class(model_name)
 
         if model is None:
             raise NotFound(f'Model "{model_name}" not found')
 
-<<<<<<< HEAD
-        # Constrói a query base COM FILTRO DE PROJETO
         queryset = model.objects.all()
 
-        # Aplica filtro específico para cada modelo
-=======
-        queryset = model.objects.all()
-
->>>>>>> 42db7db4
         if model_name == "sectors":
             queryset = queryset.filter(project=project)
         elif model_name == "queues":
@@ -690,11 +590,7 @@
 
     def _process_model_fields(self, model_name, field_data, project, available_fields):
         """
-<<<<<<< HEAD
-        Processa os campos de um modelo e suas relações
-=======
         Process the fields of a model and its relationships
->>>>>>> 42db7db4
         """
         if model_name not in available_fields:
             raise NotFound(f'Model "{model_name}" not found')
@@ -705,37 +601,19 @@
 
         for key, value in field_data.items():
             if key == "fields" and isinstance(value, list):
-<<<<<<< HEAD
-                # Permite campos diretos E lookups (campo__subcampo)
-                invalid_fields = []
-                for field in value:
-                    # Aceita campos diretos
-                    if field in model_fields:
-                        continue
-                    # Aceita lookups simples
-=======
                 invalid_fields = []
                 for field in value:
                     if field in model_fields:
                         continue
->>>>>>> 42db7db4
                     if "__" in field:
                         base_field = field.split("__")[0]
                         if base_field in model_fields:
                             continue
-<<<<<<< HEAD
-                    # Campo inválido
-=======
->>>>>>> 42db7db4
                     invalid_fields.append(field)
 
                 if invalid_fields:
                     raise NotFound(
-<<<<<<< HEAD
-                        f'Campos inválidos para {model_name}: {", ".join(invalid_fields)}'
-=======
                         f'Invalid fields for {model_name}: {", ".join(invalid_fields)}'
->>>>>>> 42db7db4
                     )
                 query_fields.extend(value)
                 if (
@@ -778,19 +656,6 @@
                     key, value, project, available_fields
                 )
 
-<<<<<<< HEAD
-        # Obtém o queryset base (JÁ FILTRADO POR PROJETO)
-        base_queryset = self._get_base_queryset(model_name, project)
-
-        # [NOVO] Filtro por lista de uuids (genérico por modelo)
-        uuids = field_data.get("uuids")
-        if isinstance(uuids, list) and uuids:
-            # "__all__" => não aplica filtro
-            if "__all__" not in uuids:
-                base_queryset = base_queryset.filter(uuid__in=uuids)
-
-        # [NOVO] Filtros específicos de rooms: open_chats/closed_chats
-=======
         base_queryset = self._get_base_queryset(model_name, project)
 
         uuids = field_data.get("uuids")
@@ -798,7 +663,6 @@
             if "__all__" not in uuids:
                 base_queryset = base_queryset.filter(uuid__in=uuids)
 
->>>>>>> 42db7db4
         if model_name == "rooms":
             open_chats = field_data.get("open_chats")
             closed_chats = field_data.get("closed_chats")
@@ -842,26 +706,15 @@
                         base_queryset = base_queryset.filter(
                             created_on__range=[start_dt, end_dt]
                         )
-<<<<<<< HEAD
-                except Exception as _:
-                    pass
-
-        # [NOVO] Filtros globais aplicados somente a rooms (sector/queue/agent/tags)
-=======
                 except Exception:
                     pass
 
->>>>>>> 42db7db4
         if model_name == "rooms":
 
             def _norm_list(value):
                 """
                 Accepts: list/tuple/set, single str/uuid, dicts like {'uuids': [...]} or {'uuid': '...'}.
-<<<<<<< HEAD
-                Returns: flat list[str]. Se contiver "__all__", ignora o filtro (retorna []).
-=======
                 Returns: flat list[str]. If contains "__all__", ignore the filter (return []).
->>>>>>> 42db7db4
                 """
                 if value is None:
                     return []
@@ -875,10 +728,6 @@
                                 out.append(str(item["value"]))
                         else:
                             out.append(str(item))
-<<<<<<< HEAD
-                    # Se qualquer item é "__all__", não filtra
-=======
->>>>>>> 42db7db4
                     if any(str(x).strip() == "__all__" for x in out):
                         return []
                     return out
@@ -912,10 +761,6 @@
             if tags:
                 base_queryset = base_queryset.filter(tags__name__in=tags)
 
-<<<<<<< HEAD
-        # Aplica os campos selecionados
-=======
->>>>>>> 42db7db4
         if query_fields:
             if model_name == "rooms" and "tags" in query_fields:
                 base_queryset = base_queryset.annotate(
@@ -924,55 +769,19 @@
                 query_fields = ["tags_list" if f == "tags" else f for f in query_fields]
             base_queryset = base_queryset.values(*query_fields)
 
-<<<<<<< HEAD
-        # NÃO aplica filtros genéricos com OR - o filtro já foi aplicado em _get_base_queryset
-
-=======
->>>>>>> 42db7db4
         return {"queryset": base_queryset, "related": related_queries}
 
     def _group_duplicate_records(self, raw_data):
         """
-<<<<<<< HEAD
-        Agrupa registros duplicados causados por lookups de relações Many-to-Many ou ForeignKey reverso
-=======
         Group duplicate records caused by Many-to-Many or ForeignKey reverse lookups
->>>>>>> 42db7db4
         """
         if not raw_data:
             return []
 
-<<<<<<< HEAD
-        # Identifica campos de agrupamento (campos sem __)
-=======
->>>>>>> 42db7db4
         sample_row = raw_data[0]
         group_fields = [key for key in sample_row.keys() if "__" not in key]
         lookup_fields = [key for key in sample_row.keys() if "__" in key]
 
-<<<<<<< HEAD
-        # Se não há campos de agrupamento ou lookups, retorna os dados originais
-        if not group_fields or not lookup_fields:
-            return raw_data
-
-        # Agrupa os registros
-        grouped_data = {}
-
-        for row in raw_data:
-            # Cria chave de agrupamento baseada nos campos diretos
-            group_key = tuple(row.get(field) for field in group_fields)
-
-            if group_key not in grouped_data:
-                # Primeiro registro do grupo - inicializa com campos diretos
-                grouped_data[group_key] = {
-                    field: row.get(field) for field in group_fields
-                }
-                # Inicializa listas para campos com lookup
-                for field in lookup_fields:
-                    grouped_data[group_key][field] = []
-
-            # Adiciona valores dos campos com lookup às listas
-=======
         if not group_fields or not lookup_fields:
             return raw_data
 
@@ -988,21 +797,13 @@
                 for field in lookup_fields:
                     grouped_data[group_key][field] = []
 
->>>>>>> 42db7db4
             for field in lookup_fields:
                 value = row.get(field)
                 if value is not None and value not in grouped_data[group_key][field]:
                     grouped_data[group_key][field].append(value)
 
-<<<<<<< HEAD
-        # Converte de volta para lista de dicionários
         result = list(grouped_data.values())
 
-        # Para campos com apenas um valor na lista, desempacota
-=======
-        result = list(grouped_data.values())
-
->>>>>>> 42db7db4
         for row in result:
             for field in lookup_fields:
                 if len(row[field]) == 1:
@@ -1020,15 +821,8 @@
 
         if "queryset" in query_data:
             try:
-<<<<<<< HEAD
-                # Executa a query
                 raw_data = list(query_data["queryset"])
 
-                # Detecta se há campos com lookups que podem causar duplicação
-=======
-                raw_data = list(query_data["queryset"])
-
->>>>>>> 42db7db4
                 has_lookups = (
                     any("__" in str(key) for row in raw_data[:1] for key in row.keys())
                     if raw_data
@@ -1036,10 +830,6 @@
                 )
 
                 if has_lookups and raw_data:
-<<<<<<< HEAD
-                    # Agrupa registros duplicados causados por lookups
-=======
->>>>>>> 42db7db4
                     result["data"] = self._group_duplicate_records(raw_data)
                 else:
                     result["data"] = raw_data
@@ -1055,28 +845,16 @@
 
     def _generate_report_data(self, data, project):
         """
-<<<<<<< HEAD
-        Método interno para gerar os dados do relatório
+        Internal method to generate the report data
         """
         available_fields = ModelFieldsPresenter.get_models_info()
 
-        # Processa cada modelo e seus campos
-=======
-        Internal method to generate the report data
-        """
-        available_fields = ModelFieldsPresenter.get_models_info()
-
->>>>>>> 42db7db4
         queries = {}
         for model_name, field_data in data.items():
             queries[model_name] = self._process_model_fields(
                 model_name, field_data, project, available_fields
             )
 
-<<<<<<< HEAD
-        # Executa as queries e formata o resultado
-=======
->>>>>>> 42db7db4
         report_data = {}
         for model_name, query_data in queries.items():
             report_data[model_name] = self._execute_queries(query_data)
@@ -1084,20 +862,12 @@
         return report_data
 
     def post(self, request):
-<<<<<<< HEAD
-=======
-
->>>>>>> 42db7db4
         project_uuid = request.data.get("project_uuid")
         if not project_uuid:
             raise ValidationError({"project_uuid": "This field is required."})
 
         project = get_object_or_404(Project, uuid=project_uuid)
 
-<<<<<<< HEAD
-        try:
-            # Reconstrói o fields_config a partir do payload (sem project_uuid)
-=======
         active_exists = ReportStatus.objects.filter(
             project=project,
             status__in=["pending", "processing"],
@@ -1116,15 +886,10 @@
             )
 
         try:
->>>>>>> 42db7db4
             fields_config = {
                 k: v for k, v in request.data.items() if k != "project_uuid"
             }
 
-<<<<<<< HEAD
-            # [NOVO] Extrai flags de nível raiz e normaliza para bool
-=======
->>>>>>> 42db7db4
             def _is_true(v):
                 if isinstance(v, bool):
                     return v
@@ -1137,33 +902,17 @@
             open_chats = _is_true(fields_config.pop("open_chats", None))
             closed_chats = _is_true(fields_config.pop("closed_chats", None))
             file_type = fields_config.pop("type", None)
-<<<<<<< HEAD
-            # Data range no root (aplicado apenas em rooms)
             root_start_date = fields_config.pop("start_date", None)
             root_end_date = fields_config.pop("end_date", None)
 
-            # Propaga flags (sempre normalizados) para rooms
             if "rooms" in fields_config and isinstance(fields_config["rooms"], dict):
                 fields_config["rooms"]["open_chats"] = open_chats
                 fields_config["rooms"]["closed_chats"] = closed_chats
-                # Propaga datas para rooms se não vierem dentro de rooms
-=======
-            root_start_date = fields_config.pop("start_date", None)
-            root_end_date = fields_config.pop("end_date", None)
-
-            if "rooms" in fields_config and isinstance(fields_config["rooms"], dict):
-                fields_config["rooms"]["open_chats"] = open_chats
-                fields_config["rooms"]["closed_chats"] = closed_chats
->>>>>>> 42db7db4
                 if root_start_date and "start_date" not in fields_config["rooms"]:
                     fields_config["rooms"]["start_date"] = root_start_date
                 if root_end_date and "end_date" not in fields_config["rooms"]:
                     fields_config["rooms"]["end_date"] = root_end_date
 
-<<<<<<< HEAD
-            # Propaga filtros globais (sector/queue/agent/tags) somente para rooms
-=======
->>>>>>> 42db7db4
             root_sectors = request.data.get("sectors") or request.data.get("sector")
             root_queues = request.data.get("queues") or request.data.get("queue")
             root_agents = request.data.get("agents") or request.data.get("agent")
@@ -1172,52 +921,17 @@
                 fields_config["rooms"], dict
             ):
                 fields_config["rooms"] = {}
-            if root_sectors is not None:
-                fields_config["rooms"]["sectors"] = root_sectors
-            if root_queues is not None:
-                fields_config["rooms"]["queues"] = root_queues
             if root_agents is not None:
                 fields_config["rooms"]["agents"] = root_agents
             if root_tags is not None:
                 fields_config["rooms"]["tags"] = root_tags
 
-<<<<<<< HEAD
-            # Mantém apenas rooms no relatório (as outras “abas” viram somente filtros)
             fields_config = {"rooms": fields_config.get("rooms", {})}
 
-            # Estima o tempo de execução
             estimated_time = self._estimate_execution_time(fields_config, project)
 
-            # Limite: só 1 relatório ativo (pending|processing) por projeto
-            active_exists = ReportStatus.objects.filter(
-                project=project,
-                status__in=["pending", "processing"],
-            ).exists()
-
-            if active_exists:
-                return Response(
-                    {
-                        "error": {
-                            "code": "max_report_limit",
-                            "message": "Report in progress, please wait for it to finish or cancel it",
-                            "limit": 1,
-                        }
-                    },
-                    status=status.HTTP_400_BAD_REQUEST,
-                )
-
-            # Reinsere 'type' para ser persistido no ReportStatus
             if file_type:
                 fields_config["type"] = file_type
-            # Cria o objeto de status (pendente)
-=======
-            fields_config = {"rooms": fields_config.get("rooms", {})}
-
-            estimated_time = self._estimate_execution_time(fields_config, project)
-
-            if file_type:
-                fields_config["type"] = file_type
->>>>>>> 42db7db4
             report_status = ReportStatus.objects.create(
                 project=project, user=request.user, fields_config=fields_config
             )
@@ -1231,11 +945,7 @@
             return Response(
                 {
                     "time_request": f"{minutes}min",
-<<<<<<< HEAD
-                    "uuid_relatorio": str(report_status.uuid),
-=======
                     "report_uuid": str(report_status.uuid),
->>>>>>> 42db7db4
                 },
                 status=status.HTTP_200_OK,
             )
@@ -1248,10 +958,6 @@
             raise ValidationError({"project_uuid": "This field is required."})
 
         project = get_object_or_404(Project, uuid=project_uuid)
-<<<<<<< HEAD
-        # Se o projeto nunca concluiu uma exportação, retornar READY
-=======
->>>>>>> 42db7db4
         has_completed_export = ReportStatus.objects.filter(
             project=project, status="completed"
         ).exists()
@@ -1260,11 +966,7 @@
                 {
                     "status": "READY",
                     "email": None,
-<<<<<<< HEAD
-                    "uuid_relatorio": None,
-=======
                     "report_uuid": None,
->>>>>>> 42db7db4
                 },
                 status=status.HTTP_200_OK,
             )
@@ -1283,13 +985,8 @@
         return Response(
             {
                 "status": status_map.get(report_status.status, "PENDING"),
-<<<<<<< HEAD
-                "email": report_status.user.email if report_status.user.pk else None,
-                "uuid_relatorio": str(report_status.uuid),
-=======
                 "email": report_status.user.email,
                 "report_uuid": str(report_status.uuid),
->>>>>>> 42db7db4
             },
             status=status.HTTP_200_OK,
         )