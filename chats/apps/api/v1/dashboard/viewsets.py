--- conflicted
+++ resolved
@@ -404,12 +404,8 @@
     def time_metrics(self, request, *args, **kwargs):
         """Time metrics for the project - real-time data"""
         project = self.get_object()
-<<<<<<< HEAD
-        params = request.query_params.dict()
-=======
         params = get_filters_from_query_params(request.query_params)
 
->>>>>>> 55592c53
         filters = Filters(
             start_date=params.get("start_date"),
             end_date=params.get("end_date"),
