--- conflicted
+++ resolved
@@ -134,12 +134,8 @@
         .annotate(
             user__first_name=F("user__first_name"),
             closed_rooms=Count("uuid", filter=Q(is_active=False, **closed_rooms)),
-<<<<<<< HEAD
             opened_rooms=Count("uuid", filter=Q(**opened_rooms)),
-=======
-            opened_rooms=Count("uuid", filter=Q(is_active=True)),
             user_status=F("user__project_permissions__status"),
->>>>>>> 8d4ec931
         )
     )
 
