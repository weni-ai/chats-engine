--- conflicted
+++ resolved
@@ -195,65 +195,11 @@
                 | Q(metric__first_response_time=0)
                 | Q(metric__first_response_time__isnull=True)
             )
-<<<<<<< HEAD
-
-            if filters.sector:
-                rooms_waiting_response = rooms_waiting_response.filter(
-                    queue__sector__in=filters.sector
-                )
-                if filters.tag:
-                    rooms_waiting_response = rooms_waiting_response.filter(
-                        tags__uuid__in=filters.tag
-                    )
-            if filters.queue:
-                rooms_waiting_response = rooms_waiting_response.filter(
-                    queue__uuid__in=filters.queue
-                )
-            if filters.agent:
-                rooms_waiting_response = rooms_waiting_response.filter(
-                    user=filters.agent
-                )
-
-            for room in rooms_waiting_response:
-                time_waiting = int(
-                    (timezone.now() - room.first_user_assigned_at).total_seconds()
-                )
-                first_response_times.append(time_waiting)
-
-            print(
-                "[get_time_metrics] first_response_times length: ",
-                len(first_response_times),
-            )
-
-            print("[get_time_metrics] All rooms_with_saved_response:")
-
-            index = 0
-
-            for room in rooms_with_saved_response:
-                print("[get_time_metrics] room user: ", room.user)
-                print(
-                    "[get_time_metrics] response time metric: ",
-                    first_response_times[index],
-                )
-                index += 1
-
-            print("[get_time_metrics] All rooms_waiting_response:")
-
-            for room in rooms_waiting_response:
-                print("[get_time_metrics] room user: ", room.user)
-                print(
-                    "[get_time_metrics] response time metric: ",
-                    first_response_times[index],
-                )
-                index += 1
-
-=======
             queryset = self._apply_room_filters(queryset, filters)
             return [
                 int((timezone.now() - room.first_user_assigned_at).total_seconds())
                 for room in queryset
             ]
->>>>>>> 7775c62f
         except Exception:
             return []
 
