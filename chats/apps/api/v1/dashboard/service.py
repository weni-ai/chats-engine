--- conflicted
+++ resolved
@@ -102,20 +102,6 @@
 
 class TimeMetricsService:
     def get_time_metrics(self, filters: Filters, project):
-<<<<<<< HEAD
-        from django.db.models import Q
-        from django.utils import timezone
-        import pendulum
-        import pytz
-        from chats.apps.rooms.models import Room
-        from chats.apps.dashboard.utils import calculate_last_queue_waiting_time
-
-        # Convert timezone string to timezone object
-        tz = pytz.timezone(str(project.timezone))
-        rooms_filter = Q(queue__sector__project=project)
-
-        # Define filtro de data (para métricas históricas)
-=======
         import pendulum
         import pytz
         from django.db.models import Q
@@ -127,22 +113,15 @@
         tz = pytz.timezone(str(project.timezone))
         rooms_filter = Q(queue__sector__project=project)
 
->>>>>>> 4a6e4a5b
         if filters.start_date and filters.end_date:
             start_time = pendulum.parse(filters.start_date).replace(tzinfo=tz)
             end_time = pendulum.parse(filters.end_date + " 23:59:59").replace(tzinfo=tz)
             rooms_filter &= Q(created_on__range=[start_time, end_time])
         else:
-<<<<<<< HEAD
-            # Sem filtro de data = apenas do dia atual (tempo real)
-            initial_datetime = timezone.now().astimezone(tz).replace(
-                hour=0, minute=0, second=0, microsecond=0
-=======
             initial_datetime = (
                 timezone.now()
                 .astimezone(tz)
                 .replace(hour=0, minute=0, second=0, microsecond=0)
->>>>>>> 4a6e4a5b
             )
             rooms_filter &= Q(created_on__gte=initial_datetime)
 
@@ -157,17 +136,6 @@
         if filters.queue:
             rooms_filter &= Q(queue__uuid=filters.queue)
 
-<<<<<<< HEAD
-        # 1. TEMPO MÉDIO EM ESPERA (salas ativas na fila AGORA - sem filtro de data/agent)
-        waiting_filter = Q(
-            queue__sector__project=project,
-            is_active=True,
-            user__isnull=True,  # Salas em espera não têm agente
-            added_to_queue_at__isnull=False
-        )
-        
-        # Aplica apenas filtros de setor/fila/tag (não data, não agent)
-=======
         waiting_filter = Q(
             queue__sector__project=project,
             is_active=True,
@@ -175,7 +143,6 @@
             added_to_queue_at__isnull=False,
         )
 
->>>>>>> 4a6e4a5b
         if filters.sector:
             waiting_filter &= Q(queue__sector=filters.sector)
             if filters.tag:
@@ -190,15 +157,6 @@
             waiting_time = calculate_last_queue_waiting_time(room)
             waiting_times.append(waiting_time)
 
-<<<<<<< HEAD
-        avg_waiting_time = int(sum(waiting_times) / len(waiting_times)) if waiting_times else 0
-        max_waiting_time = int(max(waiting_times)) if waiting_times else 0
-
-        # 2. TEMPO MÉDIO PARA PRIMEIRA RESPOSTA (salas ativas AGORA com agente)
-        first_response_times = []
-
-        # 2.1. Salas ativas que JÁ têm first_response_time salvo
-=======
         avg_waiting_time = (
             int(sum(waiting_times) / len(waiting_times)) if waiting_times else 0
         )
@@ -206,7 +164,6 @@
 
         first_response_times = []
 
->>>>>>> 4a6e4a5b
         try:
             rooms_with_saved_response = Room.objects.filter(
                 queue__sector__project=project,
@@ -215,20 +172,6 @@
                 metric__isnull=False,
                 metric__first_response_time__gt=0,
                 queue__is_deleted=False,
-<<<<<<< HEAD
-                queue__sector__is_deleted=False
-            ).select_related('metric')
-            
-            # Aplica filtros opcionais
-            if filters.sector:
-                rooms_with_saved_response = rooms_with_saved_response.filter(queue__sector=filters.sector)
-                if filters.tag:
-                    rooms_with_saved_response = rooms_with_saved_response.filter(tags__uuid=filters.tag)
-            if filters.queue:
-                rooms_with_saved_response = rooms_with_saved_response.filter(queue__uuid=filters.queue)
-            if filters.agent:
-                rooms_with_saved_response = rooms_with_saved_response.filter(user=filters.agent)
-=======
                 queue__sector__is_deleted=False,
             ).select_related("metric")
 
@@ -248,17 +191,12 @@
                 rooms_with_saved_response = rooms_with_saved_response.filter(
                     user=filters.agent
                 )
->>>>>>> 4a6e4a5b
 
             for room in rooms_with_saved_response:
                 first_response_times.append(room.metric.first_response_time)
         except Exception:
             pass
 
-<<<<<<< HEAD
-        # 2.2. Salas ativas onde o agente AINDA NÃO respondeu (calcula dinamicamente)
-=======
->>>>>>> 4a6e4a5b
         try:
             rooms_waiting_response = Room.objects.filter(
                 queue__sector__project=project,
@@ -266,44 +204,6 @@
                 user__isnull=False,
                 first_user_assigned_at__isnull=False,
                 queue__is_deleted=False,
-<<<<<<< HEAD
-                queue__sector__is_deleted=False
-            ).filter(
-                Q(metric__isnull=True) | Q(metric__first_response_time=0)
-            )
-            
-            if filters.sector:
-                rooms_waiting_response = rooms_waiting_response.filter(queue__sector=filters.sector)
-                if filters.tag:
-                    rooms_waiting_response = rooms_waiting_response.filter(tags__uuid=filters.tag)
-            if filters.queue:
-                rooms_waiting_response = rooms_waiting_response.filter(queue__uuid=filters.queue)
-            if filters.agent:
-                rooms_waiting_response = rooms_waiting_response.filter(user=filters.agent)
-            
-            # ADICIONE ESTE LOOP:
-            for room in rooms_waiting_response:
-                # Verifica se tem mensagens do agente (ignora salas legadas)
-                has_any_agent_messages = room.messages.filter(
-                    user__isnull=False
-                ).exclude(automatic_message__isnull=False).exists()
-                
-                if has_any_agent_messages:
-                    # Sala já foi respondida (legada) - pula
-                    continue
-                
-                # Calcula tempo desde atribuição até agora (dinâmico)
-                time_waiting = int((timezone.now() - room.first_user_assigned_at).total_seconds())
-                first_response_times.append(time_waiting)
-            
-        except Exception:
-            pass
-
-        avg_first_response_time = int(sum(first_response_times) / len(first_response_times)) if first_response_times else 0
-        max_first_response_time = int(max(first_response_times)) if first_response_times else 0
-
-        # 3. DURAÇÃO MÉDIA DA CONVERSA (salas ativas AGORA com agente)
-=======
                 queue__sector__is_deleted=False,
             ).filter(Q(metric__isnull=True) | Q(metric__first_response_time=0))
 
@@ -351,19 +251,13 @@
             int(max(first_response_times)) if first_response_times else 0
         )
 
->>>>>>> 4a6e4a5b
         active_conversation_filter = Q(
             queue__sector__project=project,
             is_active=True,
             user__isnull=False,
             first_user_assigned_at__isnull=False,
-<<<<<<< HEAD
-            queue__is_deleted=False,              # ADICIONE
-            queue__sector__is_deleted=False       # ADICIONE
-=======
             queue__is_deleted=False,
             queue__sector__is_deleted=False,
->>>>>>> 4a6e4a5b
         )
 
         if filters.agent:
@@ -382,10 +276,6 @@
             duration = (timezone.now() - room.first_user_assigned_at).total_seconds()
             conversation_durations.append(int(duration))
 
-<<<<<<< HEAD
-        avg_conversation_duration = int(sum(conversation_durations) / len(conversation_durations)) if conversation_durations else 0
-        max_conversation_duration = int(max(conversation_durations)) if conversation_durations else 0
-=======
         avg_conversation_duration = (
             int(sum(conversation_durations) / len(conversation_durations))
             if conversation_durations
@@ -394,7 +284,6 @@
         max_conversation_duration = (
             int(max(conversation_durations)) if conversation_durations else 0
         )
->>>>>>> 4a6e4a5b
 
         return {
             "avg_waiting_time": avg_waiting_time,
