from typing import List

<<<<<<< HEAD
import pendulum
import pytz
from django.db.models import Q, Max, Avg
from django.utils import timezone
=======
from django.db.models import Avg
>>>>>>> 4b111402

from chats.apps.api.utils import create_room_dto
from chats.apps.api.v1.dashboard.interfaces import CacheRepository, RoomsDataRepository
from chats.apps.api.v1.dashboard.serializers import (
    DashboardActiveRoomsSerializer,
    DashboardClosedRoomSerializer,
    DashboardQueueRoomsSerializer,
    DashboardRoomSerializer,
    DashboardTransferCountSerializer,
)
from chats.apps.dashboard.utils import calculate_last_queue_waiting_time
from chats.apps.rooms.models import Room

from .dto import Agent, Filters, Sector
from .repository import (
    ActiveChatsRepository,
    AgentRepository,
    ClosedRoomsRepository,
    QueueRoomsRepository,
    SectorRepository,
    TransferCountRepository,
)


class AgentsService:
    def get_agents_data(self, filters: Filters, project) -> List[Agent]:
        agents_repository = AgentRepository()
        return agents_repository.get_agents_data(filters, project)


class RawDataService:
    def get_raw_data(self, filters: Filters):
        active_rooms_repository = ActiveChatsRepository()
        active_rooms_data = active_rooms_repository.active_chats(filters)
        active_rooms_count = DashboardActiveRoomsSerializer(
            active_rooms_data, many=True
        )

        closed_rooms_repository = ClosedRoomsRepository()
        closed_rooms_data = closed_rooms_repository.closed_rooms(filters)
        closed_rooms_count = DashboardClosedRoomSerializer(closed_rooms_data, many=True)

        transfer_count_repository = TransferCountRepository()
        transfer_count_data = transfer_count_repository.transfer_count(filters)
        transfer_count = DashboardTransferCountSerializer(
            transfer_count_data, many=True
        )

        queue_rooms_repository = QueueRoomsRepository()
        queue_rooms_data = queue_rooms_repository.queue_rooms(filters)
        queue_rooms_count = DashboardQueueRoomsSerializer(queue_rooms_data, many=True)

        serialized_active_rooms = active_rooms_count.data
        serialized_closed_rooms = closed_rooms_count.data
        serialized_transfer_count = transfer_count.data
        serialized_queue_rooms = queue_rooms_count.data

        combined_data = {
            "raw_data": [
                {
                    "active_rooms": serialized_active_rooms[0]["active_rooms"],
                    "closed_rooms": serialized_closed_rooms[0]["closed_rooms"],
                    "transfer_count": serialized_transfer_count[0]["transfer_count"],
                    "queue_rooms": serialized_queue_rooms[0]["queue_rooms"],
                }
            ]
        }

        return combined_data


class SectorService:
    def get_sector_data(self, filters: Filters) -> List[Sector]:
        sectors_repository = SectorRepository()
        return sectors_repository.division_data(filters)


class RoomsDataService:
    def __init__(
        self,
        rooms_data_repository: RoomsDataRepository,
        rooms_cache_repository: CacheRepository,
    ):
        self.rooms_data_repository = rooms_data_repository
        self.rooms_cache_repository = rooms_cache_repository

    def get_rooms_data(self, filters: Filters) -> List[DashboardRoomSerializer]:
        get_cache_key = self.rooms_data_repository.get_cache_key(filters)
        get_cached_data = self.rooms_cache_repository.get(get_cache_key)

        if get_cached_data:
            return get_cached_data

        rooms_data = self.rooms_data_repository.get_rooms_data(filters)
        rooms_dto = create_room_dto(rooms_data)

        self.rooms_cache_repository.set(
            get_cache_key,
            rooms_dto,
        )
        return rooms_dto


class TimeMetricsService:
    def get_time_metrics(self, filters: Filters, project):
        tz = pytz.timezone(str(project.timezone))
        rooms_filter = Q(queue__sector__project=project)

        if filters.start_date and filters.end_date:
            start_time = pendulum.parse(filters.start_date).replace(tzinfo=tz)
            end_time = pendulum.parse(filters.end_date + " 23:59:59").replace(tzinfo=tz)
            rooms_filter &= Q(created_on__range=[start_time, end_time])
        else:
            initial_datetime = (
                timezone.now()
                .astimezone(tz)
                .replace(hour=0, minute=0, second=0, microsecond=0)
            )
            rooms_filter &= Q(created_on__gte=initial_datetime)

        if filters.agent:
            rooms_filter &= Q(user=filters.agent)

        if filters.sector:
            rooms_filter &= Q(queue__sector=filters.sector)
            if filters.tag:
                rooms_filter &= Q(tags__uuid=filters.tag)

        if filters.queue:
            rooms_filter &= Q(queue__uuid=filters.queue)

        waiting_filter = Q(
            queue__sector__project=project,
            is_active=True,
            user__isnull=True,
            added_to_queue_at__isnull=False,
        )

        if filters.sector:
            waiting_filter &= Q(queue__sector=filters.sector)
            if filters.tag:
                waiting_filter &= Q(tags__uuid=filters.tag)
        if filters.queue:
            waiting_filter &= Q(queue__uuid=filters.queue)

        active_rooms_in_queue = Room.objects.filter(waiting_filter)

        waiting_times = []
        for room in active_rooms_in_queue:
            waiting_time = calculate_last_queue_waiting_time(room)
            waiting_times.append(waiting_time)

        avg_waiting_time = (
            int(sum(waiting_times) / len(waiting_times)) if waiting_times else 0
        )
        max_waiting_time = int(max(waiting_times)) if waiting_times else 0

        first_response_times = []

        try:
            rooms_with_saved_response = Room.objects.filter(
                queue__sector__project=project,
                is_active=True,
                user__isnull=False,
                metric__isnull=False,
                metric__first_response_time__gt=0,
                queue__is_deleted=False,
                queue__sector__is_deleted=False,
            ).select_related("metric")

            if filters.sector:
                rooms_with_saved_response = rooms_with_saved_response.filter(
                    queue__sector=filters.sector
                )
                if filters.tag:
                    rooms_with_saved_response = rooms_with_saved_response.filter(
                        tags__uuid=filters.tag
                    )
            if filters.queue:
                rooms_with_saved_response = rooms_with_saved_response.filter(
                    queue__uuid=filters.queue
                )
            if filters.agent:
                rooms_with_saved_response = rooms_with_saved_response.filter(
                    user=filters.agent
                )

            for room in rooms_with_saved_response:
                first_response_times.append(room.metric.first_response_time)
        except Exception:
            pass

        try:
            rooms_waiting_response = Room.objects.filter(
                queue__sector__project=project,
                is_active=True,
                user__isnull=False,
                first_user_assigned_at__isnull=False,
                queue__is_deleted=False,
                queue__sector__is_deleted=False,
            ).filter(Q(metric__isnull=True) | Q(metric__first_response_time=0))

            if filters.sector:
                rooms_waiting_response = rooms_waiting_response.filter(
                    queue__sector=filters.sector
                )
                if filters.tag:
                    rooms_waiting_response = rooms_waiting_response.filter(
                        tags__uuid=filters.tag
                    )
            if filters.queue:
                rooms_waiting_response = rooms_waiting_response.filter(
                    queue__uuid=filters.queue
                )
            if filters.agent:
                rooms_waiting_response = rooms_waiting_response.filter(
                    user=filters.agent
                )

            for room in rooms_waiting_response:
                has_any_agent_messages = (
                    room.messages.filter(user__isnull=False)
                    .exclude(automatic_message__isnull=False)
                    .exists()
                )

                if has_any_agent_messages:
                    continue

                time_waiting = int(
                    (timezone.now() - room.first_user_assigned_at).total_seconds()
                )
                first_response_times.append(time_waiting)

        except Exception:
            pass

        avg_first_response_time = (
            int(sum(first_response_times) / len(first_response_times))
            if first_response_times
            else 0
        )
        max_first_response_time = (
            int(max(first_response_times)) if first_response_times else 0
        )

        active_conversation_filter = Q(
            queue__sector__project=project,
            is_active=True,
            user__isnull=False,
            first_user_assigned_at__isnull=False,
            queue__is_deleted=False,
            queue__sector__is_deleted=False,
        )

        if filters.agent:
            active_conversation_filter &= Q(user=filters.agent)
        if filters.sector:
            active_conversation_filter &= Q(queue__sector=filters.sector)
            if filters.tag:
                active_conversation_filter &= Q(tags__uuid=filters.tag)
        if filters.queue:
            active_conversation_filter &= Q(queue__uuid=filters.queue)

        active_rooms_with_user = Room.objects.filter(active_conversation_filter)

        conversation_durations = []
        for room in active_rooms_with_user:
            duration = (timezone.now() - room.first_user_assigned_at).total_seconds()
            conversation_durations.append(int(duration))

        avg_conversation_duration = (
            int(sum(conversation_durations) / len(conversation_durations))
            if conversation_durations
            else 0
        )
        max_conversation_duration = (
            int(max(conversation_durations)) if conversation_durations else 0
        )

        result = {
            "avg_waiting_time": avg_waiting_time,
            "max_waiting_time": max_waiting_time,
            "avg_first_response_time": avg_first_response_time,
            "max_first_response_time": max_first_response_time,
            "avg_conversation_duration": avg_conversation_duration,
            "max_conversation_duration": max_conversation_duration,
        }

<<<<<<< HEAD
    def get_time_metrics_for_analysis(self, filters: Filters, project):
        if not filters.start_date and not filters.end_date:
            raise ValueError("Start date and end date are required")

        rooms_filter = Q(queue__sector__project=project, is_active=False)

        if filters.agent:
            rooms_filter &= Q(user=filters.agent)

        if filters.sector:
            rooms_filter &= Q(queue__sector=filters.sector)
            if filters.tag:
                rooms_filter &= Q(tags__uuid=filters.tag)

        if filters.queue:
            rooms_filter &= Q(queue__uuid=filters.queue)

        max_waiting_time = Room.objects.filter(rooms_filter).aggregate(
            Max("metric__waiting_time")
        )["metric__waiting_time__max"]
        avg_waiting_time = Room.objects.filter(rooms_filter).aggregate(
            Avg("metric__waiting_time")
        )["metric__waiting_time__avg"]

        avg_first_response_time = Room.objects.filter(rooms_filter).aggregate(
            Avg("metric__first_response_time")
        )["metric__first_response_time__avg"]
        max_first_response_time = Room.objects.filter(rooms_filter).aggregate(
            Max("metric__first_response_time")
        )["metric__first_response_time__max"]

        avg_conversation_duration = Room.objects.filter(**rooms_filter).aggregate(
            Avg("metric__interaction_time")
        )["metric__interaction_time__avg"]
        max_conversation_duration = Room.objects.filter(**rooms_filter).aggregate(
            Max("metric__interaction_time")
        )["metric__interaction_time__max"]

        return {
            "max_waiting_time": max_waiting_time,
            "avg_waiting_time": avg_waiting_time,
            "max_first_response_time": max_first_response_time,
            "avg_first_response_time": avg_first_response_time,
            "max_conversation_duration": max_conversation_duration,
            "avg_conversation_duration": avg_conversation_duration,
        }
=======
        if filters.start_date and filters.end_date:
            closed_rooms_filter = rooms_filter & Q(is_active=False)

            avg_message_response_time = (
                Room.objects.filter(closed_rooms_filter)
                .filter(metric__isnull=False, metric__message_response_time__gt=0)
                .aggregate(avg=Avg("metric__message_response_time"))["avg"]
            )

            result["avg_message_response_time"] = (
                int(avg_message_response_time) if avg_message_response_time else 0
            )

        return result
>>>>>>> 4b111402
<|MERGE_RESOLUTION|>--- conflicted
+++ resolved
@@ -1,13 +1,9 @@
 from typing import List
 
-<<<<<<< HEAD
 import pendulum
 import pytz
 from django.db.models import Q, Max, Avg
 from django.utils import timezone
-=======
-from django.db.models import Avg
->>>>>>> 4b111402
 
 from chats.apps.api.utils import create_room_dto
 from chats.apps.api.v1.dashboard.interfaces import CacheRepository, RoomsDataRepository
@@ -288,7 +284,7 @@
             int(max(conversation_durations)) if conversation_durations else 0
         )
 
-        result = {
+        return {
             "avg_waiting_time": avg_waiting_time,
             "max_waiting_time": max_waiting_time,
             "avg_first_response_time": avg_first_response_time,
@@ -297,7 +293,6 @@
             "max_conversation_duration": max_conversation_duration,
         }
 
-<<<<<<< HEAD
     def get_time_metrics_for_analysis(self, filters: Filters, project):
         if not filters.start_date and not filters.end_date:
             raise ValueError("Start date and end date are required")
@@ -329,12 +324,18 @@
             Max("metric__first_response_time")
         )["metric__first_response_time__max"]
 
-        avg_conversation_duration = Room.objects.filter(**rooms_filter).aggregate(
-            Avg("metric__interaction_time")
-        )["metric__interaction_time__avg"]
-        max_conversation_duration = Room.objects.filter(**rooms_filter).aggregate(
-            Max("metric__interaction_time")
-        )["metric__interaction_time__max"]
+        avg_conversation_duration = Room.objects.filter(
+            first_user_assigned_at__isnull=False, **rooms_filter
+        ).aggregate(Avg("metric__interaction_time"))["metric__interaction_time__avg"]
+        max_conversation_duration = Room.objects.filter(
+            first_user_assigned_at__isnull=False, **rooms_filter
+        ).aggregate(Max("metric__interaction_time"))["metric__interaction_time__max"]
+
+        avg_message_response_time = (
+            Room.objects.filter(**rooms_filter)
+            .filter(metric__isnull=False, metric__message_response_time__gt=0)
+            .aggregate(avg=Avg("metric__message_response_time"))["avg"]
+        )
 
         return {
             "max_waiting_time": max_waiting_time,
@@ -343,20 +344,5 @@
             "avg_first_response_time": avg_first_response_time,
             "max_conversation_duration": max_conversation_duration,
             "avg_conversation_duration": avg_conversation_duration,
-        }
-=======
-        if filters.start_date and filters.end_date:
-            closed_rooms_filter = rooms_filter & Q(is_active=False)
-
-            avg_message_response_time = (
-                Room.objects.filter(closed_rooms_filter)
-                .filter(metric__isnull=False, metric__message_response_time__gt=0)
-                .aggregate(avg=Avg("metric__message_response_time"))["avg"]
-            )
-
-            result["avg_message_response_time"] = (
-                int(avg_message_response_time) if avg_message_response_time else 0
-            )
-
-        return result
->>>>>>> 4b111402
+            "avg_message_response_time": avg_message_response_time or 0,
+        }