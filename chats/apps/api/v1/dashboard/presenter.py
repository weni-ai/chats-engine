--- conflicted
+++ resolved
@@ -298,34 +298,6 @@
     """
     Presenter para retornar os campos disponíveis dos principais models do sistema.
     """
-<<<<<<< HEAD
-    
-    @staticmethod
-    def _allowed_fields_map():
-        return {
-            'sectors': {
-                'name', 'rooms_limit', 'config'
-            },
-            'queues': {
-                'name', 'is_deleted', 'config'
-            },
-            'sector_tags': {
-                'name'
-            },
-            'rooms': {
-                'created_on', 'ended_at', 'ended_by', 'is_active', 'is_waiting',
-                'urn', 'protocol', 'config', 'transfer_history',
-                'service_chat', 'custom_fields', 'tags',
-                'contact', 'user', 'queue',
-                'uuid', 'sector', 'status', 'contact_uuid', 'contact_id'
-            },
-            'contacts': {
-                'name', 'email', 'status', 'phone', 'custom_fields', 'external_id'
-            },
-            'users': {
-                'email', 'first_name', 'last_name'
-            },
-=======
 
     @staticmethod
     def _allowed_fields_map():
@@ -364,7 +336,6 @@
                 "external_id",
             },
             "users": {"email", "first_name", "last_name"},
->>>>>>> 42db7db4
         }
 
     @staticmethod
@@ -383,15 +354,6 @@
         """
         Return information about the fields of each model, with a 1 day cache.
         """
-<<<<<<< HEAD
-        cache_key = 'model_fields_presenter_models_info'
-        cached_data = cache.get(cache_key)
-        if cached_data is not None:
-            return cached_data
- 
-        raw_models_info = {
-            'rooms': ModelFieldsPresenter._get_model_fields('rooms', 'Room'),
-=======
         cache_key = "model_fields_presenter_models_info"
         cached_data = cache.get(cache_key)
         if cached_data is not None:
@@ -399,35 +361,11 @@
 
         raw_models_info = {
             "rooms": ModelFieldsPresenter._get_model_fields("rooms", "Room"),
->>>>>>> 42db7db4
         }
         models_info = {
             key: ModelFieldsPresenter._filter_allowed(key, value)
             for key, value in raw_models_info.items()
         }
-<<<<<<< HEAD
-        # rooms: retornar exatamente os 16 campos na ordem exigida pela UI
-        rooms = models_info.get('rooms', {})
-        ordered_rooms = {
-            'user__first_name': {'type': 'CharField', 'required': False, 'related_model': 'accounts.user'},
-            'user__last_name': {'type': 'CharField', 'required': False, 'related_model': 'accounts.user'},
-            'user__email': {'type': 'EmailField', 'required': False, 'related_model': 'accounts.user'},
-            'queue__sector__name': {'type': 'CharField', 'required': False, 'related_model': 'sectors.sector'},
-            'queue__name': {'type': 'CharField', 'required': False, 'related_model': 'queues.queue'},
-            'uuid': {'type': 'UUIDField', 'required': True},
-            'is_active': rooms.get('is_active', {'type': 'BooleanField', 'required': True}),
-            'protocol': rooms.get('protocol', {'type': 'TextField', 'required': False}),
-            'tags': rooms.get('tags', {'type': 'ManyToManyField', 'required': True, 'related_model': 'sectors.sectortag'}),
-            'created_on': rooms.get('created_on', {'type': 'DateTimeField', 'required': True}),
-            'ended_at': rooms.get('ended_at', {'type': 'DateTimeField', 'required': False}),
-            'transfer_history': rooms.get('transfer_history', {'type': 'JSONField', 'required': False}),
-            'contact__name': {'type': 'CharField', 'required': False, 'related_model': 'contacts.contact'},
-            'contact__uuid': {'type': 'UUIDField', 'required': False, 'related_model': 'contacts.contact'},
-            'urn': rooms.get('urn', {'type': 'TextField', 'required': False}),
-            'custom_fields': rooms.get('custom_fields', {'type': 'JSONField', 'required': False}),
-        }
-        models_info['rooms'] = ordered_rooms
-=======
         rooms = models_info.get("rooms", {})
         ordered_rooms = {
             "user__first_name": {
@@ -493,7 +431,6 @@
             ),
         }
         models_info["rooms"] = ordered_rooms
->>>>>>> 42db7db4
         cache.set(cache_key, models_info, timeout=86400)
         return models_info
 
@@ -505,19 +442,6 @@
         try:
             model = apps.get_model(app_label, model_name)
             fields = {}
-<<<<<<< HEAD
-            
-            for field in model._meta.get_fields():
-                if hasattr(field, 'get_internal_type'):
-                    field_info = {
-                        'type': field.get_internal_type(),
-                        'required': not field.null if hasattr(field, 'null') else True
-                    }
-                    
-                    if field.get_internal_type() in ['ForeignKey', 'ManyToManyField']:
-                        field_info['related_model'] = f"{field.related_model._meta.app_label}.{field.related_model._meta.model_name}"
-                    
-=======
 
             for field in model._meta.get_fields():
                 if hasattr(field, "get_internal_type"):
@@ -527,17 +451,12 @@
                     }
 
                     if field.get_internal_type() in ["ForeignKey", "ManyToManyField"]:
-                        field_info[
-                            "related_model"
-                        ] = f"{field.related_model._meta.app_label}.{field.related_model._meta.model_name}"
-
->>>>>>> 42db7db4
+                        field_info["related_model"] = (
+                            f"{field.related_model._meta.app_label}.{field.related_model._meta.model_name}"
+                        )
+
                     fields[field.name] = field_info
 
             return fields
         except LookupError:
-<<<<<<< HEAD
-            return {'error': f'Model {model_name} not found in app {app_label}'}
-=======
-            return {"error": f"Model {model_name} not found in app {app_label}"}
->>>>>>> 42db7db4
+            return {"error": f"Model {model_name} not found in app {app_label}"}