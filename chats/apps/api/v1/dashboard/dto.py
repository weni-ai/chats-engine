from dataclasses import dataclass

from chats.apps.projects.models import Project, ProjectPermission


EXCLUDED_DOMAINS = ["weni.ai", "vtex.com", "inspiria.studio"]


def should_exclude_admin_domains(user_email: str) -> bool:
    """
    Verifica se o email do usuário pertence a algum dos domínios administrativos.
    Retorna True se o usuário tem privilégios de admin (não deve ser excluído).
    """
    if not user_email:
        return False
<<<<<<< HEAD
    
=======

>>>>>>> a3e6c251
    return any(domain in user_email for domain in EXCLUDED_DOMAINS)


def get_admin_domains_exclude_filter():
    """
    Retorna um filtro Q para excluir usuários com domínios administrativos.
    """
    from django.db.models import Q
<<<<<<< HEAD
    
    exclude_filter = Q()
    for domain in EXCLUDED_DOMAINS:
        exclude_filter |= Q(email__endswith=domain)
    
=======

    exclude_filter = Q()
    for domain in EXCLUDED_DOMAINS:
        exclude_filter |= Q(email__endswith=domain)

>>>>>>> a3e6c251
    return exclude_filter


@dataclass
class Agent:
    first_name: str = None
    last_name: str = None
    email: str = None
    agent_status: str = None
    closed_rooms: int = None
    opened_rooms: int = None


@dataclass
class Sector:
    uuid: str = None
    name: str = None
    waiting_time: int = None
    response_time: int = None
    interact_time: int = None


@dataclass
class Filters:
    start_date: str = None
    end_date: str = None
    agent: str = None
    sector: str = None
    queue: str = None
    tag: str = None
    is_weni_admin: bool = None
    user_request: ProjectPermission = None
    project: Project = None


@dataclass
class RoomData:
    interact_time: int = None
    response_time: int = None
    waiting_time: int = None


@dataclass
class ClosedRoomData:
    closed_rooms: dict = None


@dataclass
class TransferRoomData:
    transfer_count: int = None


@dataclass
class QueueRoomData:
    queue_rooms: dict = None


@dataclass
class ActiveRoomData:
    active_rooms: int = None<|MERGE_RESOLUTION|>--- conflicted
+++ resolved
@@ -13,11 +13,7 @@
     """
     if not user_email:
         return False
-<<<<<<< HEAD
-    
-=======
 
->>>>>>> a3e6c251
     return any(domain in user_email for domain in EXCLUDED_DOMAINS)
 
 
@@ -26,19 +22,11 @@
     Retorna um filtro Q para excluir usuários com domínios administrativos.
     """
     from django.db.models import Q
-<<<<<<< HEAD
-    
-    exclude_filter = Q()
-    for domain in EXCLUDED_DOMAINS:
-        exclude_filter |= Q(email__endswith=domain)
-    
-=======
 
     exclude_filter = Q()
     for domain in EXCLUDED_DOMAINS:
         exclude_filter |= Q(email__endswith=domain)
 
->>>>>>> a3e6c251
     return exclude_filter
 
 
