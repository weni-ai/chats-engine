--- conflicted
+++ resolved
@@ -37,15 +37,11 @@
     def perform_create(self, serializer):
         validated_data = serializer.validated_data
         room = validated_data.get("room")
-<<<<<<< HEAD
-        if self.request.auth and room.project_uuid != self.request.auth.project:
-=======
         if (
             self.request.auth
             and hasattr(self.request.auth, "project")
             and room.project_uuid != self.request.auth.project
         ):
->>>>>>> 072e59a2
             self.permission_denied(
                 self.request,
                 message="Ticketer token permission failed on room project",
