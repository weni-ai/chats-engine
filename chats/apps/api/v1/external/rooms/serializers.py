<<<<<<< HEAD
from chats.apps.api.v1.external.msgs.serializers import MsgFlowSerializer
from chats.apps.msgs.models import Message, MessageMedia
import pendulum
=======
>>>>>>> 0e91fd47
from typing import Dict, List

import pendulum
from django.utils import timezone
from django.utils.translation import gettext_lazy as _
from rest_framework import serializers
from rest_framework.exceptions import ValidationError

from chats.apps.accounts.models import User
from chats.apps.api.v1.accounts.serializers import UserSerializer
from chats.apps.api.v1.contacts.serializers import ContactRelationsSerializer
from chats.apps.api.v1.queues.serializers import QueueSerializer
from chats.apps.api.v1.sectors.serializers import TagSimpleSerializer
from chats.apps.contacts.models import Contact
from chats.apps.dashboard.models import RoomMetrics
from chats.apps.msgs.models import Message, MessageMedia
from chats.apps.queues.models import Queue
from chats.apps.rooms.models import Room
from chats.apps.rooms.views import close_room
from chats.apps.projects.usecases.status_service import InServiceStatusTracker

def get_active_room_flow_start(contact, flow_uuid, project):
    query_filters = {
        "references__external_id": contact.external_id,
        "flow": flow_uuid,
        "room__isnull": False,
        "is_deleted": False,
    }
    flow_start = (
        project.flowstarts.filter(**query_filters).order_by("-created_on").first()
    )
    try:
        if flow_start.room.is_active is True:
            flow_start.is_deleted = True
            flow_start.save()
            return flow_start.room
    except AttributeError:
        config = project.config or {}

        if config.get("ignore_close_rooms_on_flow_start", False):
            return None

        # if create new room, but there's a room flowstart to another flow, close the room and the flowstart

        query_filters.pop("flow")
        flowstarts = project.flowstarts.filter(**query_filters)

        for fs in flowstarts:
            fs.is_deleted = True
            fs.save()
            room = fs.room
            if room.is_active:
                room.close([], "new_room")
                close_room(str(room.pk))
        return None
    return None


def get_room_user(
    contact: Contact,
    queue: Queue,
    user: User,
    groups: List[Dict[str, str]],
    is_created: bool,
    flow_uuid,
    project,
):
    # User that started the flow, if any
    reference_filter = [group["uuid"] for group in groups]
    reference_filter.append(contact.external_id)
    query_filters = {"references__external_id__in": reference_filter}
    if flow_uuid:
        query_filters["flow"] = flow_uuid

    last_flow_start = (
        project.flowstarts.order_by("-created_on").filter(**query_filters).first()
    )

    if last_flow_start:
        if is_created is True or not contact.rooms.filter(
            queue__sector__project=project, created_on__gt=last_flow_start.created_on
        ):
            if last_flow_start.permission.status == "ONLINE":
                return last_flow_start.permission.user

    # User linked to the contact
    if not is_created:
        linked_user = contact.get_linked_user(project)
        if linked_user is not None and linked_user.is_online:
            return linked_user.user

    # Online user on the queue
    if not user:
        return queue.available_agents.first() or None
    permission = project.permissions.filter(user=user, status="ONLINE").exists()

    return user if permission else None


class RoomListSerializer(serializers.ModelSerializer):
    contact = serializers.CharField(source="contact.name")
    contact_external_id = serializers.CharField(source="contact.external_id")
    waiting_time = serializers.IntegerField(source="metric.waiting_time")
    interaction_time = serializers.IntegerField(source="metric.interaction_time")
    tags = TagSimpleSerializer(many=True, required=False)

    class Meta:
        model = Room
        fields = [
            "uuid",
            "user",
            "contact",
            "contact_external_id",
            "urn",
            "is_active",
            "ended_at",
            "created_on",
            "waiting_time",
            "interaction_time",
            "tags",
        ]


class RoomMetricsSerializer(serializers.ModelSerializer):
    user_name = serializers.SerializerMethodField()
    first_user_message = serializers.SerializerMethodField()
    tags = TagSimpleSerializer(many=True, required=False)
    interaction_time = serializers.IntegerField(source="metric.interaction_time")
    contact_external_id = serializers.CharField(source="contact.external_id")

    class Meta:
        model = Room
        fields = [
            "created_on",
            "interaction_time",
            "ended_at",
            "contact_external_id",
            "user",
            "user_name",
            "user_assigned_at",
            "first_user_message",
            "tags",
        ]

    def get_user_name(self, obj):
        if obj.user:
            return f"{obj.user.first_name} {obj.user.last_name}".strip()
        return None

    def get_first_user_message(self, obj):
        first_msg = (
            obj.messages.filter(user__isnull=False).order_by("created_on").first()
        )
        if first_msg:
            msg_date = pendulum.instance(first_msg.created_on).in_tz(
                "America/Sao_Paulo"
            )
            return msg_date.isoformat()
        return None

class ProjectInfoSerializer(serializers.Serializer):
    uuid = serializers.UUIDField(required=False, read_only=False)
    name = serializers.CharField(required=False, read_only=False)

class ProjectInfoSerializer(serializers.Serializer):
    """
    Serializer for representing basic project information.

    Used for including minimal project details in other serializers,
    particularly in the context of room flow operations.

    Fields:
        uuid: The unique identifier of the project
        name: The display name of the project
    """

    uuid = serializers.UUIDField(required=False, read_only=False)
    name = serializers.CharField(required=False, read_only=False)


class RoomFlowSerializer(serializers.ModelSerializer):
    user = UserSerializer(many=False, required=False, read_only=True)
    user_email = serializers.SlugRelatedField(
        queryset=User.objects.all(),
        required=False,
        source="user",
        slug_field="email",
        write_only=True,
        allow_null=True,
    )
    sector_uuid = serializers.CharField(
        required=False, write_only=True, allow_null=True
    )
    queue_uuid = serializers.PrimaryKeyRelatedField(
        queryset=Queue.objects.all(), required=False, source="queue", write_only=True
    )
    queue = QueueSerializer(many=False, required=False, read_only=True)
    contact = ContactRelationsSerializer(many=False, required=False, read_only=False)
    flow_uuid = serializers.CharField(required=False, write_only=True, allow_null=True)
    is_anon = serializers.BooleanField(write_only=True, required=False, default=False)
    ticket_uuid = serializers.UUIDField(required=False)
<<<<<<< HEAD
    history = serializers.ListField(child=serializers.DictField(), required=False, write_only=True)
    project_info = ProjectInfoSerializer(required=False, write_only=True)
    
=======
    history = serializers.ListField(
        child=serializers.DictField(), required=False, write_only=True
    )
    project_info = ProjectInfoSerializer(required=False, write_only=True)

>>>>>>> 0e91fd47
    class Meta:
        model = Room
        fields = [
            "uuid",
            "user",
            "queue",
            "ended_at",
            "is_active",
            "transfer_history",
            # Writable Fields
            "sector_uuid",
            "ticket_uuid",
            "queue_uuid",
            "user_email",
            "contact",
            "created_on",
            "custom_fields",
            "callback_url",
            "is_waiting",
            "flow_uuid",
            "urn",
            "is_anon",
            "protocol",
            "history",
<<<<<<< HEAD
            "project_info"
=======
            "project_info",
>>>>>>> 0e91fd47
        ]
        read_only_fields = [
            "uuid",
            "user",
            "queue",
            "ended_at",
            "is_active",
            "transfer_history",
        ]
        extra_kwargs = {"queue": {"required": False, "read_only": True}}

    def validate(self, attrs):
        attrs["config"] = self.initial_data.get("project_info", {})

        if "project_info" in attrs:
            attrs.pop("project_info")
<<<<<<< HEAD
    

        return super().validate(attrs)
    
    def create(self, validated_data):
        history_data = validated_data.pop('history', [])
        
=======

        return super().validate(attrs)

    def create(self, validated_data):
        history_data = validated_data.pop("history", [])

>>>>>>> 0e91fd47
        queue, sector = self.get_queue_and_sector(validated_data)
        project = sector.project

        created_on = validated_data.get("created_on", timezone.now().time())
        protocol = validated_data.get("custom_fields", {}).pop("protocol", None)
        service_chat = validated_data.get("custom_fields", {}).pop(
            "service_chats", None
        )

        self.check_work_time(sector, created_on)

        self.handle_urn(validated_data)

        groups, flow_uuid = self.extract_flow_start_data(validated_data)

        contact, created = self.update_or_create_contact(validated_data)

        room = get_active_room_flow_start(contact, flow_uuid, project)

        if room is not None:
            if history_data:
                self.process_message_history(room, history_data)
            return room

        room = self.validate_unique_active_project(contact, project)

        if room is not None:
            return room

        user = validated_data.get("user")
        validated_data["user"] = get_room_user(
            contact, queue, user, groups, created, flow_uuid, project
        )

        room = Room.objects.create(
            **validated_data,
            project_uuid=str(queue.project.uuid),
            contact=contact,
            queue=queue,
            protocol=protocol,
            service_chat=service_chat,
        )
        RoomMetrics.objects.create(room=room)

        if history_data:
            self.process_message_history(room, history_data)
<<<<<<< HEAD
        
=======

>>>>>>> 0e91fd47
        return room

    def validate_unique_active_project(self, contact, project):
        queryset = Room.objects.filter(
            is_active=True, contact=contact, queue__sector__project=project
        )

        if queryset.exists():
            config = project.config or {}

            if config.get("ignore_close_rooms_on_flow_start", False):
                room = queryset.first()
                room.request_callback(room.serialized_ws_data)

                room.callback_url = self.validated_data.get("callback_url")
                room.ticket_uuid = self.validated_data.get("ticket_uuid")
                room.save(update_fields=["callback_url", "ticket_uuid"])

                return room

            raise ValidationError(
                {"detail": _("The contact already have an open room in the project")}
            )

    def get_queue_and_sector(self, validated_data):
        try:
            queue = validated_data.pop("queue", None)
            sector = validated_data.pop("sector_uuid", None) or queue.sector
        except AttributeError:
            raise ValidationError(
                {"detail": _("Cannot create a room without queue_uuid or sector_uuid")}
            )

        if queue is None:
            queue = Queue.objects.filter(sector__uuid=sector, is_deleted=False).first()

        sector = queue.sector

        return queue, sector

    def check_work_time(self, sector, created_on):
        if not sector.is_attending(created_on):
            raise ValidationError(
                {"detail": _("Contact cannot be done outside working hours")}
            )
        elif sector.validate_agent_status() is False:
            raise ValidationError(
                {"detail": _("Contact cannot be done when agents are offline")}
            )

    def handle_urn(self, validated_data):
        is_anon = validated_data.pop("is_anon", False)
        urn = validated_data.get("contact", {}).pop("urn", "").split("?")[0]
        if not is_anon:
            validated_data["urn"] = urn

    def extract_flow_start_data(self, validated_data):
        groups = validated_data.get("contact", {}).pop("groups", [])
        flow_uuid = validated_data.pop("flow_uuid", None)
        return groups, flow_uuid

    def update_or_create_contact(self, validated_data):
        contact_data = validated_data.pop("contact")
        contact_external_id = contact_data.pop("external_id")
        return Contact.objects.update_or_create(
            external_id=contact_external_id, defaults=contact_data
        )

    def process_message_history(self, room, messages_data):
        is_waiting = room.get_is_waiting()
        was_24h_valid = room.is_24h_valid
        need_update_room = False
        any_incoming_msgs = False
<<<<<<< HEAD
        
        messages_to_create = []
        media_data_map = {}
        
        for message_index, msg_data in enumerate(messages_data):
            direction = msg_data.pop('direction')
            medias = msg_data.pop('attachments', [])
            text = msg_data.get('text')
            created_on = msg_data.get('created_on')
            
            if text is None and not medias:
                raise serializers.ValidationError({"detail": "Cannot create message without text or media"})
            
            if direction == 'incoming':
                msg_data['contact'] = room.contact
                any_incoming_msgs = True
                
=======

        messages_to_create = []
        media_data_map = {}

        for message_index, msg_data in enumerate(messages_data):
            direction = msg_data.pop("direction")
            medias = msg_data.pop("attachments", [])
            text = msg_data.get("text")
            created_on = msg_data.get("created_on")

            if text is None and not medias:
                raise serializers.ValidationError(
                    {"detail": "Cannot create message without text or media"}
                )

            if direction == "incoming":
                msg_data["contact"] = room.contact
                any_incoming_msgs = True

>>>>>>> 0e91fd47
                if is_waiting:
                    need_update_room = True
                    room.is_waiting = False
                elif not was_24h_valid:
                    need_update_room = True
<<<<<<< HEAD
            
            msg_data['room'] = room
            msg_data['created_on'] = created_on
            message = Message(**msg_data)
            messages_to_create.append(message)
            
            if medias:
                media_data_map[message_index] = medias
        
        if need_update_room:
            room.save()
        
        if messages_to_create:
            created_messages = Message.objects.bulk_create(messages_to_create)
            
=======

            msg_data["room"] = room
            msg_data["created_on"] = created_on
            message = Message(**msg_data)
            messages_to_create.append(message)

            if medias:
                media_data_map[message_index] = medias

        if need_update_room:
            room.save()

        if messages_to_create:
            created_messages = Message.objects.bulk_create(messages_to_create)

>>>>>>> 0e91fd47
            all_media = []
            for message_index, message in enumerate(created_messages):
                if message_index in media_data_map:
                    for media_data in media_data_map[message_index]:
                        all_media.append(
                            MessageMedia(
<<<<<<< HEAD
                                content_type=media_data['content_type'],
                                media_url=media_data['url'],
                                message=message
                            )
                        )
            
            if all_media:
                MessageMedia.objects.bulk_create(all_media)
            
            room.notify_room("create")
            
=======
                                content_type=media_data["content_type"],
                                media_url=media_data["url"],
                                message=message,
                            )
                        )

            if all_media:
                MessageMedia.objects.bulk_create(all_media)

            room.notify_room("create")

>>>>>>> 0e91fd47
            if room.user is None and room.contact and any_incoming_msgs:
                room.trigger_default_message()<|MERGE_RESOLUTION|>--- conflicted
+++ resolved
@@ -1,9 +1,3 @@
-<<<<<<< HEAD
-from chats.apps.api.v1.external.msgs.serializers import MsgFlowSerializer
-from chats.apps.msgs.models import Message, MessageMedia
-import pendulum
-=======
->>>>>>> 0e91fd47
 from typing import Dict, List
 
 import pendulum
@@ -24,6 +18,7 @@
 from chats.apps.rooms.models import Room
 from chats.apps.rooms.views import close_room
 from chats.apps.projects.usecases.status_service import InServiceStatusTracker
+
 
 def get_active_room_flow_start(contact, flow_uuid, project):
     query_filters = {
@@ -164,9 +159,11 @@
             return msg_date.isoformat()
         return None
 
+
 class ProjectInfoSerializer(serializers.Serializer):
     uuid = serializers.UUIDField(required=False, read_only=False)
     name = serializers.CharField(required=False, read_only=False)
+
 
 class ProjectInfoSerializer(serializers.Serializer):
     """
@@ -205,17 +202,11 @@
     flow_uuid = serializers.CharField(required=False, write_only=True, allow_null=True)
     is_anon = serializers.BooleanField(write_only=True, required=False, default=False)
     ticket_uuid = serializers.UUIDField(required=False)
-<<<<<<< HEAD
-    history = serializers.ListField(child=serializers.DictField(), required=False, write_only=True)
-    project_info = ProjectInfoSerializer(required=False, write_only=True)
-    
-=======
     history = serializers.ListField(
         child=serializers.DictField(), required=False, write_only=True
     )
     project_info = ProjectInfoSerializer(required=False, write_only=True)
 
->>>>>>> 0e91fd47
     class Meta:
         model = Room
         fields = [
@@ -240,11 +231,7 @@
             "is_anon",
             "protocol",
             "history",
-<<<<<<< HEAD
-            "project_info"
-=======
             "project_info",
->>>>>>> 0e91fd47
         ]
         read_only_fields = [
             "uuid",
@@ -261,22 +248,12 @@
 
         if "project_info" in attrs:
             attrs.pop("project_info")
-<<<<<<< HEAD
-    
-
-        return super().validate(attrs)
-    
-    def create(self, validated_data):
-        history_data = validated_data.pop('history', [])
-        
-=======
 
         return super().validate(attrs)
 
     def create(self, validated_data):
         history_data = validated_data.pop("history", [])
 
->>>>>>> 0e91fd47
         queue, sector = self.get_queue_and_sector(validated_data)
         project = sector.project
 
@@ -323,11 +300,6 @@
 
         if history_data:
             self.process_message_history(room, history_data)
-<<<<<<< HEAD
-        
-=======
-
->>>>>>> 0e91fd47
         return room
 
     def validate_unique_active_project(self, contact, project):
@@ -401,25 +373,6 @@
         was_24h_valid = room.is_24h_valid
         need_update_room = False
         any_incoming_msgs = False
-<<<<<<< HEAD
-        
-        messages_to_create = []
-        media_data_map = {}
-        
-        for message_index, msg_data in enumerate(messages_data):
-            direction = msg_data.pop('direction')
-            medias = msg_data.pop('attachments', [])
-            text = msg_data.get('text')
-            created_on = msg_data.get('created_on')
-            
-            if text is None and not medias:
-                raise serializers.ValidationError({"detail": "Cannot create message without text or media"})
-            
-            if direction == 'incoming':
-                msg_data['contact'] = room.contact
-                any_incoming_msgs = True
-                
-=======
 
         messages_to_create = []
         media_data_map = {}
@@ -439,29 +392,11 @@
                 msg_data["contact"] = room.contact
                 any_incoming_msgs = True
 
->>>>>>> 0e91fd47
                 if is_waiting:
                     need_update_room = True
                     room.is_waiting = False
                 elif not was_24h_valid:
                     need_update_room = True
-<<<<<<< HEAD
-            
-            msg_data['room'] = room
-            msg_data['created_on'] = created_on
-            message = Message(**msg_data)
-            messages_to_create.append(message)
-            
-            if medias:
-                media_data_map[message_index] = medias
-        
-        if need_update_room:
-            room.save()
-        
-        if messages_to_create:
-            created_messages = Message.objects.bulk_create(messages_to_create)
-            
-=======
 
             msg_data["room"] = room
             msg_data["created_on"] = created_on
@@ -477,26 +412,12 @@
         if messages_to_create:
             created_messages = Message.objects.bulk_create(messages_to_create)
 
->>>>>>> 0e91fd47
             all_media = []
             for message_index, message in enumerate(created_messages):
                 if message_index in media_data_map:
                     for media_data in media_data_map[message_index]:
                         all_media.append(
                             MessageMedia(
-<<<<<<< HEAD
-                                content_type=media_data['content_type'],
-                                media_url=media_data['url'],
-                                message=message
-                            )
-                        )
-            
-            if all_media:
-                MessageMedia.objects.bulk_create(all_media)
-            
-            room.notify_room("create")
-            
-=======
                                 content_type=media_data["content_type"],
                                 media_url=media_data["url"],
                                 message=message,
@@ -508,6 +429,5 @@
 
             room.notify_room("create")
 
->>>>>>> 0e91fd47
             if room.user is None and room.contact and any_incoming_msgs:
                 room.trigger_default_message()