--- conflicted
+++ resolved
@@ -284,15 +284,12 @@
         if sector_uuid:
             try:
                 sector = Sector.objects.get(uuid=sector_uuid)
-<<<<<<< HEAD
                 working_hours_config = (
                     sector.config.get("working_hours", {}) if sector.config else {}
                 )
 
                 if not working_hours_config:
                     return attrs
-=======
->>>>>>> 81def1a7
 
                 print(f"flows json config to open a room: {attrs}")
                 created_on = self.initial_data.get("created_on", timezone.now())
@@ -423,7 +420,6 @@
             )
 
     def check_work_time_weekend(self, sector, created_on):
-<<<<<<< HEAD
         working_hours_config = (
             sector.config.get("working_hours", {}) if sector.config else {}
         )
@@ -463,13 +459,6 @@
                 )
 
             print(f"an room its created in the weekend")
-=======
-        """
-        Verify if the sector allows room opening at the specified time.
-        Uses the WorkingHoursValidator utility for optimized validation.
-        """
-        working_hours_validator.validate_working_hours(sector, created_on)
->>>>>>> 81def1a7
 
     def handle_urn(self, validated_data):
         is_anon = validated_data.pop("is_anon", False)
