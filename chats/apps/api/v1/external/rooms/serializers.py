import logging
from typing import Dict, List

import pendulum
from django.utils import timezone
from django.utils.translation import gettext_lazy as _
from rest_framework import serializers
from rest_framework.exceptions import ValidationError
from sentry_sdk import capture_exception

from chats.apps.accounts.models import User
from chats.apps.api.v1.accounts.serializers import UserSerializer
from chats.apps.api.v1.contacts.serializers import ContactRelationsSerializer
from chats.apps.api.v1.queues.serializers import QueueSerializer
from chats.apps.api.v1.sectors.serializers import TagSimpleSerializer
from chats.apps.contacts.models import Contact
from chats.apps.dashboard.models import RoomMetrics
from chats.apps.msgs.models import Message, MessageMedia
from chats.apps.projects.models.models import Project
from chats.apps.queues.models import Queue
from chats.apps.queues.utils import start_queue_priority_routing
from chats.apps.rooms.models import Room
from chats.apps.rooms.views import close_room
from chats.apps.sectors.models import Sector

logger = logging.getLogger(__name__)


def get_active_room_flow_start(contact, flow_uuid, project):
    query_filters = {
        "references__external_id": contact.external_id,
        "flow": flow_uuid,
        "room__isnull": False,
        "is_deleted": False,
    }
    flow_start = (
        project.flowstarts.filter(**query_filters).order_by("-created_on").first()
    )
    try:
        if flow_start.room.is_active is True:
            flow_start.is_deleted = True
            flow_start.save()
            return flow_start.room
    except AttributeError:
        config = project.config or {}

        if config.get("ignore_close_rooms_on_flow_start", False):
            return None

        # if create new room, but there's a room flowstart to another flow, close the room and the flowstart

        query_filters.pop("flow")
        flowstarts = project.flowstarts.filter(**query_filters)

        for fs in flowstarts:
            fs.is_deleted = True
            fs.save()
            room = fs.room
            if room.is_active:
                room.close([], "new_room")
                close_room(str(room.pk))
        return None
    return None


def get_room_user(
    contact: Contact,
    queue: Queue,
    user: User,
    groups: List[Dict[str, str]],
    is_created: bool,
    flow_uuid,
    project: Project,
):
    # User that started the flow, if any
    reference_filter = [group["uuid"] for group in groups]
    reference_filter.append(contact.external_id)
    query_filters = {"references__external_id__in": reference_filter}
    if flow_uuid:
        query_filters["flow"] = flow_uuid

    last_flow_start = (
        project.flowstarts.order_by("-created_on").filter(**query_filters).first()
    )

    if last_flow_start:
        if is_created is True or not contact.rooms.filter(
            queue__sector__project=project, created_on__gt=last_flow_start.created_on
        ):
            if last_flow_start.permission.status == "ONLINE":
                return last_flow_start.permission.user

    # User linked to the contact
    if not is_created:
        linked_user = contact.get_linked_user(project)
        if linked_user is not None and linked_user.is_online:
            return linked_user.user

    if user and project.permissions.filter(user=user, status="ONLINE").exists():
        return user

    if project.use_queue_priority_routing:
        current_queue_size = queue.rooms.filter(
            is_active=True, user__isnull=True
        ).count()

        if current_queue_size == 0:
            # If the queue is empty, the available user with the least number
            # of rooms will be selected, if any.
            return queue.get_available_agent()

        logger.info(
            "Calling start_queue_priority_routing for queue %s from get_room_user because the queue is not empty",
            queue.uuid,
        )
        start_queue_priority_routing(queue)

        # If the queue is not empty, the room must stay in the queue,
        # so that, when a agent becomes available, the first room in the queue
        # will be assigned to the them. This logic is not done here.
        return None

    if queue.rooms.filter(is_active=True, user__isnull=True).exists():
        return None

    # General room routing type
    return queue.get_available_agent()


class RoomListSerializer(serializers.ModelSerializer):
    contact = serializers.CharField(source="contact.name")
    contact_external_id = serializers.CharField(source="contact.external_id")
    waiting_time = serializers.IntegerField(source="metric.waiting_time")
    interaction_time = serializers.IntegerField(source="metric.interaction_time")
    tags = TagSimpleSerializer(many=True, required=False)

    class Meta:
        model = Room
        fields = [
            "uuid",
            "user",
            "contact",
            "contact_external_id",
            "urn",
            "is_active",
            "ended_at",
            "created_on",
            "waiting_time",
            "interaction_time",
            "tags",
        ]


class RoomMetricsSerializer(serializers.ModelSerializer):
    user_name = serializers.SerializerMethodField()
    first_user_message = serializers.SerializerMethodField()
    tags = TagSimpleSerializer(many=True, required=False)
    interaction_time = serializers.IntegerField(source="metric.interaction_time")
    contact_external_id = serializers.CharField(source="contact.external_id")

    class Meta:
        model = Room
        fields = [
            "created_on",
            "interaction_time",
            "ended_at",
            "contact_external_id",
            "user",
            "user_name",
            "user_assigned_at",
            "first_user_message",
            "tags",
        ]

    def get_user_name(self, obj):
        if obj.user:
            return f"{obj.user.first_name} {obj.user.last_name}".strip()
        return None

    def get_first_user_message(self, obj):
        first_msg = (
            obj.messages.filter(user__isnull=False).order_by("created_on").first()
        )
        if first_msg:
            msg_date = pendulum.instance(first_msg.created_on).in_tz(
                "America/Sao_Paulo"
            )
            return msg_date.isoformat()
        return None


class ProjectInfoSerializer(serializers.Serializer):
    uuid = serializers.UUIDField(required=False, read_only=False)
    name = serializers.CharField(required=False, read_only=False)


class ProjectInfoSerializer(serializers.Serializer):
    """
    Serializer for representing basic project information.

    Used for including minimal project details in other serializers,
    particularly in the context of room flow operations.

    Fields:
        uuid: The unique identifier of the project
        name: The display name of the project
    """

    uuid = serializers.UUIDField(required=False, read_only=False)
    name = serializers.CharField(required=False, read_only=False)


class RoomFlowSerializer(serializers.ModelSerializer):
    user = UserSerializer(many=False, required=False, read_only=True)
    user_email = serializers.SlugRelatedField(
        queryset=User.objects.all(),
        required=False,
        source="user",
        slug_field="email",
        write_only=True,
        allow_null=True,
    )
    sector_uuid = serializers.CharField(
        required=False, write_only=True, allow_null=True
    )
    queue_uuid = serializers.PrimaryKeyRelatedField(
        queryset=Queue.objects.all(), required=False, source="queue", write_only=True
    )
    queue = QueueSerializer(many=False, required=False, read_only=True)
    contact = ContactRelationsSerializer(many=False, required=False, read_only=False)
    flow_uuid = serializers.CharField(required=False, write_only=True, allow_null=True)
    is_anon = serializers.BooleanField(write_only=True, required=False, default=False)
    ticket_uuid = serializers.UUIDField(required=False)
    history = serializers.ListField(
        child=serializers.DictField(), required=False, write_only=True
    )
    project_info = ProjectInfoSerializer(required=False, write_only=True)

    class Meta:
        model = Room
        fields = [
            "uuid",
            "user",
            "queue",
            "ended_at",
            "is_active",
            "transfer_history",
            # Writable Fields
            "sector_uuid",
            "ticket_uuid",
            "queue_uuid",
            "user_email",
            "contact",
            "created_on",
            "custom_fields",
            "callback_url",
            "is_waiting",
            "flow_uuid",
            "urn",
            "is_anon",
            "protocol",
            "history",
            "project_info",
        ]
        read_only_fields = [
            "uuid",
            "user",
            "queue",
            "ended_at",
            "is_active",
            "transfer_history",
        ]
        extra_kwargs = {"queue": {"required": False, "read_only": True}}

    def validate(self, attrs):
        attrs["config"] = self.initial_data.get("project_info", {})

        if "project_info" in attrs:
            attrs.pop("project_info")

        sector_uuid = attrs.get("sector_uuid")

        working_hours_config = {}
        if sector_uuid:
            try:
                sector = Sector.objects.get(uuid=sector_uuid)
                working_hours_config = (
<<<<<<< HEAD
                    sector.config.get("working_hours", {}) if sector.config else {}
=======
                    sector.working_day.get("working_hours", {})
                    if sector.working_day
                    else {}
>>>>>>> 59209b4f
                )

                if not working_hours_config:
                    return attrs

<<<<<<< HEAD
                print(f"flows json config to open a room: {attrs}")
=======
                logger.info("flows json config to open a room: %s", attrs)
>>>>>>> 59209b4f
                created_on = self.initial_data.get("created_on", timezone.now())
                if isinstance(created_on, str):
                    created_on = pendulum.parse(created_on)
                else:
                    created_on = pendulum.instance(created_on)

                project_tz = pendulum.timezone(str(sector.project.timezone))
                if created_on.tzinfo is None:
                    created_on = project_tz.localize(created_on)
                else:
                    created_on = created_on.in_timezone(project_tz)

                attrs["created_on"] = created_on

                if working_hours_config:
                    self.check_work_time_weekend(sector, created_on)

            except serializers.ValidationError as error:
                raise error
            except Exception as error:
<<<<<<< HEAD
                logger.error(f"Error getting sector: {error}")
=======
                capture_exception(error)
                logger.error("Error getting sector: %s", error)
>>>>>>> 59209b4f

        return attrs

    def create(self, validated_data):
        history_data = validated_data.pop("history", [])

        queue, sector = self.get_queue_and_sector(validated_data)
        project = sector.project

        created_on = validated_data.get("created_on", timezone.now())
<<<<<<< HEAD
        
        protocol = validated_data.pop("protocol", None)
        if protocol is None:
            protocol = validated_data.get("custom_fields", {}).pop("protocol", None)
        
=======

        protocol = validated_data.pop("protocol", None)
        if protocol is None:
            protocol = validated_data.get("custom_fields", {}).pop("protocol", None)

>>>>>>> 59209b4f
        service_chat = validated_data.get("custom_fields", {}).pop(
            "service_chats", None
        )

        self.check_work_time(sector, created_on)

        self.handle_urn(validated_data)

        groups, flow_uuid = self.extract_flow_start_data(validated_data)

        contact, created = self.update_or_create_contact(validated_data)

        room = get_active_room_flow_start(contact, flow_uuid, project)

        if room is not None:
            if history_data:
                self.process_message_history(room, history_data)
            return room

        room = self.validate_unique_active_project(contact, project)

        if room is not None:
            return room

        user = validated_data.get("user")
        validated_data["user"] = get_room_user(
            contact, queue, user, groups, created, flow_uuid, project
        )

        room = Room.objects.create(
            **validated_data,
            project_uuid=str(queue.project.uuid),
            contact=contact,
            queue=queue,
            protocol=protocol,
            service_chat=service_chat,
        )
        RoomMetrics.objects.create(room=room)

        if history_data:
            self.process_message_history(room, history_data)
        return room

    def validate_unique_active_project(self, contact, project):
        queryset = Room.objects.filter(
            is_active=True, contact=contact, queue__sector__project=project
        )

        if queryset.exists():
            config = project.config or {}

            if config.get("ignore_close_rooms_on_flow_start", False):
                room = queryset.first()
                room.request_callback(room.serialized_ws_data)

                room.callback_url = self.validated_data.get("callback_url")
                room.ticket_uuid = self.validated_data.get("ticket_uuid")
                room.save(update_fields=["callback_url", "ticket_uuid"])

                return room

            raise ValidationError(
                {"detail": _("The contact already have an open room in the project")}
            )

    def get_queue_and_sector(self, validated_data):
        try:
            queue = validated_data.pop("queue", None)
            sector = validated_data.pop("sector_uuid", None) or queue.sector
        except AttributeError:
            raise ValidationError(
                {"detail": _("Cannot create a room without queue_uuid or sector_uuid")}
            )

        if queue is None:
            queue = Queue.objects.filter(sector__uuid=sector, is_deleted=False).first()

        sector = queue.sector

        return queue, sector

    def check_work_time(self, sector, created_on):
        if not sector.is_attending(created_on):
            raise ValidationError(
                {"detail": _("Contact cannot be done outside working hours")}
            )
        elif sector.validate_agent_status() is False:
            raise ValidationError(
                {"detail": _("Contact cannot be done when agents are offline")}
            )

    def check_work_time_weekend(self, sector, created_on):
        working_hours_config = (
<<<<<<< HEAD
            sector.config.get("working_hours", {}) if sector.config else {}
=======
            sector.working_day.get("working_hours", {}) if sector.working_day else {}
>>>>>>> 59209b4f
        )

        if not working_hours_config:
            return

        weekday = created_on.isoweekday()

        if weekday in (6, 7):
            if not working_hours_config.get("open_in_weekends", False):
                raise ValidationError(
                    {"detail": _("Contact cannot be done outside working hours")}
                )

            schedules = working_hours_config.get("schedules", {})
            day_key = "saturday" if weekday == 6 else "sunday"
            day_range = schedules.get(day_key, {})
            current_time = created_on.time()

            start_time_str = day_range.get("start")
            end_time_str = day_range.get("end")

            if start_time_str is None or end_time_str is None:
<<<<<<< HEAD
                print(f"there is a try to create a room out of working hours range")
=======
                logger.info(
                    "there is a try to create a room out of working hours range %s",
                    created_on,
                )
>>>>>>> 59209b4f
                raise ValidationError(
                    {"detail": _("Contact cannot be done outside working hours")}
                )

            start_time = pendulum.parse(start_time_str).time()
            end_time = pendulum.parse(end_time_str).time()

            if not (start_time <= current_time <= end_time):
<<<<<<< HEAD
                print(f"there is a try to create a room out of working hours")
                raise ValidationError(
                    {"detail": _("Contact cannot be done outside working hours")}
                )
            
            print(f"an room its created in the weekend")
=======
                logger.info(
                    "there is a try to create a room out of working hours %s",
                    created_on,
                )
                raise ValidationError(
                    {"detail": _("Contact cannot be done outside working hours")}
                )

            logger.info("an room its created in the weekend %s", created_on)
>>>>>>> 59209b4f

    def handle_urn(self, validated_data):
        is_anon = validated_data.pop("is_anon", False)
        urn = validated_data.get("contact", {}).pop("urn", "").split("?")[0]
        if not is_anon:
            validated_data["urn"] = urn

    def extract_flow_start_data(self, validated_data):
        groups = validated_data.get("contact", {}).pop("groups", [])
        flow_uuid = validated_data.pop("flow_uuid", None)
        return groups, flow_uuid

    def update_or_create_contact(self, validated_data):
        contact_data = validated_data.pop("contact")
        contact_external_id = contact_data.pop("external_id")
        return Contact.objects.update_or_create(
            external_id=contact_external_id, defaults=contact_data
        )

    def process_message_history(self, room, messages_data):
        is_waiting = room.get_is_waiting()
        was_24h_valid = room.is_24h_valid
        need_update_room = False
        any_incoming_msgs = False

        messages_to_create = []
        media_data_map = {}

        for message_index, msg_data in enumerate(messages_data):
            direction = msg_data.pop("direction")
            medias = msg_data.pop("attachments", [])
            text = msg_data.get("text")
            created_on = msg_data.get("created_on")

            if text is None and not medias:
                raise serializers.ValidationError(
                    {"detail": "Cannot create message without text or media"}
                )

            if direction == "incoming":
                msg_data["contact"] = room.contact
                any_incoming_msgs = True

                if is_waiting:
                    need_update_room = True
                    room.is_waiting = False
                elif not was_24h_valid:
                    need_update_room = True

            msg_data["room"] = room
            msg_data["created_on"] = created_on
            message = Message(**msg_data)
            messages_to_create.append(message)

            if medias:
                media_data_map[message_index] = medias

        if need_update_room:
            room.save()

        if messages_to_create:
            created_messages = Message.objects.bulk_create(messages_to_create)

            all_media = []
            for message_index, message in enumerate(created_messages):
                if message_index in media_data_map:
                    for media_data in media_data_map[message_index]:
                        all_media.append(
                            MessageMedia(
                                content_type=media_data["content_type"],
                                media_url=media_data["url"],
                                message=message,
                            )
                        )

            if all_media:
                MessageMedia.objects.bulk_create(all_media)

            room.notify_room("create")

            if room.user is None and room.contact and any_incoming_msgs:
                room.trigger_default_message()<|MERGE_RESOLUTION|>--- conflicted
+++ resolved
@@ -285,23 +285,13 @@
             try:
                 sector = Sector.objects.get(uuid=sector_uuid)
                 working_hours_config = (
-<<<<<<< HEAD
                     sector.config.get("working_hours", {}) if sector.config else {}
-=======
-                    sector.working_day.get("working_hours", {})
-                    if sector.working_day
-                    else {}
->>>>>>> 59209b4f
                 )
 
                 if not working_hours_config:
                     return attrs
 
-<<<<<<< HEAD
                 print(f"flows json config to open a room: {attrs}")
-=======
-                logger.info("flows json config to open a room: %s", attrs)
->>>>>>> 59209b4f
                 created_on = self.initial_data.get("created_on", timezone.now())
                 if isinstance(created_on, str):
                     created_on = pendulum.parse(created_on)
@@ -322,12 +312,7 @@
             except serializers.ValidationError as error:
                 raise error
             except Exception as error:
-<<<<<<< HEAD
                 logger.error(f"Error getting sector: {error}")
-=======
-                capture_exception(error)
-                logger.error("Error getting sector: %s", error)
->>>>>>> 59209b4f
 
         return attrs
 
@@ -338,19 +323,11 @@
         project = sector.project
 
         created_on = validated_data.get("created_on", timezone.now())
-<<<<<<< HEAD
-        
+
         protocol = validated_data.pop("protocol", None)
         if protocol is None:
             protocol = validated_data.get("custom_fields", {}).pop("protocol", None)
-        
-=======
-
-        protocol = validated_data.pop("protocol", None)
-        if protocol is None:
-            protocol = validated_data.get("custom_fields", {}).pop("protocol", None)
-
->>>>>>> 59209b4f
+
         service_chat = validated_data.get("custom_fields", {}).pop(
             "service_chats", None
         )
@@ -444,11 +421,7 @@
 
     def check_work_time_weekend(self, sector, created_on):
         working_hours_config = (
-<<<<<<< HEAD
             sector.config.get("working_hours", {}) if sector.config else {}
-=======
-            sector.working_day.get("working_hours", {}) if sector.working_day else {}
->>>>>>> 59209b4f
         )
 
         if not working_hours_config:
@@ -471,14 +444,7 @@
             end_time_str = day_range.get("end")
 
             if start_time_str is None or end_time_str is None:
-<<<<<<< HEAD
                 print(f"there is a try to create a room out of working hours range")
-=======
-                logger.info(
-                    "there is a try to create a room out of working hours range %s",
-                    created_on,
-                )
->>>>>>> 59209b4f
                 raise ValidationError(
                     {"detail": _("Contact cannot be done outside working hours")}
                 )
@@ -487,24 +453,12 @@
             end_time = pendulum.parse(end_time_str).time()
 
             if not (start_time <= current_time <= end_time):
-<<<<<<< HEAD
                 print(f"there is a try to create a room out of working hours")
                 raise ValidationError(
                     {"detail": _("Contact cannot be done outside working hours")}
                 )
-            
+
             print(f"an room its created in the weekend")
-=======
-                logger.info(
-                    "there is a try to create a room out of working hours %s",
-                    created_on,
-                )
-                raise ValidationError(
-                    {"detail": _("Contact cannot be done outside working hours")}
-                )
-
-            logger.info("an room its created in the weekend %s", created_on)
->>>>>>> 59209b4f
 
     def handle_urn(self, validated_data):
         is_anon = validated_data.pop("is_anon", False)
