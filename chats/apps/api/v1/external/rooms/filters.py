from django.core.exceptions import ValidationError
from django.db.models import Q
from django_filters import rest_framework as filters

from chats.apps.rooms.models import Room


class RoomFilter(filters.FilterSet):
    sector = filters.CharFilter(
        field_name="sector",
        required=False,
        method="filter_sector",
    )

    class Meta:
        model = Room
        fields = ["urn", "is_active", "sector", "queue"]

    def filter_sector(self, queryset, name, value):
        sector_filter = Q(queue__sector__uuid__icontains=value) | Q(
            queue__sector__name__icontains=value
        )
        return queryset.filter(sector_filter)


class RoomMetricsFilter(RoomFilter):
    created_on__lte = filters.DateTimeFilter(field_name="created_on", lookup_expr="lte")
    created_on__gte = filters.DateTimeFilter(field_name="created_on", lookup_expr="gte")

    ended_at__gte = filters.DateTimeFilter(field_name="ended_at", lookup_expr="gte")
    ended_at__lte = filters.DateTimeFilter(field_name="ended_at", lookup_expr="lte")

    external_ids = filters.CharFilter(
        field_name="external_ids",
        required=False,
        method="filter_external_ids",
    )
    secondary_project = filters.CharFilter(
        field_name="secondary_project",
        required=False,
        method="filter_secondary_project",
    )

    class Meta(RoomFilter.Meta):
        fields = RoomFilter.Meta.fields + ["created_on__lte", "created_on__gte"]

    def filter_queryset(self, queryset):
        queryset = super().filter_queryset(queryset)

        created_on_lte = self.form.cleaned_data.get("created_on__lte")
        created_on_gte = self.form.cleaned_data.get("created_on__gte")

        if created_on_lte and created_on_gte and created_on_gte > created_on_lte:
            raise ValidationError(
                {"detail": "created_on__gte cannot be greater than created_on__lte"}
            )

        return queryset

    def filter_external_ids(self, queryset, name, value):
        external_ids = value.split(",")

        return queryset.filter(contact__external_id__in=external_ids)

    def filter_secondary_project(self, queryset, name, value):
<<<<<<< HEAD
        return queryset.filter(queue__sector__secondary_project=value)
=======
        return queryset.filter(queue__sector__secondary_project__uuid=value)
>>>>>>> af203613
<|MERGE_RESOLUTION|>--- conflicted
+++ resolved
@@ -63,8 +63,4 @@
         return queryset.filter(contact__external_id__in=external_ids)
 
     def filter_secondary_project(self, queryset, name, value):
-<<<<<<< HEAD
-        return queryset.filter(queue__sector__secondary_project=value)
-=======
-        return queryset.filter(queue__sector__secondary_project__uuid=value)
->>>>>>> af203613
+        return queryset.filter(queue__sector__secondary_project__uuid=value)