--- conflicted
+++ resolved
@@ -101,14 +101,7 @@
 
     @cached_property
     def authentication_classes(self):
-<<<<<<< HEAD
-        print("request.headers")
-        print(self.request.headers)
-
-        return get_auth_class(self.request)
-=======
         return get_token_auth_classes(self.request)
->>>>>>> 625f8678
 
     @cached_property
     def permission_classes(self):
