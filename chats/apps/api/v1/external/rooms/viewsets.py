from functools import cached_property
<<<<<<< HEAD
=======

>>>>>>> f2e52957
from django.conf import settings
from django.core.exceptions import ObjectDoesNotExist
from django.db import IntegrityError, transaction
from django.db.models import Q
from django.utils import timezone
from django_filters.rest_framework import DjangoFilterBackend
from rest_framework import filters, status, viewsets
from rest_framework.decorators import action
from rest_framework.pagination import CursorPagination
from rest_framework.response import Response

from chats.apps.accounts.authentication.drf.authorization import (
    ProjectAdminAuthentication,
    get_auth_class,
)
from chats.apps.api.v1.external.permissions import IsAdminPermission
from chats.apps.api.v1.external.rooms.serializers import (
    RoomFlowSerializer,
    RoomListSerializer,
    RoomMetricsSerializer,
)
from chats.apps.api.v1.internal.permissions import ModuleHasPermission
from chats.apps.dashboard.models import RoomMetrics
from chats.apps.msgs.models import Message, MessageMedia
from chats.apps.rooms.models import Room
from chats.apps.rooms.views import (
    close_room,
    create_room_feedback_message,
    create_transfer_json,
    get_editable_custom_fields_room,
    update_custom_fields,
    update_flows_custom_fields,
)

from .filters import RoomFilter, RoomMetricsFilter


def add_user_or_queue_to_room(instance, request):
    # TODO Separate this into smaller methods
    user = request.data.get("user_email")
    queue = request.data.get("queue_uuid")

    # Create transfer object based on whether it's a user or a queue transfer and add it to the history
    if (user or queue) is None:
        return None

    if user and instance.user is not None:
        feedback = create_transfer_json(
            action="forward",
            from_="",
            to=instance.user,
        )
    if queue:
        feedback = create_transfer_json(
            action="forward",
            from_="",
            to=instance.queue,
        )
    instance.transfer_history = feedback
    instance.save()
    # Create a message with the transfer data and Send to the room group
    create_room_feedback_message(instance, feedback, method="rt")

    return instance


class RoomFlowViewSet(viewsets.ModelViewSet):
    model = Room
    queryset = Room.objects.all()
    serializer_class = RoomFlowSerializer
    lookup_field = "uuid"

    @cached_property
    def authentication_classes(self):
<<<<<<< HEAD
        print("request.headers")
        print(self.request.headers)

=======
>>>>>>> f2e52957
        return get_auth_class(self.request)

    @cached_property
    def permission_classes(self):
        if self.request.auth:
            return [IsAdminPermission]
        return [ModuleHasPermission]

    @action(detail=True, methods=["PUT", "PATCH"], url_name="close")
    def close(
        self, request, *args, **kwargs
    ):  # TODO: Remove the body options on swagger as it won't use any
        """
        Close a room, setting the ended_at date and turning the is_active flag as false
        """
        instance = self.get_object()
        instance.close(None, "agent")
        serialized_data = RoomFlowSerializer(instance=instance)
        instance.notify_queue("close")
        if not settings.ACTIVATE_CALC_METRICS:
            return Response(serialized_data.data, status=status.HTTP_200_OK)

        close_room(str(instance.pk))
        return Response(serialized_data.data, status=status.HTTP_200_OK)

    @action(detail=True, methods=["POST"])
    def history(self, request, uuid=None):
        """
        Endpoint to create message history in an existing room.
        Reuses the existing process_message_history logic.
        """
        room = self.get_object()

        if (
            self.request.auth
            and hasattr(self.request.auth, "project")
            and room.project_uuid != self.request.auth.project
        ):
            return self.permission_denied(
                request,
                message="Ticketer token permission failed on room project",
                code=403,
            )

        messages_data = request.data
        if not isinstance(messages_data, list):
            messages_data = [messages_data]

        serializer = RoomFlowSerializer()
        serializer.process_message_history(room, messages_data)

        return Response(status=status.HTTP_201_CREATED)

    @transaction.atomic
    def create(self, request, *args, **kwargs):
        print("Create room request data:")
        print(request.data)

        print("Create room request headers:")
        print(request.headers)

        try:
            return super().create(request, *args, **kwargs)

        except IntegrityError:
            return Response(
                {
                    "detail": "The contact already have an open room in the especified queue",
                },
                status.HTTP_400_BAD_REQUEST,
            )

    def perform_create(self, serializer):
        validated_data = serializer.validated_data
        queue_or_sector = validated_data.get("queue") or validated_data.get("sector")
        project = queue_or_sector.project

<<<<<<< HEAD
        print("request.auth")
        print(self.request.auth)
        print(type(self.request.auth))

=======
>>>>>>> f2e52957
        if (
            self.request.auth
            and hasattr(self.request.auth, "project")
            and str(project.pk) != self.request.auth.project
        ):
            self.permission_denied(
                self.request,
                message="Ticketer token permission failed on room project",
                code=403,
            )
        room = serializer.save()
        if room.flowstarts.exists():
            instance = room
            notification_type = "update"
        else:
            instance = add_user_or_queue_to_room(room, self.request)
            notification_type = "create"

        notify_level = "user" if instance.user else "queue"

        notification_method = getattr(instance, f"notify_{notify_level}")
        notification_method(notification_type)

    def perform_update(self, serializer):
        serializer.save()
        instance = serializer.instance
        add_user_or_queue_to_room(instance, self.request)

        instance.notify_room("update")

    def perform_destroy(self, instance):
        instance.notify_room("destroy")

        super().perform_destroy(instance)


class RoomUserExternalViewSet(viewsets.ViewSet):
    serializer_class = RoomFlowSerializer
    permission_classes = [
        IsAdminPermission,
    ]
    authentication_classes = [ProjectAdminAuthentication]

    def partial_update(self, request, pk=None):
        if pk is None:
            return Response(
                {"Detail": "No ticket id on the request"}, status.HTTP_400_BAD_REQUEST
            )
        request_permission = self.request.auth
        project = request_permission.project
        room = (
            Room.objects.filter(
                (Q(ticket_uuid=pk) | Q(callback_url__endswith=pk))
                & Q(project_uuid=project)
                & Q(is_active=True)
            )
            .select_related("user", "queue__sector__project")
            .first()
        )
        if room is None:
            return Response(
                {
                    "Detail": "Ticket with the given id was not found, it does not exist or it is closed"
                },
                status.HTTP_404_NOT_FOUND,
            )

        if room.user:
            return Response(
                {
                    "Detail": "This ticket already has an agent, you can only add agents to queued rooms"
                },
                status.HTTP_400_BAD_REQUEST,
            )
        filters = self.request.data

        if not filters or not filters.get("agent"):
            return Response(
                {
                    "Detail": "Agent field can't be blank, the agent is needed to update the ticket"
                },
                status.HTTP_400_BAD_REQUEST,
            )
        try:
            agent = filters.get("agent")
            project = room.project
            agent_permission = project.permissions.get(user__email=agent)
        except ObjectDoesNotExist:
            return Response(
                {
                    "Detail": "Given agent not found on this project. Make sure it's an admin on the ticket's project"
                },
                status.HTTP_404_NOT_FOUND,
            )
        modified_on = room.modified_on
        room.user = agent_permission.user

        feedback = create_transfer_json(
            action="forward",
            from_="",
            to=room.user,
        )
        room.transfer_history = feedback
        room.save()

        room.notify_user("update", user=None)
        room.notify_queue("update")
        room.update_ticket()

        create_room_feedback_message(room, feedback, method="rt")

        time = timezone.now() - modified_on
        room_metric = RoomMetrics.objects.get_or_create(room=room)[0]
        room_metric.waiting_time += time.total_seconds()
        room_metric.queued_count += 1
        room_metric.save()

        return Response(
            {"Detail": f"Agent {agent} successfully attributed to the ticket {pk}"},
            status.HTTP_200_OK,
        )


class CustomFieldsUserExternalViewSet(viewsets.ViewSet):
    serializer_class = RoomFlowSerializer
    authentication_classes = [ProjectAdminAuthentication]

    def partial_update(self, request, pk=None):
        custom_fields_update = request.data
        data = {"fields": custom_fields_update}

        if pk is None:
            return Response(
                {"Detail": "No contact id on the request"}, status.HTTP_400_BAD_REQUEST
            )
        elif not custom_fields_update:
            return Response(
                {"Detail": "No custom fields the request"}, status.HTTP_400_BAD_REQUEST
            )
        request_permission = self.request.auth
        project = request_permission.project

        room = get_editable_custom_fields_room(
            {
                "contact__external_id": pk,
                "queue__sector__project": project,
                "is_active": "True",
            }
        )

        custom_field_name = list(data["fields"])[0]
        old_custom_field_value = room.custom_fields.get(custom_field_name, None)
        new_custom_field_value = data["fields"][custom_field_name]

        update_flows_custom_fields(
            project=room.project,
            data=data,
            contact_id=room.contact.external_id,
        )

        update_custom_fields(room, custom_fields_update)

        feedback = {
            "user": request_permission.user_first_name,
            "custom_field_name": custom_field_name,
            "old": old_custom_field_value,
            "new": new_custom_field_value,
        }

        create_room_feedback_message(room, feedback, method="ecf")

        return Response(
            {"Detail": "Custom Field edited with success"},
            status.HTTP_200_OK,
        )


class ExternalListRoomsViewSet(viewsets.ReadOnlyModelViewSet):
    model = Room
    queryset = Room.objects
    serializer_class = RoomListSerializer
    lookup_field = "uuid"
    authentication_classes = [ProjectAdminAuthentication]

    filter_backends = [
        filters.OrderingFilter,
        filters.SearchFilter,
        DjangoFilterBackend,
    ]
    ordering = ["-created_on"]
    search_fields = [
        "contact__external_id",
        "contact__name",
        "user__email",
        "urn",
    ]
    filterset_class = RoomFilter

    pagination_class = CursorPagination
    pagination_class.page_size = 5

    def get_queryset(self):
        return (
            super()
            .get_queryset()
            .filter(queue__sector__project=self.request.auth.project)
        )

    @action(detail=False, methods=["GET"], url_name="count")
    def count(self, request, *args, **kwargs):
        queryset = self.filter_queryset(self.get_queryset()).filter(is_active=True)
        waiting = queryset.filter(user__isnull=True).count()
        in_service = queryset.filter(user__isnull=False).count()

        return Response(
            {"waiting": waiting, "in_service": in_service}, status=status.HTTP_200_OK
        )


class RoomMetricsViewSet(viewsets.ReadOnlyModelViewSet):
    model = Room
    queryset = Room.objects.select_related("user").prefetch_related("messages", "tags")
    serializer_class = RoomMetricsSerializer
    lookup_field = "uuid"
    authentication_classes = [ProjectAdminAuthentication]

    filter_backends = [
        filters.OrderingFilter,
        filters.SearchFilter,
        DjangoFilterBackend,
    ]
    ordering = ["-created_on"]
    search_fields = [
        "contact__external_id",
        "contact__name",
        "user__email",
        "urn",
    ]
    filterset_class = RoomMetricsFilter
    pagination_class = None

    def get_queryset(self):
        return (
            super()
            .get_queryset()
            .filter(queue__sector__project=self.request.auth.project)
        )<|MERGE_RESOLUTION|>--- conflicted
+++ resolved
@@ -1,8 +1,4 @@
 from functools import cached_property
-<<<<<<< HEAD
-=======
-
->>>>>>> f2e52957
 from django.conf import settings
 from django.core.exceptions import ObjectDoesNotExist
 from django.db import IntegrityError, transaction
@@ -77,12 +73,9 @@
 
     @cached_property
     def authentication_classes(self):
-<<<<<<< HEAD
         print("request.headers")
         print(self.request.headers)
 
-=======
->>>>>>> f2e52957
         return get_auth_class(self.request)
 
     @cached_property
@@ -160,13 +153,6 @@
         queue_or_sector = validated_data.get("queue") or validated_data.get("sector")
         project = queue_or_sector.project
 
-<<<<<<< HEAD
-        print("request.auth")
-        print(self.request.auth)
-        print(type(self.request.auth))
-
-=======
->>>>>>> f2e52957
         if (
             self.request.auth
             and hasattr(self.request.auth, "project")
