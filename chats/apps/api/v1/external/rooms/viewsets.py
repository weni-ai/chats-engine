--- conflicted
+++ resolved
@@ -90,7 +90,6 @@
         close_room(str(instance.pk))
         return Response(serialized_data.data, status=status.HTTP_200_OK)
 
-<<<<<<< HEAD
     @action(detail=True, methods=['post'])
     def history(self, request, uuid=None):
         """
@@ -115,9 +114,7 @@
         
         return Response(status=status.HTTP_201_CREATED)
 
-=======
     @transaction.atomic
->>>>>>> 86373c06
     def create(self, request, *args, **kwargs):
         print("Create room request data:")
         print(request.data)
