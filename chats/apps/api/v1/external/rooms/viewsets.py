from functools import cached_property
import logging

from django.conf import settings
from django.core.exceptions import ObjectDoesNotExist
from django.db import IntegrityError, transaction
from django.db.models import Q
from django.utils import timezone
from django_filters.rest_framework import DjangoFilterBackend
from rest_framework import filters, status, viewsets
from rest_framework.decorators import action
from rest_framework.pagination import CursorPagination, LimitOffsetPagination
from rest_framework.response import Response

from chats.apps.accounts.authentication.drf.authorization import (
    ProjectAdminAuthentication,
    get_auth_class,
)
from chats.apps.ai_features.history_summary.models import (
    HistorySummary,
    HistorySummaryStatus,
)
from chats.apps.ai_features.history_summary.tasks import (
    cancel_history_summary_generation,
    generate_history_summary,
)
from chats.apps.api.v1.external.permissions import IsAdminPermission
from chats.apps.api.v1.external.rooms.serializers import (
    RoomFlowSerializer,
    RoomListSerializer,
    RoomMetricsSerializer,
)
from chats.apps.api.v1.internal.permissions import ModuleHasPermission
from chats.apps.dashboard.models import RoomMetrics
from chats.apps.queues.utils import (
    create_room_assigned_from_queue_feedback,
    start_queue_priority_routing,
)
from chats.apps.rooms.choices import RoomFeedbackMethods
from chats.apps.rooms.models import Room
from chats.apps.rooms.views import (
    close_room,
    create_room_feedback_message,
    create_transfer_json,
    get_editable_custom_fields_room,
    update_custom_fields,
    update_flows_custom_fields,
)

from .filters import RoomFilter, RoomMetricsFilter

logger = logging.getLogger(__name__)


def add_user_or_queue_to_room(instance, request):
    # TODO Separate this into smaller methods
    user = request.data.get("user_email")
    queue = request.data.get("queue_uuid")

    # Create transfer object based on whether it's a user or a queue transfer and add it to the history
    if (user or queue) is None:
        return None

    if user and instance.user is not None:
        feedback = create_transfer_json(
            action="forward",
            from_="",
            to=instance.user,
        )
    if queue:
        feedback = create_transfer_json(
            action="forward",
            from_="",
            to=instance.queue,
        )
    instance.transfer_history = feedback
    instance.save()
    # Create a message with the transfer data and Send to the room group
    create_room_feedback_message(
        instance, feedback, method=RoomFeedbackMethods.ROOM_TRANSFER
    )

    return instance


class RoomFlowViewSet(viewsets.ModelViewSet):
    model = Room
    queryset = Room.objects.all()
    serializer_class = RoomFlowSerializer
    lookup_field = "uuid"

    @cached_property
    def authentication_classes(self):
        print("request.headers")
        print(self.request.headers)

        return get_auth_class(self.request)

    @cached_property
    def permission_classes(self):
        if self.request.auth and hasattr(self.request.auth, "project"):
            return [IsAdminPermission]
        return [ModuleHasPermission]

    @action(detail=True, methods=["PUT", "PATCH"], url_name="close")
    def close(
        self, request, *args, **kwargs
    ):  # TODO: Remove the body options on swagger as it won't use any
        """
        Close a room, setting the ended_at date and turning the is_active flag as false
        """
        instance = self.get_object()
        instance.close(None, "agent")
        serialized_data = RoomFlowSerializer(instance=instance)
        instance.notify_queue("close")
        if not settings.ACTIVATE_CALC_METRICS:
            return Response(serialized_data.data, status=status.HTTP_200_OK)

        close_room(str(instance.pk))

        if instance.queue:
            logger.info(
                "Calling start_queue_priority_routing for room %s when closing it",
                instance.uuid,
            )
            start_queue_priority_routing(instance.queue)
        return Response(serialized_data.data, status=status.HTTP_200_OK)

    @action(detail=True, methods=["POST"])
    def history(self, request, uuid=None):
        """
        Endpoint to create message history in an existing room.
        Reuses the existing process_message_history logic.
        """
        room = self.get_object()

        if (
            self.request.auth
            and hasattr(self.request.auth, "project")
            and room.project_uuid != self.request.auth.project
        ):
            return self.permission_denied(
                request,
                message="Ticketer token permission failed on room project",
                code=403,
            )

        messages_data = request.data
        if not isinstance(messages_data, list):
            messages_data = [messages_data]

        serializer = RoomFlowSerializer()
        serializer.process_message_history(room, messages_data)

        if (
            room.queue.sector.project.has_chats_summary
            and room.messages.filter(
                Q(user__isnull=False) | Q(contact__isnull=False)
            ).exists()
        ):
            if not (
                history_summary := HistorySummary.objects.filter(
                    room=room, status=HistorySummaryStatus.PENDING
                ).first()
            ):
                history_summary = HistorySummary.objects.create(room=room)

            generate_history_summary.delay(history_summary.uuid)

        return Response(status=status.HTTP_201_CREATED)

    @transaction.atomic
    def create(self, request, *args, **kwargs):
        print("Create room request data:")
        print(request.data)

        print("Create room request headers:")
        print(request.headers)

        try:
            return super().create(request, *args, **kwargs)

        except IntegrityError:
            return Response(
                {
                    "detail": "The contact already have an open room in the especified queue",
                },
                status.HTTP_400_BAD_REQUEST,
            )

    def perform_create(self, serializer):
        validated_data = serializer.validated_data
        queue_or_sector = validated_data.get("queue") or validated_data.get("sector")
        project = queue_or_sector.project

        if (
            self.request.auth
            and hasattr(self.request.auth, "project")
            and str(project.pk) != self.request.auth.project
        ):
            self.permission_denied(
                self.request,
                message="Ticketer token permission failed on room project",
                code=403,
            )
        room: Room = serializer.save()
        if room.flowstarts.exists():
            instance = room
            notification_type = "update"
        else:
            instance = add_user_or_queue_to_room(room, self.request)
            notification_type = "create"

        notify_level = "user" if instance.user else "queue"

        notification_method = getattr(instance, f"notify_{notify_level}")
        notification_method(notification_type)

        if instance.user:
            create_room_assigned_from_queue_feedback(instance, instance.user)

        room.notify_billing()

        if room.queue.sector.project.has_chats_summary:
            history_summary = HistorySummary.objects.create(room=room)

            if room.messages.filter(
                Q(user__isnull=False) | Q(contact__isnull=False)
            ).exists():
                generate_history_summary.delay(history_summary.uuid)

            else:
                cancel_history_summary_generation.apply_async(
                    args=[history_summary.uuid], countdown=30
                )  # 30 seconds delay

    def perform_update(self, serializer):
        serializer.save()
        instance = serializer.instance
        add_user_or_queue_to_room(instance, self.request)

        instance.notify_room("update")

    def perform_destroy(self, instance):
        instance.notify_room("destroy")

        super().perform_destroy(instance)


class RoomUserExternalViewSet(viewsets.ViewSet):
    serializer_class = RoomFlowSerializer
    permission_classes = [
        IsAdminPermission,
    ]
    authentication_classes = [ProjectAdminAuthentication]

    def partial_update(self, request, pk=None):
        if pk is None:
            return Response(
                {"Detail": "No ticket id on the request"}, status.HTTP_400_BAD_REQUEST
            )
        request_permission = self.request.auth
        project = request_permission.project
        room = (
            Room.objects.filter(
                (Q(ticket_uuid=pk) | Q(callback_url__endswith=pk))
                & Q(project_uuid=project)
                & Q(is_active=True)
            )
            .select_related("user", "queue__sector__project")
            .first()
        )
        if room is None:
            return Response(
                {
                    "Detail": "Ticket with the given id was not found, it does not exist or it is closed"
                },
                status.HTTP_404_NOT_FOUND,
            )

        if room.user:
            return Response(
                {
                    "Detail": "This ticket already has an agent, you can only add agents to queued rooms"
                },
                status.HTTP_400_BAD_REQUEST,
            )
        filters = self.request.data

        if not filters or not filters.get("agent"):
            return Response(
                {
                    "Detail": "Agent field can't be blank, the agent is needed to update the ticket"
                },
                status.HTTP_400_BAD_REQUEST,
            )
        try:
            agent = filters.get("agent")
            project = room.project
            agent_permission = project.permissions.get(user__email=agent)
        except ObjectDoesNotExist:
            return Response(
                {
                    "Detail": "Given agent not found on this project. Make sure it's an admin on the ticket's project"
                },
                status.HTTP_404_NOT_FOUND,
            )
        modified_on = room.modified_on
        room.user = agent_permission.user

        feedback = create_transfer_json(
            action="forward",
            from_="",
            to=room.user,
        )
        room.transfer_history = feedback
        room.save()

        room.notify_user("update", user=None)
        room.notify_queue("update")
        room.update_ticket()

        create_room_feedback_message(
            room, feedback, method=RoomFeedbackMethods.ROOM_TRANSFER
        )

        time = timezone.now() - modified_on
        room_metric = RoomMetrics.objects.get_or_create(room=room)[0]
        room_metric.waiting_time += time.total_seconds()
        room_metric.queued_count += 1
        room_metric.save()

        return Response(
            {"Detail": f"Agent {agent} successfully attributed to the ticket {pk}"},
            status.HTTP_200_OK,
        )


class CustomFieldsUserExternalViewSet(viewsets.ViewSet):
    serializer_class = RoomFlowSerializer
    authentication_classes = [ProjectAdminAuthentication]

    def partial_update(self, request, pk=None):
        custom_fields_update = request.data
        data = {"fields": custom_fields_update}

        if pk is None:
            return Response(
                {"Detail": "No contact id on the request"}, status.HTTP_400_BAD_REQUEST
            )
        elif not custom_fields_update:
            return Response(
                {"Detail": "No custom fields the request"}, status.HTTP_400_BAD_REQUEST
            )
        request_permission = self.request.auth
        project = request_permission.project

        room = get_editable_custom_fields_room(
            {
                "contact__external_id": pk,
                "queue__sector__project": project,
                "is_active": "True",
            }
        )

        custom_field_name = list(data["fields"])[0]
        old_custom_field_value = room.custom_fields.get(custom_field_name, None)
        new_custom_field_value = data["fields"][custom_field_name]

        update_flows_custom_fields(
            project=room.project,
            data=data,
            contact_id=room.contact.external_id,
        )

        update_custom_fields(room, custom_fields_update)

        feedback = {
            "user": request_permission.user_first_name,
            "custom_field_name": custom_field_name,
            "old": old_custom_field_value,
            "new": new_custom_field_value,
        }

        create_room_feedback_message(
            room, feedback, method=RoomFeedbackMethods.EDIT_CUSTOM_FIELDS
        )

        return Response(
            {"Detail": "Custom Field edited with success"},
            status.HTTP_200_OK,
        )


class ExternalListRoomsViewSet(viewsets.ReadOnlyModelViewSet):
    model = Room
    queryset = Room.objects
    serializer_class = RoomListSerializer
    lookup_field = "uuid"
    authentication_classes = [ProjectAdminAuthentication]

    filter_backends = [
        filters.OrderingFilter,
        filters.SearchFilter,
        DjangoFilterBackend,
    ]
    ordering = ["-created_on"]
    search_fields = [
        "contact__external_id",
        "contact__name",
        "user__email",
        "urn",
    ]
    filterset_class = RoomFilter

    pagination_class = CursorPagination
    pagination_class.page_size = 5

    def get_queryset(self):
        return (
            super()
            .get_queryset()
            .filter(queue__sector__project=self.request.auth.project)
        )

    @action(detail=False, methods=["GET"], url_name="count")
    def count(self, request, *args, **kwargs):
        queryset = self.filter_queryset(self.get_queryset()).filter(is_active=True)
        waiting = queryset.filter(user__isnull=True).count()
        in_service = queryset.filter(user__isnull=False).count()

        return Response(
            {"waiting": waiting, "in_service": in_service}, status=status.HTTP_200_OK
        )


class ExternalListWithPaginationRoomsViewSet(viewsets.ReadOnlyModelViewSet):
    model = Room
    queryset = Room.objects
    serializer_class = RoomListSerializer
    lookup_field = "uuid"
    authentication_classes = [ProjectAdminAuthentication]

    filter_backends = [
        filters.OrderingFilter,
        filters.SearchFilter,
        DjangoFilterBackend,
    ]
    ordering = ["-created_on"]
    search_fields = [
        "contact__external_id",
        "contact__name",
        "user__email",
        "urn",
    ]
    filterset_class = RoomMetricsFilter

    pagination_class = LimitOffsetPagination
    pagination_class.default_limit = 10
    pagination_class.max_limit = 100

    def get_queryset(self):
        return (
            super()
            .get_queryset()
            .filter(queue__sector__project=self.request.auth.project)
        )

<<<<<<< HEAD
    def list(self, request, *args, **kwargs):
        """
        Override para adicionar next e previous links
        """
        queryset = self.filter_queryset(self.get_queryset())
        
        page = self.paginate_queryset(queryset)
        if page is not None:
            serializer = self.get_serializer(page, many=True)
            response = self.get_paginated_response(serializer.data)
            
            limit = int(request.query_params.get('limit', self.pagination_class.default_limit))
            offset = int(request.query_params.get('offset', 0))
            total_count = queryset.count()
            
            base_url = request.build_absolute_uri().split('?')[0]
            query_params = request.query_params.copy()
            
            if (offset + limit) < total_count:
                query_params['offset'] = offset + limit
                query_params['limit'] = limit
                response.data['next'] = f"{base_url}?{query_params.urlencode()}"
            
            if offset > 0:
                query_params['offset'] = max(0, offset - limit)
                query_params['limit'] = limit
                response.data['previous'] = f"{base_url}?{query_params.urlencode()}"
            
            return response

        serializer = self.get_serializer(queryset, many=True)
        return Response(serializer.data)

=======
>>>>>>> bd665c02
    @action(detail=False, methods=["GET"], url_name="count")
    def count(self, request, *args, **kwargs):
        queryset = self.filter_queryset(self.get_queryset()).filter(is_active=True)
        waiting = queryset.filter(user__isnull=True).count()
        in_service = queryset.filter(user__isnull=False).count()

        return Response(
            {"waiting": waiting, "in_service": in_service}, status=status.HTTP_200_OK
        )


class RoomMetricsViewSet(viewsets.ReadOnlyModelViewSet):
    model = Room
    queryset = Room.objects.select_related("user").prefetch_related("messages", "tags")
    serializer_class = RoomMetricsSerializer
    lookup_field = "uuid"
    authentication_classes = [ProjectAdminAuthentication]

    filter_backends = [
        filters.OrderingFilter,
        filters.SearchFilter,
        DjangoFilterBackend,
    ]
    ordering = ["-created_on"]
    search_fields = [
        "contact__external_id",
        "contact__name",
        "user__email",
        "urn",
    ]
    filterset_class = RoomMetricsFilter
    pagination_class = None

    def get_queryset(self):
        return (
            super()
            .get_queryset()
            .filter(queue__sector__project=self.request.auth.project)
        )<|MERGE_RESOLUTION|>--- conflicted
+++ resolved
@@ -466,42 +466,41 @@
             .filter(queue__sector__project=self.request.auth.project)
         )
 
-<<<<<<< HEAD
     def list(self, request, *args, **kwargs):
         """
         Override para adicionar next e previous links
         """
         queryset = self.filter_queryset(self.get_queryset())
-        
+
         page = self.paginate_queryset(queryset)
         if page is not None:
             serializer = self.get_serializer(page, many=True)
             response = self.get_paginated_response(serializer.data)
-            
-            limit = int(request.query_params.get('limit', self.pagination_class.default_limit))
-            offset = int(request.query_params.get('offset', 0))
+
+            limit = int(
+                request.query_params.get("limit", self.pagination_class.default_limit)
+            )
+            offset = int(request.query_params.get("offset", 0))
             total_count = queryset.count()
-            
-            base_url = request.build_absolute_uri().split('?')[0]
+
+            base_url = request.build_absolute_uri().split("?")[0]
             query_params = request.query_params.copy()
-            
+
             if (offset + limit) < total_count:
-                query_params['offset'] = offset + limit
-                query_params['limit'] = limit
-                response.data['next'] = f"{base_url}?{query_params.urlencode()}"
-            
+                query_params["offset"] = offset + limit
+                query_params["limit"] = limit
+                response.data["next"] = f"{base_url}?{query_params.urlencode()}"
+
             if offset > 0:
-                query_params['offset'] = max(0, offset - limit)
-                query_params['limit'] = limit
-                response.data['previous'] = f"{base_url}?{query_params.urlencode()}"
-            
+                query_params["offset"] = max(0, offset - limit)
+                query_params["limit"] = limit
+                response.data["previous"] = f"{base_url}?{query_params.urlencode()}"
+
             return response
 
         serializer = self.get_serializer(queryset, many=True)
         return Response(serializer.data)
 
-=======
->>>>>>> bd665c02
     @action(detail=False, methods=["GET"], url_name="count")
     def count(self, request, *args, **kwargs):
         queryset = self.filter_queryset(self.get_queryset()).filter(is_active=True)
