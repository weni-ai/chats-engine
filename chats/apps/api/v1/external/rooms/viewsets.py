--- conflicted
+++ resolved
@@ -1,9 +1,6 @@
-<<<<<<< HEAD
 from functools import cached_property
-=======
 import logging
 
->>>>>>> 7828a5a6
 from django.conf import settings
 from django.core.exceptions import ObjectDoesNotExist
 from django.db import IntegrityError, transaction
