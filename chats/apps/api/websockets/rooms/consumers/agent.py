--- conflicted
+++ resolved
@@ -406,12 +406,6 @@
         except ProjectPermission.DoesNotExist:
             pass
 
-<<<<<<< HEAD
-    async def log_status_change(self, status: str, custom_status_name: str = None, custom_status_type_uuid: str = None):
-        """Log agent status change via Celery task"""
-        from chats.apps.projects.tasks import log_agent_status_change
-        
-=======
     async def log_status_change(
         self,
         status: str,
@@ -421,7 +415,6 @@
         """Log agent status change via Celery task"""
         from chats.apps.projects.tasks import log_agent_status_change
 
->>>>>>> 8d9f2655
         log_agent_status_change.delay(
             agent_email=self.user.email,
             project_uuid=str(self.permission.project.uuid),
