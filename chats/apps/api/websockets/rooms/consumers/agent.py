--- conflicted
+++ resolved
@@ -329,16 +329,10 @@
     @database_sync_to_async
     def finalize_in_service_if_needed(self):
         try:
-<<<<<<< HEAD
-            permission = ProjectPermission.objects.get(user=self.user, project_id=self.project)
-            if permission.status == ProjectPermission.STATUS_ONLINE:
-                # Verifica se há um status In-Service ativo
-=======
             permission = ProjectPermission.objects.get(
                 user=self.user, project_id=self.project
             )
             if permission.status == ProjectPermission.STATUS_ONLINE:
->>>>>>> a3e6c251
                 InServiceStatusService.room_closed(self.user, permission.project)
         except ProjectPermission.DoesNotExist:
             pass