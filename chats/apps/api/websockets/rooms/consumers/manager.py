--- conflicted
+++ resolved
@@ -56,11 +56,7 @@
                 user_email = self.scope["query_params"].get("user_email")[0]
                 is_manager = await self.check_is_manager()
                 if user_email and UserModel and is_manager:
-<<<<<<< HEAD
-                    self.user = await database_sync_to_async(UserModel.objects.get)(email=user_email)
-=======
                     self.user = await self._get_user_by_email(UserModel, user_email)
->>>>>>> ffb5a1df
                     self.permission = await self.get_permission()
                 else:
                     close = True
