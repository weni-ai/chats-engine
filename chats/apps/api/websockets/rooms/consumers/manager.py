import uuid

from channels.db import database_sync_to_async
from django.core.exceptions import ObjectDoesNotExist
from django.utils import timezone

from chats.apps.api.websockets.rooms.consumers.agent import AgentRoomConsumer


class ManagerAgentRoomConsumer(AgentRoomConsumer):
    """
    Agent side of the chat
    """

    async def connect(self, *args, **kwargs):
        """
        Called when the websocket is handshaking as part of initial connection.
        """
        self.added_groups = []
        self.user = None
        # Are they logged in?
        close = False
        self.permission = None
        self.connection_id = uuid.uuid4()
        UserModel = None

        try:
            self.user = self.scope["user"]
            UserModel = self.user._meta.model

            self.project = self.scope["query_params"].get("project")[0]
        except (KeyError, TypeError, AttributeError):
            close = True

        if self.user.is_anonymous or close is True or self.project is None:
            # Reject the connection
            await self.close()
        else:
            # Accept the connection
            try:
                self.permission = await self.get_permission()

                user_email = self.scope["query_params"].get("user_email")[0]
                is_manager = await self.check_is_manager()
                if user_email and UserModel and is_manager:
                    self.user = await UserModel.objects.aget(email=user_email)
                    self.permission = await self.get_permission()
                else:
                    close = True
            except ObjectDoesNotExist:
                close = True
            if close:
                await self.close()  # TODO validate if the code continues from this or if it stops here
            else:
                await self.accept()
                await self.load_queues()
                await self.load_user()
                self.last_ping = timezone.now()

    async def disconnect(self, *args, **kwargs):
        for group in set(self.added_groups):
            try:
                await self.channel_layer.group_discard(group, self.channel_name)
            except AssertionError:
                pass

        # Finalizar In-Service se necessário
        await self.finalize_in_service_if_needed()

    @database_sync_to_async
    def finalize_in_service_if_needed(self):
<<<<<<< HEAD
        from chats.apps.projects.usecases.status_service import InServiceStatusService
        from chats.apps.projects.models.models import ProjectPermission

        try:
            permission = ProjectPermission.objects.get(user=self.user, project_id=self.project)
=======
        from chats.apps.projects.models.models import ProjectPermission
        from chats.apps.projects.usecases.status_service import InServiceStatusService

        try:
            permission = ProjectPermission.objects.get(
                user=self.user, project_id=self.project
            )
>>>>>>> a3e6c251
            if permission.status == ProjectPermission.STATUS_ONLINE:
                InServiceStatusService.room_closed(self.user, permission.project)
        except ProjectPermission.DoesNotExist:
            pass

    @database_sync_to_async
    def check_is_manager(self):
        return self.permission.is_manager(any_sector=True)<|MERGE_RESOLUTION|>--- conflicted
+++ resolved
@@ -69,13 +69,6 @@
 
     @database_sync_to_async
     def finalize_in_service_if_needed(self):
-<<<<<<< HEAD
-        from chats.apps.projects.usecases.status_service import InServiceStatusService
-        from chats.apps.projects.models.models import ProjectPermission
-
-        try:
-            permission = ProjectPermission.objects.get(user=self.user, project_id=self.project)
-=======
         from chats.apps.projects.models.models import ProjectPermission
         from chats.apps.projects.usecases.status_service import InServiceStatusService
 
@@ -83,7 +76,6 @@
             permission = ProjectPermission.objects.get(
                 user=self.user, project_id=self.project
             )
->>>>>>> a3e6c251
             if permission.status == ProjectPermission.STATUS_ONLINE:
                 InServiceStatusService.room_closed(self.user, permission.project)
         except ProjectPermission.DoesNotExist:
