--- conflicted
+++ resolved
@@ -65,7 +65,7 @@
             return dt.replace(tzinfo=tz)
     return dt
 
-<<<<<<< HEAD
+
 def calculate_in_service_time(custom_status_list):
     total = 0
     now = timezone.now()
@@ -80,8 +80,7 @@
             else:
                 total += status.get("break_time", 0)
     return total
-=======
->>>>>>> 01a708e6
+
 
 def create_reply_index(message: Message):
     if message.external_id:
