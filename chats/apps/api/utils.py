import logging
import uuid
from typing import List

from django.utils import timezone
from django.utils.dateparse import parse_datetime
<<<<<<< HEAD

=======
>>>>>>> 29dbf3fe
from rest_framework.authtoken.models import Token

from chats.apps.accounts.models import User
from chats.apps.api.v1.dashboard.dto import RoomData
from chats.apps.api.v1.dashboard.serializers import DashboardRoomSerializer
from chats.apps.contacts.models import Contact
from chats.apps.msgs.models import ChatMessageReplyIndex, Message

<<<<<<< HEAD
import logging

=======
>>>>>>> 29dbf3fe
logger = logging.getLogger(__name__)


def create_user_and_token(nickname: str = "fake"):
    user = User.objects.get_or_create(email=f"{nickname}@user.com")[0]
    token, create = Token.objects.get_or_create(user=user)
    return (user, token)


def create_message(text, room, user=None, contact=None):
    if user == contact:
        return None
    return Message.objects.create(room=room, text=text, user=user, contact=contact)


def create_contact(
    name: str, email: str, status: str = "OFFLINE", custom_fields: dict = {}
):
    return Contact.objects.create(
        name=name,
        email=email,
        status=status,
        custom_fields=custom_fields,
        external_id=str(uuid.uuid4()),
    )


def create_room_dto(rooms_data) -> List[DashboardRoomSerializer]:
    room_data = [
        RoomData(
            interact_time=rooms_data.get("interact_time", None),
            response_time=rooms_data.get("response_time", None),
            waiting_time=rooms_data.get("waiting_time", None),
        )
    ]
    serialized_data = DashboardRoomSerializer(room_data, many=True)
    return serialized_data.data


def verify_user_room(room, user_request):
    user_request = User.objects.get(email=user_request)

    if room.user:
        return room.user
    return user_request


def ensure_timezone(dt, tz):
    if dt.tzinfo is None:
        try:
            return tz.localize(dt)
        except AttributeError:
            return dt.replace(tzinfo=tz)
    return dt


def calculate_in_service_time(custom_status_list):
    total = 0
    current_tz = timezone.get_current_timezone()
    now = timezone.now()
    
    logger.debug(f"Calculating in-service time at {now}")
    
    for status in custom_status_list or []:
        if status["status_type"] == "In-Service":
            if status["is_active"]:
                created_on = status.get("created_on")
                if created_on:
                    created_on_dt = parse_datetime(created_on)
                    if created_on_dt:
                        created_on_dt = ensure_timezone(created_on_dt, current_tz)
                        now_tz = ensure_timezone(now, current_tz)
                        period = int((now_tz - created_on_dt).total_seconds())
                        logger.debug(f"Active period: {period} seconds (from {created_on_dt} to {now_tz})")
                        total += period
            else:
                break_time = status.get("break_time", 0)
                logger.debug(f"Break time: {break_time} seconds")
                total += break_time
    
    logger.debug(f"Total in-service time: {total} seconds")
    return total


def create_reply_index(message: Message):
    if message.external_id:
        ChatMessageReplyIndex.objects.update_or_create(
            external_id=message.external_id,
            message=message,
        )


def calculate_in_service_time(custom_status_list, user_status=None):
    total = 0
    current_tz = timezone.get_current_timezone()
    now = timezone.now()

    logger.debug(f"Calculating in-service time at {now}")

    for status in custom_status_list or []:
        if status["status_type"] == "In-Service":
            if status["is_active"] and user_status == "ONLINE":
                created_on = status.get("created_on")
                if created_on:
                    created_on_dt = parse_datetime(created_on)
                    if created_on_dt:
                        created_on_dt = ensure_timezone(created_on_dt, current_tz)
                        now_tz = ensure_timezone(now, current_tz)
                        period = int((now_tz - created_on_dt).total_seconds())
                        logger.debug(
                            f"Live active period: {period} seconds (from {created_on_dt} to {now_tz})"
                        )
                        total += period
            elif not status["is_active"]:
                break_time = status.get("break_time", 0)
                logger.debug(f"Accumulated break time: {break_time} seconds")
                total += break_time

    logger.debug(f"Total in-service time: {total} seconds")
    return total<|MERGE_RESOLUTION|>--- conflicted
+++ resolved
@@ -4,10 +4,7 @@
 
 from django.utils import timezone
 from django.utils.dateparse import parse_datetime
-<<<<<<< HEAD
 
-=======
->>>>>>> 29dbf3fe
 from rest_framework.authtoken.models import Token
 
 from chats.apps.accounts.models import User
@@ -16,11 +13,7 @@
 from chats.apps.contacts.models import Contact
 from chats.apps.msgs.models import ChatMessageReplyIndex, Message
 
-<<<<<<< HEAD
-import logging
 
-=======
->>>>>>> 29dbf3fe
 logger = logging.getLogger(__name__)
 
 
@@ -77,34 +70,6 @@
     return dt
 
 
-def calculate_in_service_time(custom_status_list):
-    total = 0
-    current_tz = timezone.get_current_timezone()
-    now = timezone.now()
-    
-    logger.debug(f"Calculating in-service time at {now}")
-    
-    for status in custom_status_list or []:
-        if status["status_type"] == "In-Service":
-            if status["is_active"]:
-                created_on = status.get("created_on")
-                if created_on:
-                    created_on_dt = parse_datetime(created_on)
-                    if created_on_dt:
-                        created_on_dt = ensure_timezone(created_on_dt, current_tz)
-                        now_tz = ensure_timezone(now, current_tz)
-                        period = int((now_tz - created_on_dt).total_seconds())
-                        logger.debug(f"Active period: {period} seconds (from {created_on_dt} to {now_tz})")
-                        total += period
-            else:
-                break_time = status.get("break_time", 0)
-                logger.debug(f"Break time: {break_time} seconds")
-                total += break_time
-    
-    logger.debug(f"Total in-service time: {total} seconds")
-    return total
-
-
 def create_reply_index(message: Message):
     if message.external_id:
         ChatMessageReplyIndex.objects.update_or_create(
