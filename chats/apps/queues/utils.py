import logging
from typing import TYPE_CHECKING

from django.conf import settings

from chats.apps.projects.models.models import Project
from chats.apps.queues.models import Queue
from chats.apps.queues.tasks import route_queue_rooms
from chats.apps.rooms.choices import RoomFeedbackMethods
from chats.apps.rooms.utils import create_transfer_json

logger = logging.getLogger(__name__)


if TYPE_CHECKING:
    from chats.apps.rooms.models import Room
    from chats.apps.users.models import User


def start_queue_priority_routing(queue: Queue):
    """
    Start routing rooms for a queue, if the project is configured to use priority routing.
    """

    if not queue.sector.project.use_queue_priority_routing:
        logger.info(
            "Skipping route_queue_rooms for queue %s because project is not configured to use priority routing",
            queue.uuid,
        )
        return

    if not settings.USE_CELERY:
        logger.info(
            "Calling route_queue_rooms for queue %s synchronously because celery is disabled",
            queue.uuid,
        )
        route_queue_rooms(queue.uuid)

        return

    logger.info("Calling route_queue_rooms for queue %s asynchronously", queue.uuid)
    route_queue_rooms.delay(queue.uuid)


def start_queue_priority_routing_for_all_queues_in_project(project: Project):
    """
    Start routing rooms for all queues in a project, if the project is configured to use priority routing.
    """
    if not project.use_queue_priority_routing:
        logger.info(
            "Skipping start_queue_priority_routing_for_all_queues_in_project for project %s "
            "because it is not configured to use priority routing",
            project.uuid,
        )
        return

    queues = Queue.objects.filter(sector__project=project)

    logger.info(
        "Started routing rooms for all queues in project %s",
        project.uuid,
    )

    for queue in queues:
        start_queue_priority_routing(queue)


def create_room_assigned_from_queue_feedback(room: "Room", user: "User"):
    """
    Create a feedback message for a room assigned from a queue.
    """
<<<<<<< HEAD
    from chats.apps.rooms.views import (
        create_room_feedback_message,
    )
=======
    from chats.apps.rooms.views import create_room_feedback_message
>>>>>>> 3463dbe6

    feedback = create_transfer_json(
        action="auto_assign_from_queue",
        from_=room.queue,
        to=user,
    )

    create_room_feedback_message(
        room, feedback, method=RoomFeedbackMethods.ROOM_TRANSFER
    )


def get_room_count_by_status(queryset, room_status):
    if room_status == "ongoing":
        return queryset.filter(user__isnull=False, is_waiting=False).count()
    elif room_status == "waiting":
        return queryset.filter(user__isnull=True, is_waiting=False).count()
    elif room_status == "flow_start":
        return queryset.filter(is_waiting=True).count()
    return queryset.count()


def apply_room_status_filter(queryset, room_status):
    if room_status == "ongoing":
        return queryset.filter(user__isnull=False, is_waiting=False)
    elif room_status == "waiting":
        return queryset.filter(user__isnull=True, is_waiting=False)
    elif room_status == "flow_start":
        return queryset.filter(is_waiting=True)
    return queryset<|MERGE_RESOLUTION|>--- conflicted
+++ resolved
@@ -69,13 +69,7 @@
     """
     Create a feedback message for a room assigned from a queue.
     """
-<<<<<<< HEAD
-    from chats.apps.rooms.views import (
-        create_room_feedback_message,
-    )
-=======
     from chats.apps.rooms.views import create_room_feedback_message
->>>>>>> 3463dbe6
 
     feedback = create_transfer_json(
         action="auto_assign_from_queue",
@@ -85,24 +79,4 @@
 
     create_room_feedback_message(
         room, feedback, method=RoomFeedbackMethods.ROOM_TRANSFER
-    )
-
-
-def get_room_count_by_status(queryset, room_status):
-    if room_status == "ongoing":
-        return queryset.filter(user__isnull=False, is_waiting=False).count()
-    elif room_status == "waiting":
-        return queryset.filter(user__isnull=True, is_waiting=False).count()
-    elif room_status == "flow_start":
-        return queryset.filter(is_waiting=True).count()
-    return queryset.count()
-
-
-def apply_room_status_filter(queryset, room_status):
-    if room_status == "ongoing":
-        return queryset.filter(user__isnull=False, is_waiting=False)
-    elif room_status == "waiting":
-        return queryset.filter(user__isnull=True, is_waiting=False)
-    elif room_status == "flow_start":
-        return queryset.filter(is_waiting=True)
-    return queryset+    )