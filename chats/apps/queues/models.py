from django.db import models
from chats.core.models import BaseModel
from django.utils.translation import gettext_lazy as _
from django.contrib.auth import get_user_model


User = get_user_model()


class Queue(BaseModel):
    sector = models.ForeignKey(
        "sectors.Sector",
        verbose_name=_("sector"),
        related_name="queues",
        on_delete=models.CASCADE,
    )
    name = models.CharField(_("Name"), max_length=150, blank=True)

    class Meta:
        verbose_name = _("Sector Queue")
        verbose_name_plural = _("Sector Queues")

        constraints = [
            models.UniqueConstraint(fields=["sector", "name"], name="unique_queue_name")
        ]

    def __str__(self):
        return self.name

    @property
    def queue(self):
        return self

    @property
    def limit(self):
        return self.sector.rooms_limit

    def get_permission(self, user):
        return self.sector.get_permission(user=user)

    @property
    def agent_count(self):
        return self.authorizations.filter(role=QueueAuthorization.ROLE_AGENT).count()

    @property
    def agents(self):
        return User.objects.filter(
            project_permissions__queue_authorizations__queue=self
        )

    @property
    def online_agents(self):
        return self.agents.filter(
<<<<<<< HEAD
            project_permissions__status="online",
=======
            project_permissions__status="ONLINE",
>>>>>>> 9f785ea2
            project_permissions__project=self.sector.project,
        )  # TODO: Set this variable to ProjectPermission.STATUS_ONLINE

    @property
    def available_agents(self):
        online_agents = self.online_agents.annotate(
            active_rooms_count=models.Count(
                "rooms", filter=models.Q(rooms__is_active=True, rooms__queue=self)
            )
        )
        return online_agents.filter(active_rooms_count__lt=self.limit).order_by(
            "active_rooms_count"
        )

    def get_or_create_user_authorization(self, user):
        sector_auth, created = self.authorizations.get_or_create(user=user)
        return sector_auth

    def set_queue_authorization(self, user, role: int):
        sector_auth, created = self.authorizations.get_or_create(user=user, role=role)
        return sector_auth


class QueueAuthorization(BaseModel):
    ROLE_NOT_SETTED = 0
    ROLE_AGENT = 1

    ROLE_CHOICES = [
        (ROLE_NOT_SETTED, _("not set")),
        (ROLE_AGENT, _("agent")),
    ]

    queue = models.ForeignKey(
        Queue,
        verbose_name=_("Queue"),
        related_name="authorizations",
        on_delete=models.CASCADE,
    )
    role = models.PositiveIntegerField(
        _("role"), choices=ROLE_CHOICES, default=ROLE_AGENT
    )

    permission = models.ForeignKey(
        "projects.ProjectPermission",
        verbose_name=_("User"),
        related_name="queue_authorizations",
        on_delete=models.CASCADE,
    )

    class Meta:
        verbose_name = _("Sector Queue Authorization")
        verbose_name_plural = _("Sector Queues Authorization")
        constraints = [
            models.UniqueConstraint(
                fields=["queue", "permission"], name="unique_queue_auth"
            )
        ]

    def __str__(self):
        return self.get_role_display()

    def get_permission(self, user):
        return self.queue.get_permission(user)

    @property
    def sector(self):
        return self.queue.sector

    @property
    def is_agent(self):
        return self.role == self.ROLE_AGENT

    @property
    def user(self):
        return self.permission.user

    @property
    def can_list(self):
        return self.is_agent<|MERGE_RESOLUTION|>--- conflicted
+++ resolved
@@ -51,11 +51,7 @@
     @property
     def online_agents(self):
         return self.agents.filter(
-<<<<<<< HEAD
-            project_permissions__status="online",
-=======
             project_permissions__status="ONLINE",
->>>>>>> 9f785ea2
             project_permissions__project=self.sector.project,
         )  # TODO: Set this variable to ProjectPermission.STATUS_ONLINE
 
