from datetime import timedelta
<<<<<<< HEAD

import pytz
=======
>>>>>>> ccb73dca
from django.test import TestCase
from django.utils import timezone
from rest_framework.parsers import JSONParser
from rest_framework.request import Request
from rest_framework.test import APIRequestFactory, force_authenticate

from chats.apps.accounts.models import User
<<<<<<< HEAD
=======
from chats.apps.projects.models import (
    Project,
    CustomStatusType,
    CustomStatus,
    ProjectPermission,
)
>>>>>>> ccb73dca
from chats.apps.api.v1.projects.viewsets import CustomStatusViewSet
from chats.apps.projects.models import (
    CustomStatus,
    CustomStatusType,
    Project,
    ProjectPermission,
)


class TestCustomStatusViewSet(TestCase):
    def setUp(self):
        self.factory = APIRequestFactory()

        self.user = User.objects.create(
            email="test@test.com", first_name="Test", last_name="User", is_active=True
        )

        self.project = Project.objects.create(
            name="Test Project", timezone=pytz.timezone("America/Sao_Paulo")
        )

        self.project_permission = ProjectPermission.objects.create(
            user=self.user, project=self.project, status="ONLINE"
        )

        self.status_type = CustomStatusType.objects.create(
            name="Lunch", project=self.project
        )

        self.custom_status = CustomStatus.objects.create(
            user=self.user, status_type=self.status_type, is_active=True, break_time=0
        )

        self.viewset = CustomStatusViewSet()

    def test_last_status_with_active_status(self):
        """Testa o retorno do último status ativo do usuário"""
        request = self.factory.get("/custom-status/last-status/")
        force_authenticate(request, user=self.user)
        request = Request(request)
        request.user = self.user

        response = self.viewset.last_status(request)

        self.assertEqual(response.status_code, 200)
        self.assertEqual(response.data["uuid"], str(self.custom_status.uuid))
        self.assertTrue(response.data["is_active"])

    def test_last_status_without_active_status(self):
        """Testa o retorno quando não há status ativo"""
        CustomStatus.objects.all().update(is_active=False)

        request = self.factory.get("/custom-status/last-status/")
        force_authenticate(request, user=self.user)
        request = Request(request)
        request.user = self.user

        response = self.viewset.last_status(request)

        self.assertEqual(response.status_code, 404)
        self.assertEqual(response.data["detail"], "No status found")

    def test_close_status_success(self):
        """Testa o fechamento bem-sucedido de um status"""
        end_time = timezone.now() + timedelta(hours=1)

        request = self.factory.post(
            f"/custom-status/{self.custom_status.pk}/close-status/",
            {"end_time": end_time.isoformat(), "is_active": True},
            format="json",
        )
        force_authenticate(request, user=self.user)
        request = Request(request, parsers=[JSONParser()])
        request.user = self.user

        response = self.viewset.close_status(request, pk=self.custom_status.pk)

        self.assertEqual(response.status_code, 200)
        self.custom_status.refresh_from_db()
        self.assertFalse(self.custom_status.is_active)
        self.assertTrue(self.custom_status.break_time > 0)

    def test_close_status_not_last_active(self):
        """Testa tentativa de fechar um status que não é o último ativo"""
<<<<<<< HEAD
        # Criar um status mais recente (necessário para o teste)
=======

>>>>>>> ccb73dca
        CustomStatus.objects.create(
            user=self.user, status_type=self.status_type, is_active=True, break_time=0
        )

        end_time = timezone.now() + timedelta(hours=1)
        request = self.factory.post(
            f"/custom-status/{self.custom_status.pk}/close-status/",
            {"end_time": end_time.isoformat()},
            format="json",
        )
        force_authenticate(request, user=self.user)
        request = Request(request, parsers=[JSONParser()])
        request.user = self.user

        response = self.viewset.close_status(request, pk=self.custom_status.pk)

        self.assertEqual(response.status_code, 400)
        self.assertIn("not the last active status", response.data["detail"])

    def test_close_status_missing_end_time(self):
        """Testa tentativa de fechar um status sem fornecer end_time"""
        request = self.factory.post(
            f"/custom-status/{self.custom_status.pk}/close-status/", {}, format="json"
        )
        force_authenticate(request, user=self.user)
        request = Request(request, parsers=[JSONParser()])
        request.user = self.user

        response = self.viewset.close_status(request, pk=self.custom_status.pk)

        self.assertEqual(response.status_code, 400)
        self.assertEqual(response.data["detail"], "end_time is required.")

    def test_close_status_invalid_end_time(self):
        """Testa tentativa de fechar um status com end_time em formato inválido"""
        request = self.factory.post(
            f"/custom-status/{self.custom_status.pk}/close-status/",
            {"end_time": "invalid-date-format"},
            format="json",
        )
        force_authenticate(request, user=self.user)
        request = Request(request, parsers=[JSONParser()])
        request.user = self.user

        response = self.viewset.close_status(request, pk=self.custom_status.pk)

        self.assertEqual(response.status_code, 400)
        self.assertIn("Invalid end_time format", response.data["detail"])
<|MERGE_RESOLUTION|>--- conflicted
+++ resolved
@@ -1,159 +1,147 @@
-from datetime import timedelta
-<<<<<<< HEAD
-
-import pytz
-=======
->>>>>>> ccb73dca
-from django.test import TestCase
-from django.utils import timezone
-from rest_framework.parsers import JSONParser
-from rest_framework.request import Request
-from rest_framework.test import APIRequestFactory, force_authenticate
-
-from chats.apps.accounts.models import User
-<<<<<<< HEAD
-=======
-from chats.apps.projects.models import (
-    Project,
-    CustomStatusType,
-    CustomStatus,
-    ProjectPermission,
-)
->>>>>>> ccb73dca
-from chats.apps.api.v1.projects.viewsets import CustomStatusViewSet
-from chats.apps.projects.models import (
-    CustomStatus,
-    CustomStatusType,
-    Project,
-    ProjectPermission,
-)
-
-
-class TestCustomStatusViewSet(TestCase):
-    def setUp(self):
-        self.factory = APIRequestFactory()
-
-        self.user = User.objects.create(
-            email="test@test.com", first_name="Test", last_name="User", is_active=True
-        )
-
-        self.project = Project.objects.create(
-            name="Test Project", timezone=pytz.timezone("America/Sao_Paulo")
-        )
-
-        self.project_permission = ProjectPermission.objects.create(
-            user=self.user, project=self.project, status="ONLINE"
-        )
-
-        self.status_type = CustomStatusType.objects.create(
-            name="Lunch", project=self.project
-        )
-
-        self.custom_status = CustomStatus.objects.create(
-            user=self.user, status_type=self.status_type, is_active=True, break_time=0
-        )
-
-        self.viewset = CustomStatusViewSet()
-
-    def test_last_status_with_active_status(self):
-        """Testa o retorno do último status ativo do usuário"""
-        request = self.factory.get("/custom-status/last-status/")
-        force_authenticate(request, user=self.user)
-        request = Request(request)
-        request.user = self.user
-
-        response = self.viewset.last_status(request)
-
-        self.assertEqual(response.status_code, 200)
-        self.assertEqual(response.data["uuid"], str(self.custom_status.uuid))
-        self.assertTrue(response.data["is_active"])
-
-    def test_last_status_without_active_status(self):
-        """Testa o retorno quando não há status ativo"""
-        CustomStatus.objects.all().update(is_active=False)
-
-        request = self.factory.get("/custom-status/last-status/")
-        force_authenticate(request, user=self.user)
-        request = Request(request)
-        request.user = self.user
-
-        response = self.viewset.last_status(request)
-
-        self.assertEqual(response.status_code, 404)
-        self.assertEqual(response.data["detail"], "No status found")
-
-    def test_close_status_success(self):
-        """Testa o fechamento bem-sucedido de um status"""
-        end_time = timezone.now() + timedelta(hours=1)
-
-        request = self.factory.post(
-            f"/custom-status/{self.custom_status.pk}/close-status/",
-            {"end_time": end_time.isoformat(), "is_active": True},
-            format="json",
-        )
-        force_authenticate(request, user=self.user)
-        request = Request(request, parsers=[JSONParser()])
-        request.user = self.user
-
-        response = self.viewset.close_status(request, pk=self.custom_status.pk)
-
-        self.assertEqual(response.status_code, 200)
-        self.custom_status.refresh_from_db()
-        self.assertFalse(self.custom_status.is_active)
-        self.assertTrue(self.custom_status.break_time > 0)
-
-    def test_close_status_not_last_active(self):
-        """Testa tentativa de fechar um status que não é o último ativo"""
-<<<<<<< HEAD
-        # Criar um status mais recente (necessário para o teste)
-=======
-
->>>>>>> ccb73dca
-        CustomStatus.objects.create(
-            user=self.user, status_type=self.status_type, is_active=True, break_time=0
-        )
-
-        end_time = timezone.now() + timedelta(hours=1)
-        request = self.factory.post(
-            f"/custom-status/{self.custom_status.pk}/close-status/",
-            {"end_time": end_time.isoformat()},
-            format="json",
-        )
-        force_authenticate(request, user=self.user)
-        request = Request(request, parsers=[JSONParser()])
-        request.user = self.user
-
-        response = self.viewset.close_status(request, pk=self.custom_status.pk)
-
-        self.assertEqual(response.status_code, 400)
-        self.assertIn("not the last active status", response.data["detail"])
-
-    def test_close_status_missing_end_time(self):
-        """Testa tentativa de fechar um status sem fornecer end_time"""
-        request = self.factory.post(
-            f"/custom-status/{self.custom_status.pk}/close-status/", {}, format="json"
-        )
-        force_authenticate(request, user=self.user)
-        request = Request(request, parsers=[JSONParser()])
-        request.user = self.user
-
-        response = self.viewset.close_status(request, pk=self.custom_status.pk)
-
-        self.assertEqual(response.status_code, 400)
-        self.assertEqual(response.data["detail"], "end_time is required.")
-
-    def test_close_status_invalid_end_time(self):
-        """Testa tentativa de fechar um status com end_time em formato inválido"""
-        request = self.factory.post(
-            f"/custom-status/{self.custom_status.pk}/close-status/",
-            {"end_time": "invalid-date-format"},
-            format="json",
-        )
-        force_authenticate(request, user=self.user)
-        request = Request(request, parsers=[JSONParser()])
-        request.user = self.user
-
-        response = self.viewset.close_status(request, pk=self.custom_status.pk)
-
-        self.assertEqual(response.status_code, 400)
-        self.assertIn("Invalid end_time format", response.data["detail"])
+from datetime import timedelta
+import pytz
+from django.test import TestCase
+from django.utils import timezone
+from rest_framework.parsers import JSONParser
+from rest_framework.request import Request
+from rest_framework.test import APIRequestFactory, force_authenticate
+
+from chats.apps.accounts.models import User
+from chats.apps.projects.models import (
+    Project,
+    CustomStatusType,
+    CustomStatus,
+    ProjectPermission,
+)
+from chats.apps.api.v1.projects.viewsets import CustomStatusViewSet
+from chats.apps.projects.models import (
+    CustomStatus,
+    CustomStatusType,
+    Project,
+    ProjectPermission,
+)
+
+
+class TestCustomStatusViewSet(TestCase):
+    def setUp(self):
+        self.factory = APIRequestFactory()
+
+        self.user = User.objects.create(
+            email="test@test.com", first_name="Test", last_name="User", is_active=True
+        )
+
+        self.project = Project.objects.create(
+            name="Test Project", timezone=pytz.timezone("America/Sao_Paulo")
+        )
+
+        self.project_permission = ProjectPermission.objects.create(
+            user=self.user, project=self.project, status="ONLINE"
+        )
+
+        self.status_type = CustomStatusType.objects.create(
+            name="Lunch", project=self.project
+        )
+
+        self.custom_status = CustomStatus.objects.create(
+            user=self.user, status_type=self.status_type, is_active=True, break_time=0
+        )
+
+        self.viewset = CustomStatusViewSet()
+
+    def test_last_status_with_active_status(self):
+        """Testa o retorno do último status ativo do usuário"""
+        request = self.factory.get("/custom-status/last-status/")
+        force_authenticate(request, user=self.user)
+        request = Request(request)
+        request.user = self.user
+
+        response = self.viewset.last_status(request)
+
+        self.assertEqual(response.status_code, 200)
+        self.assertEqual(response.data["uuid"], str(self.custom_status.uuid))
+        self.assertTrue(response.data["is_active"])
+
+    def test_last_status_without_active_status(self):
+        """Testa o retorno quando não há status ativo"""
+        CustomStatus.objects.all().update(is_active=False)
+
+        request = self.factory.get("/custom-status/last-status/")
+        force_authenticate(request, user=self.user)
+        request = Request(request)
+        request.user = self.user
+
+        response = self.viewset.last_status(request)
+
+        self.assertEqual(response.status_code, 404)
+        self.assertEqual(response.data["detail"], "No status found")
+
+    def test_close_status_success(self):
+        """Testa o fechamento bem-sucedido de um status"""
+        end_time = timezone.now() + timedelta(hours=1)
+
+        request = self.factory.post(
+            f"/custom-status/{self.custom_status.pk}/close-status/",
+            {"end_time": end_time.isoformat(), "is_active": True},
+            format="json",
+        )
+        force_authenticate(request, user=self.user)
+        request = Request(request, parsers=[JSONParser()])
+        request.user = self.user
+
+        response = self.viewset.close_status(request, pk=self.custom_status.pk)
+
+        self.assertEqual(response.status_code, 200)
+        self.custom_status.refresh_from_db()
+        self.assertFalse(self.custom_status.is_active)
+        self.assertTrue(self.custom_status.break_time > 0)
+
+    def test_close_status_not_last_active(self):
+        """Testa tentativa de fechar um status que não é o último ativo"""
+        CustomStatus.objects.create(
+            user=self.user, status_type=self.status_type, is_active=True, break_time=0
+        )
+
+        end_time = timezone.now() + timedelta(hours=1)
+        request = self.factory.post(
+            f"/custom-status/{self.custom_status.pk}/close-status/",
+            {"end_time": end_time.isoformat()},
+            format="json",
+        )
+        force_authenticate(request, user=self.user)
+        request = Request(request, parsers=[JSONParser()])
+        request.user = self.user
+
+        response = self.viewset.close_status(request, pk=self.custom_status.pk)
+
+        self.assertEqual(response.status_code, 400)
+        self.assertIn("not the last active status", response.data["detail"])
+
+    def test_close_status_missing_end_time(self):
+        """Testa tentativa de fechar um status sem fornecer end_time"""
+        request = self.factory.post(
+            f"/custom-status/{self.custom_status.pk}/close-status/", {}, format="json"
+        )
+        force_authenticate(request, user=self.user)
+        request = Request(request, parsers=[JSONParser()])
+        request.user = self.user
+
+        response = self.viewset.close_status(request, pk=self.custom_status.pk)
+
+        self.assertEqual(response.status_code, 400)
+        self.assertEqual(response.data["detail"], "end_time is required.")
+
+    def test_close_status_invalid_end_time(self):
+        """Testa tentativa de fechar um status com end_time em formato inválido"""
+        request = self.factory.post(
+            f"/custom-status/{self.custom_status.pk}/close-status/",
+            {"end_time": "invalid-date-format"},
+            format="json",
+        )
+        force_authenticate(request, user=self.user)
+        request = Request(request, parsers=[JSONParser()])
+        request.user = self.user
+
+        response = self.viewset.close_status(request, pk=self.custom_status.pk)
+
+        self.assertEqual(response.status_code, 400)
+        self.assertIn("Invalid end_time format", response.data["detail"])