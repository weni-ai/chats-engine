--- conflicted
+++ resolved
@@ -55,16 +55,8 @@
             context={"is_weni_admin": True},
         )
 
-<<<<<<< HEAD
-        self.assertEqual(instance[0]["first_name"], "")
-        self.assertEqual(instance[0]["email"], "internal@weni.ai")
-        self.assertEqual(instance[0]["agent_status"], "OFFLINE")
-        self.assertEqual(instance[0]["closed_rooms"], 0)
-        self.assertEqual(instance[0]["opened_rooms"], 0)
-=======
         self.assertEqual(instance[2]["first_name"], "")
         self.assertEqual(instance[2]["email"], "amywong@chats.weni.ai")
         self.assertEqual(instance[2]["agent_status"], "OFFLINE")
         self.assertEqual(instance[2]["closed_rooms"], 0)
-        self.assertEqual(instance[2]["opened_rooms"], 1)
->>>>>>> 5af7ad56
+        self.assertEqual(instance[2]["opened_rooms"], 1)