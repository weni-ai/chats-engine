from django.test import TestCase

<<<<<<< HEAD
from chats.apps.api.v1.dashboard.serializers import (
    dashboard_general_data,
    dashboard_agents_data,
)
=======
from chats.apps.api.v1.dashboard.serializers import dashboard_agents_data
>>>>>>> 114e0fd1
from chats.apps.projects.models import Project


class RedisMock:
    cache = {}

    def set(self, key, value):
        self.cache[key] = value

    def get(self, key):
        return self.cache[key]


class SerializerTests(TestCase):
    fixtures = ["chats/fixtures/fixture_sector.json"]

    def setUp(self):
        self.project = Project.objects.get(pk="34a93b52-231e-11ed-861d-0242ac120002")

<<<<<<< HEAD
    def test_active_chats_function_passing_sector(self):
        serializer = dashboard_general_data(
            context={"sector": "d49049f0-c601-4e05-a293-98c1dea5fe4f"},
            project=self.project,
        )
        self.assertEqual(serializer["active_chats"], 0)

    def test_active_chats_function_without_filter(self):
        serializer = dashboard_general_data(
            context={},
            project=self.project,
        )
        self.assertEqual(serializer["active_chats"], 1)

    def test_returned_fields_from_dashboard_agent_serializer(self):
        project = Project.objects.get(uuid="34a93b52-231e-11ed-861d-0242ac120002")
        instance = dashboard_agents_data(
            project=project,
            context={"is_weni_admin": True},
        )
        self.assertEqual(list(instance[0].keys())[0], "first_name")
        self.assertEqual(list(instance[0].keys())[1], "email")
        self.assertEqual(list(instance[0].keys())[2], "agent_status")
        self.assertEqual(list(instance[0].keys())[3], "closed_rooms")
        self.assertEqual(list(instance[0].keys())[4], "opened_rooms")

    def test_field_value_from_dashboard_agent_serializer(self):
        project = Project.objects.get(uuid="34a93b52-231e-11ed-861d-0242ac120002")
        instance = dashboard_agents_data(
            project=project,
            context={"is_weni_admin": True},
        )

        self.assertEqual(instance[0]["first_name"], "")
        self.assertEqual(instance[0]["email"], "amywong@chats.weni.ai")
        self.assertEqual(instance[0]["agent_status"], "OFFLINE")
        self.assertEqual(instance[0]["closed_rooms"], 0)
        self.assertEqual(instance[0]["opened_rooms"], 1)
=======
    def test_returned_fields_from_dashboard_agent_serializer(self):
        project = Project.objects.get(uuid="34a93b52-231e-11ed-861d-0242ac120002")
        instance = dashboard_agents_data(
            project=project,
            context={"is_weni_admin": True},
        )
        self.assertEqual(list(instance[0].keys())[0], "first_name")
        self.assertEqual(list(instance[0].keys())[1], "email")
        self.assertEqual(list(instance[0].keys())[2], "agent_status")
        self.assertEqual(list(instance[0].keys())[3], "closed_rooms")
        self.assertEqual(list(instance[0].keys())[4], "opened_rooms")

    def test_field_value_from_dashboard_agent_serializer(self):
        project = Project.objects.get(uuid="34a93b52-231e-11ed-861d-0242ac120002")
        instance = dashboard_agents_data(
            project=project,
            context={"is_weni_admin": True},
        )

        self.assertEqual(instance[2]["first_name"], "")
        self.assertEqual(instance[2]["email"], "amywong@chats.weni.ai")
        self.assertEqual(instance[2]["agent_status"], "OFFLINE")
        self.assertEqual(instance[2]["closed_rooms"], 0)
        self.assertEqual(instance[2]["opened_rooms"], 1)
>>>>>>> 114e0fd1
<|MERGE_RESOLUTION|>--- conflicted
+++ resolved
@@ -1,13 +1,10 @@
 from django.test import TestCase
 
-<<<<<<< HEAD
 from chats.apps.api.v1.dashboard.serializers import (
     dashboard_general_data,
     dashboard_agents_data,
 )
-=======
-from chats.apps.api.v1.dashboard.serializers import dashboard_agents_data
->>>>>>> 114e0fd1
+
 from chats.apps.projects.models import Project
 
 
@@ -27,7 +24,6 @@
     def setUp(self):
         self.project = Project.objects.get(pk="34a93b52-231e-11ed-861d-0242ac120002")
 
-<<<<<<< HEAD
     def test_active_chats_function_passing_sector(self):
         serializer = dashboard_general_data(
             context={"sector": "d49049f0-c601-4e05-a293-98c1dea5fe4f"},
@@ -66,7 +62,7 @@
         self.assertEqual(instance[0]["agent_status"], "OFFLINE")
         self.assertEqual(instance[0]["closed_rooms"], 0)
         self.assertEqual(instance[0]["opened_rooms"], 1)
-=======
+        
     def test_returned_fields_from_dashboard_agent_serializer(self):
         project = Project.objects.get(uuid="34a93b52-231e-11ed-861d-0242ac120002")
         instance = dashboard_agents_data(
@@ -90,5 +86,4 @@
         self.assertEqual(instance[2]["email"], "amywong@chats.weni.ai")
         self.assertEqual(instance[2]["agent_status"], "OFFLINE")
         self.assertEqual(instance[2]["closed_rooms"], 0)
-        self.assertEqual(instance[2]["opened_rooms"], 1)
->>>>>>> 114e0fd1
+        self.assertEqual(instance[2]["opened_rooms"], 1)