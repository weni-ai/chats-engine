import logging
from datetime import timedelta
from typing import TYPE_CHECKING

from django.db.models import Q
from django.utils import timezone
from pendulum.parser import parse as pendulum_parse

logger = logging.getLogger(__name__)


if TYPE_CHECKING:
    from django.db.models import QuerySet

    from chats.apps.msgs.models import Message
    from chats.apps.rooms.models import Room


def calculate_response_time(room: "Room") -> int:
    """
    Calculate the average response time for a room.
    """
    room_creation_time = room.created_on

    messages: QuerySet["Message"] = room.messages.filter(
        (Q(user__isnull=False) | Q(contact__isnull=False))
        & Q(created_on__gte=room_creation_time)
    ).order_by("created_on")

    if not messages.exists():
        return 0

    total_response_time_sum = timedelta(0)
    agent_responses_count = 0

    last_time = room_creation_time
    last_message_was_from_agent = False

    for message in messages:
        if message.contact:
            last_time = message.created_on
            last_message_was_from_agent = False
            continue

        if message.user:
            if last_message_was_from_agent:
                continue

            last_message_was_from_agent = True

            response_duration = message.created_on - last_time
            total_response_time_sum += response_duration
            agent_responses_count += 1

    if agent_responses_count == 0:
        return 0

    average_response_seconds = (
        total_response_time_sum.total_seconds() / agent_responses_count
    )
    return int(average_response_seconds)


def calculate_last_queue_waiting_time(room: "Room"):
    """
    Calculate waiting time for a room.
    """

    if not room.added_to_queue_at:
        return (timezone.now() - room.created_on).total_seconds()

    return int((timezone.now() - room.added_to_queue_at).total_seconds())


def calculate_first_response_time(room: "Room") -> int:
    """
    Calculate the time between agent assignment and first agent message.
    Returns 0 if no agent message exists or if there's no assignment time.
    """
    if not room.first_user_assigned_at:
        return 0

    first_agent_message = (
        room.messages.filter(
            user__isnull=False, created_on__gte=room.first_user_assigned_at
        )
<<<<<<< HEAD
=======
        .exclude(automatic_message__isnull=False)
>>>>>>> b82b3d26
        .order_by("created_on")
        .first()
    )

    if not first_agent_message:
        return 0

    response_duration = first_agent_message.created_on - room.first_user_assigned_at
    return int(response_duration.total_seconds())<|MERGE_RESOLUTION|>--- conflicted
+++ resolved
@@ -84,10 +84,7 @@
         room.messages.filter(
             user__isnull=False, created_on__gte=room.first_user_assigned_at
         )
-<<<<<<< HEAD
-=======
         .exclude(automatic_message__isnull=False)
->>>>>>> b82b3d26
         .order_by("created_on")
         .first()
     )
