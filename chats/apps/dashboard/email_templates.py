<<<<<<< HEAD
from datetime import datetime

from django.template.loader import render_to_string
=======
from django.template.loader import render_to_string
from django.utils import timezone
>>>>>>> 8d9f2655
from django.utils.translation import gettext as _


def get_report_ready_email(project_name: str, download_url: str):
    """
    Returns (plain_text, html) for report ready email.

    Args:
        project_name: Name of the project
        download_url: URL to download the report

    Returns:
        Tuple of (plain_text_body, html_body)
    """
    context = {
<<<<<<< HEAD
        'project_name': project_name,
        'download_url': download_url,
        'generation_date': datetime.now().strftime("%d/%m/%Y at %H:%M:%S"),
        'current_year': datetime.now().year,
    }

    html = render_to_string('rooms/emails/report_is_ready.html', context)
    
    plain_text = _("The custom report for the project %(project)s is ready.\n\nCopy and paste the URL below to download the report:\n\n%(url)s") % {
        'project': project_name,
        'url': download_url
    }
=======
        "project_name": project_name,
        "download_url": download_url,
        "generation_date": timezone.now().strftime("%d/%m/%Y at %H:%M:%S"),
        "current_year": timezone.now().year,
    }

    html = render_to_string("rooms/emails/report_is_ready.html", context)

    plain_text = _(
        "The custom report for the project %(project)s is ready.\n\n"
        "Copy and paste the URL below to download the report:\n\n%(url)s"
    ) % {"project": project_name, "url": download_url}
>>>>>>> 8d9f2655

    return plain_text, html


def get_report_failed_email(project_name: str, error_message: str = None):
    """
    Returns (plain_text, html) for report failed email.

    Args:
        project_name: Name of the project
        error_message: Error message to display

    Returns:
        Tuple of (plain_text_body, html_body)
    """
    context = {
<<<<<<< HEAD
        'project_name': project_name,
        'error_message': error_message,
        'current_year': datetime.now().year,
    }

    html = render_to_string('rooms/emails/report_failed.html', context)
    
    plain_text = _("An error occurred while generating the custom report for project %(project)s.\n\nError: %(error)s\n\nPlease try again later or contact support.") % {
        'project': project_name,
        'error': error_message or _("Unknown error")
    }

    return plain_text, html

=======
        "project_name": project_name,
        "error_message": error_message,
        "current_year": timezone.now().year,
    }

    html = render_to_string("rooms/emails/report_failed.html", context)

    plain_text = _(
        "An error occurred while generating the custom report for project %(project)s.\n\n"
        "Error: %(error)s\n\nPlease try again later or contact support."
    ) % {"project": project_name, "error": error_message or _("Unknown error")}

    return plain_text, html
>>>>>>> 8d9f2655
<|MERGE_RESOLUTION|>--- conflicted
+++ resolved
@@ -1,96 +1,58 @@
-<<<<<<< HEAD
-from datetime import datetime
-
-from django.template.loader import render_to_string
-=======
-from django.template.loader import render_to_string
-from django.utils import timezone
->>>>>>> 8d9f2655
-from django.utils.translation import gettext as _
-
-
-def get_report_ready_email(project_name: str, download_url: str):
-    """
-    Returns (plain_text, html) for report ready email.
-
-    Args:
-        project_name: Name of the project
-        download_url: URL to download the report
-
-    Returns:
-        Tuple of (plain_text_body, html_body)
-    """
-    context = {
-<<<<<<< HEAD
-        'project_name': project_name,
-        'download_url': download_url,
-        'generation_date': datetime.now().strftime("%d/%m/%Y at %H:%M:%S"),
-        'current_year': datetime.now().year,
-    }
-
-    html = render_to_string('rooms/emails/report_is_ready.html', context)
-    
-    plain_text = _("The custom report for the project %(project)s is ready.\n\nCopy and paste the URL below to download the report:\n\n%(url)s") % {
-        'project': project_name,
-        'url': download_url
-    }
-=======
-        "project_name": project_name,
-        "download_url": download_url,
-        "generation_date": timezone.now().strftime("%d/%m/%Y at %H:%M:%S"),
-        "current_year": timezone.now().year,
-    }
-
-    html = render_to_string("rooms/emails/report_is_ready.html", context)
-
-    plain_text = _(
-        "The custom report for the project %(project)s is ready.\n\n"
-        "Copy and paste the URL below to download the report:\n\n%(url)s"
-    ) % {"project": project_name, "url": download_url}
->>>>>>> 8d9f2655
-
-    return plain_text, html
-
-
-def get_report_failed_email(project_name: str, error_message: str = None):
-    """
-    Returns (plain_text, html) for report failed email.
-
-    Args:
-        project_name: Name of the project
-        error_message: Error message to display
-
-    Returns:
-        Tuple of (plain_text_body, html_body)
-    """
-    context = {
-<<<<<<< HEAD
-        'project_name': project_name,
-        'error_message': error_message,
-        'current_year': datetime.now().year,
-    }
-
-    html = render_to_string('rooms/emails/report_failed.html', context)
-    
-    plain_text = _("An error occurred while generating the custom report for project %(project)s.\n\nError: %(error)s\n\nPlease try again later or contact support.") % {
-        'project': project_name,
-        'error': error_message or _("Unknown error")
-    }
-
-    return plain_text, html
-
-=======
-        "project_name": project_name,
-        "error_message": error_message,
-        "current_year": timezone.now().year,
-    }
-
-    html = render_to_string("rooms/emails/report_failed.html", context)
-
-    plain_text = _(
-        "An error occurred while generating the custom report for project %(project)s.\n\n"
-        "Error: %(error)s\n\nPlease try again later or contact support."
-    ) % {"project": project_name, "error": error_message or _("Unknown error")}
-
-    return plain_text, html
->>>>>>> 8d9f2655
+from django.template.loader import render_to_string
+from django.utils import timezone
+from django.utils.translation import gettext as _
+
+
+def get_report_ready_email(project_name: str, download_url: str):
+    """
+    Returns (plain_text, html) for report ready email.
+
+    Args:
+        project_name: Name of the project
+        download_url: URL to download the report
+
+    Returns:
+        Tuple of (plain_text_body, html_body)
+    """
+    context = {
+        "project_name": project_name,
+        "download_url": download_url,
+        "generation_date": timezone.now().strftime("%d/%m/%Y at %H:%M:%S"),
+        "current_year": timezone.now().year,
+    }
+
+    html = render_to_string("rooms/emails/report_is_ready.html", context)
+
+    plain_text = _(
+        "The custom report for the project %(project)s is ready.\n\n"
+        "Copy and paste the URL below to download the report:\n\n%(url)s"
+    ) % {"project": project_name, "url": download_url}
+
+    return plain_text, html
+
+
+def get_report_failed_email(project_name: str, error_message: str = None):
+    """
+    Returns (plain_text, html) for report failed email.
+
+    Args:
+        project_name: Name of the project
+        error_message: Error message to display
+
+    Returns:
+        Tuple of (plain_text_body, html_body)
+    """
+    context = {
+        "project_name": project_name,
+        "error_message": error_message,
+        "current_year": timezone.now().year,
+    }
+
+    html = render_to_string("rooms/emails/report_failed.html", context)
+
+    plain_text = _(
+        "An error occurred while generating the custom report for project %(project)s.\n\n"
+        "Error: %(error)s\n\nPlease try again later or contact support."
+    ) % {"project": project_name, "error": error_message or _("Unknown error")}
+
+    return plain_text, html