--- conflicted
+++ resolved
@@ -134,12 +134,7 @@
     report_status = ReportStatus.objects.get(uuid=report_status_id)
 
     try:
-<<<<<<< HEAD
-        # Update to in_progress
-        report_status.status = "in_progress"
-=======
         report_status.status = "processing"
->>>>>>> 53e2d2ee
         report_status.save()
 
         from chats.apps.api.v1.dashboard.presenter import ModelFieldsPresenter
@@ -150,10 +145,6 @@
         }
         report_data = report_generator._generate_report_data(models_config, project)
 
-<<<<<<< HEAD
-        # Generate in XLSX (default) or CSV
-=======
->>>>>>> 53e2d2ee
         file_type = _norm_file_type(fields_config.get("_file_type"))
         output = io.BytesIO()
         if file_type == "xlsx":
@@ -223,21 +214,7 @@
                     from_email=settings.DEFAULT_FROM_EMAIL,
                     to=[user_email],
                 )
-<<<<<<< HEAD
-                output.seek(0)
-                if file_type == "xlsx":
-                    email.attach(
-                        f"custom_report_{dt}.xlsx",
-                        output.getvalue(),
-                        "application/vnd.openxmlformats-officedocument.spreadsheetml.sheet",
-                    )
-                else:
-                    email.attach(
-                        f"custom_report_{dt}.csv", output.getvalue(), "text/csv"
-                    )
-=======
-                
->>>>>>> 53e2d2ee
+                
                 email.send(fail_silently=False)
                 
                 logger.info(
@@ -249,12 +226,7 @@
             except Exception as e:
                 logger.exception("Error sending email report: %s", e)
 
-<<<<<<< HEAD
-        # Update to ready
-        report_status.status = "ready"
-=======
         report_status.status = "completed"
->>>>>>> 53e2d2ee
         report_status.save()
 
     except Exception as e:
@@ -304,10 +276,6 @@
         view = ReportFieldsValidatorViewSet()
         available_fields = ModelFieldsPresenter.get_models_info()
 
-<<<<<<< HEAD
-        # Formato final (xlsx ou csv)
-=======
->>>>>>> 53e2d2ee
         file_type = _norm_file_type(fields_config.get("type"))
         storage = ExcelStorage()
         dt = datetime.now(timezone.utc).strftime("%Y-%m-%d_%H-%M-%S")
@@ -322,105 +290,6 @@
             )
         qs = (query_data or {}).get("queryset")
 
-<<<<<<< HEAD
-        # Listar partes já existentes para retomar
-        def _list_existing_parts():
-            try:
-                # retorna (subdirs, files) relativos a parts_dir
-                subdirs, files = storage.listdir(parts_dir)
-            except Exception:
-                subdirs, files = [], []
-            files = sorted(
-                [f for f in files if f.startswith("rooms.part") and f.endswith(".csv")]
-            )
-            # reconstruir caminhos completos
-            return [f"{parts_dir}/{name}" for name in files]
-
-        existing_parts = _list_existing_parts()
-        existing_count = len(existing_parts)
-
-        # Conta exatamente quantas linhas já persistimos nas partes
-        def _count_processed_rows() -> int:
-            total_rows = 0
-            first = True
-            for p in existing_parts:
-                try:
-                    with storage.open(p, "rb") as f:
-                        content = f.read().decode("utf-8")
-                except Exception:
-                    first = False
-                    continue
-                if not content:
-                    first = False
-                    continue
-                lines = [ln for ln in content.splitlines() if ln.strip()]
-                if not lines:
-                    first = False
-                    continue
-                if first:
-                    # primeira parte inclui header
-                    total_rows += max(0, len(lines) - 1)
-                else:
-                    total_rows += len(lines)
-                first = False
-            return total_rows
-
-        next_start = _count_processed_rows()
-        logging.info(
-            "Resuming report: parts=%s, processed_rows=%s, chunk_size=%s",
-            existing_count,
-            next_start,
-            chunk_size,
-        )
-
-        # Função para escrever partes de CSV (header só na primeira parte)
-        def _write_parts_from_queryset(qs):
-            total = qs.count()
-            if total == 0:
-                return
-            part_idx = existing_count
-            header_written = existing_count > 0
-            for start in range(next_start, total, chunk_size):
-                end = min(start + chunk_size, total)
-                # Heartbeat: atualiza modified_on para não ser considerado 'stale'
-                try:
-                    report.save(update_fields=["modified_on"])
-                except Exception:
-                    pass
-                logging.info(
-                    "Writing chunk (part): sheet=%s start=%s end=%s total=%s chunk_size=%s",
-                    "rooms",
-                    start,
-                    end,
-                    total,
-                    chunk_size,
-                )
-                chunk = list(qs[start:end])
-                chunk = _strip_tz(chunk)
-                if not chunk:
-                    continue
-                df = pd.DataFrame(chunk)
-                df = _excel_safe_dataframe(df)
-                csv_str = df.to_csv(index=False, header=(not header_written))
-                part_name = f"{parts_dir}/rooms.part{part_idx:06d}.csv"
-                storage.save(part_name, ContentFile(csv_str.encode("utf-8")))
-                header_written = True
-                part_idx += 1
-
-        # Geração de partes (se houver queryset)
-        if qs is not None:
-            _write_parts_from_queryset(qs)
-
-        # Finalização: montar arquivo final a partir das partes
-        def _finalize_from_parts() -> bytes:
-            parts = _list_existing_parts()
-            if file_type == "xlsx":
-                out = io.BytesIO()
-                with pd.ExcelWriter(out, engine="xlsxwriter") as writer:
-                    current_row = 0
-                    if not parts:
-                        # somente headers (se fornecidos)
-=======
         if file_type == "xlsx":
             with pd.ExcelWriter(output, engine="xlsxwriter") as writer:
                 rooms_cfg = (fields_config or {}).get("rooms") or {}
@@ -469,7 +338,6 @@
                     if qs.count() > 0:
                         _write_queryset("rooms", qs)
                     else:
->>>>>>> 53e2d2ee
                         requested_fields = rooms_cfg.get("fields") or []
                         pd.DataFrame(columns=requested_fields).to_excel(
                             writer, sheet_name="rooms", index=False
@@ -509,24 +377,6 @@
                     if requested_fields:
                         combined.write(",".join(requested_fields) + "\n")
                 else:
-<<<<<<< HEAD
-                    first = True
-                    for p in parts:
-                        with storage.open(p, "rb") as f:
-                            content = f.read().decode("utf-8")
-                        if not content:
-                            continue
-                        if first:
-                            combined.write(content)
-                            first = False
-                        else:
-                            content = content.split("\n", 1)[1] if "\n" in content else ""
-                            combined.write(content)
-                return combined.getvalue().encode("utf-8")
-
-        final_bytes = _finalize_from_parts()
-        output = io.BytesIO(final_bytes)
-=======
                     pd.DataFrame().to_excel(writer, sheet_name="rooms", index=False)
         else:
             csv_buffers = {}
@@ -575,7 +425,6 @@
                         f"{sheet_name[:31]}.csv", buf.getvalue().encode("utf-8")
                     )
             output = zip_buf
->>>>>>> 53e2d2ee
 
         if getattr(settings, "REPORTS_SAVE_LOCALLY", True):
             base_dir = getattr(
@@ -632,23 +481,7 @@
                     from_email=settings.DEFAULT_FROM_EMAIL,
                     to=[user_email],
                 )
-<<<<<<< HEAD
-                output.seek(0)
-                if file_type == "xlsx":
-                    email.attach(
-                        f"custom_report_{dt}.xlsx",
-                        output.getvalue(),
-                        "application/vnd.openxmlformats-officedocument.spreadsheetml.sheet",
-                    )
-                else:
-                    email.attach(
-                        f"custom_report_{dt}.csv",
-                        output.getvalue(),
-                        "text/csv",
-                    )
-=======
-                
->>>>>>> 53e2d2ee
+                
                 email.send(fail_silently=False)
                 
                 logging.info(
