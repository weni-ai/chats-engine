--- conflicted
+++ resolved
@@ -173,14 +173,10 @@
                     df = pd.DataFrame(df_data)
                     df = _excel_safe_dataframe(df)
                     if not df.empty:
-<<<<<<< HEAD
-                        zf.writestr(f"{model_name[:31]}.csv", df.to_csv(index=False).encode("utf-8"))
-=======
                         zf.writestr(
                             f"{model_name[:31]}.csv",
                             df.to_csv(index=False).encode("utf-8"),
                         )
->>>>>>> 8d9f2655
             output = zip_buf
 
         dt = datetime.now(timezone.utc).strftime("%Y-%m-%d_%H-%M-%S")
@@ -258,21 +254,10 @@
         report_status.status = "failed"
         report_status.error_message = str(e)
         report_status.save()
-<<<<<<< HEAD
-        
+
         if getattr(settings, "REPORTS_SEND_EMAILS", False):
             try:
                 from chats.apps.dashboard.email_templates import get_report_failed_email
-                
-                dt = datetime.now(timezone.utc).strftime("%Y-%m-%d_%H-%M-%S")
-                subject = f"Error generating custom report for project {project.name} - {dt}"
-                message_plain, message_html = get_report_failed_email(project.name, str(e))
-                
-=======
-
-        if getattr(settings, "REPORTS_SEND_EMAILS", False):
-            try:
-                from chats.apps.dashboard.email_templates import get_report_failed_email
 
                 dt = datetime.now(timezone.utc).strftime("%Y-%m-%d_%H-%M-%S")
                 subject = (
@@ -282,7 +267,6 @@
                     project.name, str(e)
                 )
 
->>>>>>> 8d9f2655
                 email = EmailMultiAlternatives(
                     subject=subject,
                     body=message_plain,
@@ -291,13 +275,6 @@
                 )
                 email.attach_alternative(message_html, "text/html")
                 email.send(fail_silently=False)
-<<<<<<< HEAD
-                
-                logger.info("Error notification sent to %s | report_uuid=%s", user_email, report_status.uuid)
-            except Exception as email_error:
-                logger.exception("Error sending error notification email: %s", email_error)
-        
-=======
 
                 logger.info(
                     "Error notification sent to %s | report_uuid=%s",
@@ -309,7 +286,6 @@
                     "Error sending error notification email: %s", email_error
                 )
 
->>>>>>> 8d9f2655
         raise
 
 
@@ -410,13 +386,9 @@
                                 writer, sheet_name=model_name[:31], index=False
                             )
                     else:
-<<<<<<< HEAD
-                        pd.DataFrame().to_excel(writer, sheet_name=model_name[:31], index=False)
-=======
                         pd.DataFrame().to_excel(
                             writer, sheet_name=model_name[:31], index=False
                         )
->>>>>>> 8d9f2655
         else:
             csv_buffers = {}
 
@@ -456,14 +428,10 @@
 
             # Process all models in fields_config
             for model_name in ["rooms", "agent_status_logs"]:
-<<<<<<< HEAD
-                if model_name in (fields_config or {}) and model_name in available_fields:
-=======
                 if (
                     model_name in (fields_config or {})
                     and model_name in available_fields
                 ):
->>>>>>> 8d9f2655
                     query_data = view._process_model_fields(
                         model_name, fields_config[model_name], project, available_fields
                     )
@@ -559,21 +527,10 @@
         report.status = "failed"
         report.error_message = str(e)
         report.save()
-<<<<<<< HEAD
-        
+
         if getattr(settings, "REPORTS_SEND_EMAILS", False):
             try:
                 from chats.apps.dashboard.email_templates import get_report_failed_email
-                
-                dt = datetime.now(timezone.utc).strftime("%Y-%m-%d_%H-%M-%S")
-                subject = f"Error generating custom report for project {project.name} - {dt}"
-                message_plain, message_html = get_report_failed_email(project.name, str(e))
-                
-=======
-
-        if getattr(settings, "REPORTS_SEND_EMAILS", False):
-            try:
-                from chats.apps.dashboard.email_templates import get_report_failed_email
 
                 dt = datetime.now(timezone.utc).strftime("%Y-%m-%d_%H-%M-%S")
                 subject = (
@@ -583,7 +540,6 @@
                     project.name, str(e)
                 )
 
->>>>>>> 8d9f2655
                 email = EmailMultiAlternatives(
                     subject=subject,
                     body=message_plain,
@@ -592,12 +548,6 @@
                 )
                 email.attach_alternative(message_html, "text/html")
                 email.send(fail_silently=False)
-<<<<<<< HEAD
-                
-                logging.info("Error notification sent to %s | report_uuid=%s", user_email, report.uuid)
-            except Exception as email_error:
-                logging.exception("Error sending error notification email: %s", email_error)
-=======
 
                 logging.info(
                     "Error notification sent to %s | report_uuid=%s",
@@ -607,5 +557,4 @@
             except Exception as email_error:
                 logging.exception(
                     "Error sending error notification email: %s", email_error
-                )
->>>>>>> 8d9f2655
+                )