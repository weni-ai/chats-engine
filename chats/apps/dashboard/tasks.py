import io
import logging
import os
import zipfile
from datetime import datetime, timezone
from typing import Optional
from uuid import UUID
<<<<<<< HEAD
from zipfile import ZIP_DEFLATED
from chats.apps.dashboard.models import RoomMetrics
from chats.apps.dashboard.utils import calculate_response_time
=======

import pandas as pd
from django.conf import settings
from django.core.mail import EmailMessage
from django.db import transaction

from chats.apps.dashboard.models import ReportStatus, RoomMetrics
from chats.apps.dashboard.utils import (
    calculate_last_queue_waiting_time,
    calculate_response_time,
)
from chats.apps.projects.models import Project
>>>>>>> 42db7db4
from chats.apps.rooms.models import Room
from chats.celery import app
from chats.apps.projects.models import Project
from django.core.mail import EmailMessage
from django.conf import settings
import pandas as pd
from datetime import datetime, timezone
import io
import os
import logging
from chats.apps.dashboard.models import ReportStatus
from django.db import transaction
from typing import Optional
import zipfile

logger = logging.getLogger(__name__)


def _strip_tz_value(v):
    if isinstance(v, pd.Timestamp):
        try:
            if v.tz is not None:
                return v.tz_convert('UTC').tz_localize(None)
        except Exception:
            try:
                return v.tz_localize(None)
            except Exception:
                return pd.Timestamp(v).tz_localize(None)
        return v
    if isinstance(v, datetime):
        if v.tzinfo is not None:
            return v.astimezone(timezone.utc).replace(tzinfo=None)
        return v
    return v

def _strip_tz(obj):
    if isinstance(obj, dict):
        return {k: _strip_tz(v) for k, v in obj.items()}
    if isinstance(obj, list):
        return [_strip_tz(v) for v in obj]
    return _strip_tz_value(obj)

def _excel_safe_dataframe(df: pd.DataFrame) -> pd.DataFrame:
    try:
        for col in df.columns:
            df[col] = df[col].map(_strip_tz_value)
    except Exception:
        df = df.applymap(_strip_tz_value)
    return df

def _norm_file_type(v: Optional[str]) -> str:
    v = (v or "").lower()
    if "csv" in v:
        return "csv"
    return "xlsx"

logger = logging.getLogger(__name__)


def _strip_tz_value(v):
    if isinstance(v, pd.Timestamp):
        try:
            if v.tz is not None:
                return v.tz_convert("UTC").tz_localize(None)
        except Exception:
            try:
                return v.tz_localize(None)
            except Exception:
                return pd.Timestamp(v).tz_localize(None)
        return v
    if isinstance(v, datetime):
        if v.tzinfo is not None:
            return v.astimezone(timezone.utc).replace(tzinfo=None)
        return v
    return v


def _strip_tz(obj):
    if isinstance(obj, dict):
        return {k: _strip_tz(v) for k, v in obj.items()}
    if isinstance(obj, list):
        return [_strip_tz(v) for v in obj]
    return _strip_tz_value(obj)


def _excel_safe_dataframe(df: pd.DataFrame) -> pd.DataFrame:
    try:
        for col in df.columns:
            df[col] = df[col].map(_strip_tz_value)
    except Exception:
        df = df.applymap(_strip_tz_value)
    return df


def _norm_file_type(v: Optional[str]) -> str:
    v = (v or "").lower()
    if "csv" in v:
        return "csv"
    return "xlsx"


def generate_metrics(room_uuid: UUID):
    """
    Generate metrics for a room.
    """

    room = Room.objects.get(uuid=room_uuid)

    interaction_time = room.ended_at - room.created_on

    metric_room = RoomMetrics.objects.get_or_create(room=room)[0]
    metric_room.message_response_time = calculate_response_time(room)
    metric_room.interaction_time = interaction_time.total_seconds()
    metric_room.save()


@app.task(name="close_metrics")
def close_metrics(room_uuid: UUID):
    """
    Close metrics for a room.
    """
    generate_metrics(room_uuid)


@app.task
<<<<<<< HEAD
def generate_custom_fields_report(project_uuid: UUID, fields_config: dict, user_email: str, report_status_id: UUID):
=======
def generate_custom_fields_report(
    project_uuid: UUID, fields_config: dict, user_email: str, report_status_id: UUID
):
>>>>>>> 42db7db4
    """
    Generate a custom report based on the fields configuration.
    """
    from chats.apps.api.v1.dashboard.viewsets import ReportFieldsValidatorViewSet
<<<<<<< HEAD
    
    project = Project.objects.get(uuid=project_uuid)
    report_generator = ReportFieldsValidatorViewSet()
    
    # Busca o objeto de status
    report_status = ReportStatus.objects.get(uuid=report_status_id)

    try:
        # Atualiza para processando
        report_status.status = 'processing'
        report_status.save()
        
        # Gera o relatório: filtra apenas modelos conhecidos e ignora chaves auxiliares (ex.: 'type')
        from chats.apps.api.v1.dashboard.presenter import ModelFieldsPresenter
        available_fields = ModelFieldsPresenter.get_models_info()
        models_config = {k: v for k, v in (fields_config or {}).items() if k in available_fields}
        report_data = report_generator._generate_report_data(models_config, project)
        
        # Gera em XLSX (default) ou CSV+ZIP
        file_type = _norm_file_type(fields_config.get('_file_type'))
        output = io.BytesIO()
        if file_type == "xlsx":
            with pd.ExcelWriter(output, engine='xlsxwriter') as writer:
                # Escreve somente a aba de rooms
                model_data = report_data.get('rooms', {})
                df_data = _strip_tz(model_data.get('data', []))
                df = pd.DataFrame(df_data)
                df = _excel_safe_dataframe(df)
                if not df.empty:
                    df.to_excel(writer, sheet_name='rooms', index=False)
        else:
            zip_buf = io.BytesIO()
            with zipfile.ZipFile(zip_buf, "w", zipfile.ZIP_DEFLATED) as zf:
                df_data = _strip_tz(report_data.get('rooms', {}).get('data', []))
=======

    project = Project.objects.get(uuid=project_uuid)
    report_generator = ReportFieldsValidatorViewSet()

    # Search the status object
    report_status = ReportStatus.objects.get(uuid=report_status_id)

    try:
        # Update to processing
        report_status.status = "processing"
        report_status.save()

        # Generate the report: filter only known models and ignore auxiliary keys (ex.: 'type')
        from chats.apps.api.v1.dashboard.presenter import ModelFieldsPresenter

        available_fields = ModelFieldsPresenter.get_models_info()
        models_config = {
            k: v for k, v in (fields_config or {}).items() if k in available_fields
        }
        report_data = report_generator._generate_report_data(models_config, project)

        # Generate in XLSX (default) or CSV+ZIP
        file_type = _norm_file_type(fields_config.get("_file_type"))
        output = io.BytesIO()
        if file_type == "xlsx":
            with pd.ExcelWriter(output, engine="xlsxwriter") as writer:
                # Write only the rooms sheet
                model_data = report_data.get("rooms", {})
                df_data = _strip_tz(model_data.get("data", []))
                df = pd.DataFrame(df_data)
                df = _excel_safe_dataframe(df)
                if not df.empty:
                    df.to_excel(writer, sheet_name="rooms", index=False)
        else:
            zip_buf = io.BytesIO()
            with zipfile.ZipFile(zip_buf, "w", zipfile.ZIP_DEFLATED) as zf:
                df_data = _strip_tz(report_data.get("rooms", {}).get("data", []))
>>>>>>> 42db7db4
                df = pd.DataFrame(df_data)
                df = _excel_safe_dataframe(df)
                if not df.empty:
                    zf.writestr("rooms.csv", df.to_csv(index=False).encode("utf-8"))
            output = zip_buf
<<<<<<< HEAD
        
        # Salva arquivo localmente (timestamp sem barras)
        dt = datetime.now().strftime("%Y-%m-%d_%H-%M-%S")
        if getattr(settings, "REPORTS_SAVE_LOCALLY", True):
            base_dir = getattr(settings, "REPORTS_SAVE_DIR", os.path.join(settings.MEDIA_ROOT, "reports"))
            os.makedirs(base_dir, exist_ok=True)
            ext = "xlsx" if file_type == "xlsx" else "zip"
            filename = f'custom_report_{project.uuid}_{dt}.{ext}'
            filename = filename.replace("/", "-").replace("\\", "-")
            output.seek(0)
            file_path = os.path.join(base_dir, filename)
            with open(file_path, 'wb') as f:
                f.write(output.getvalue())
            logger.info("Custom report saved at: %s", file_path)
        else:
            logger.info("Local save disabled (REPORTS_SAVE_LOCALLY=False).")

        print("chegou aqui")
        # Prepara o email (opcional)
        subject = f"Relatório customizado do projeto {project.name} - {dt}"
        message = (
            f"O relatório customizado do projeto {project.name} "
            "está pronto e foi anexado a este email."
        )
 
=======

        dt = datetime.now(timezone.utc).strftime("%Y-%m-%d_%H-%M-%S")
        if getattr(settings, "REPORTS_SAVE_LOCALLY", True):
            base_dir = getattr(
                settings,
                "REPORTS_SAVE_DIR",
                os.path.join(settings.MEDIA_ROOT, "reports"),
            )
            os.makedirs(base_dir, exist_ok=True)
            ext = "xlsx" if file_type == "xlsx" else "zip"
            filename = f"custom_report_{project.uuid}_{dt}.{ext}"
            filename = filename.replace("/", "-").replace("\\", "-")
            output.seek(0)
            file_path = os.path.join(base_dir, filename)
            with open(file_path, "wb") as f:
                f.write(output.getvalue())
            logger.info("Custom report saved at: %s", file_path)

        subject = f"Custom report for the project {project.name} - {dt}"
        message = (
            f"The custom report for the project {project.name} "
            "is ready and has been attached to this email."
        )

>>>>>>> 42db7db4
        if getattr(settings, "REPORTS_SEND_EMAILS", False):
            try:
                email = EmailMessage(
                    subject=subject,
                    body=message,
                    from_email=settings.DEFAULT_FROM_EMAIL,
                    to=[user_email],
                )
                output.seek(0)
                if file_type == "xlsx":
                    email.attach(
<<<<<<< HEAD
                        f'custom_report_{dt}.xlsx',
                        output.getvalue(),
                        'application/vnd.openxmlformats-officedocument.spreadsheetml.sheet'
                    )
                else:
                    email.attach(
                        f'custom_report_{dt}.zip',
                        output.getvalue(),
                        'application/zip'
                    )
                email.send(fail_silently=False)
            except Exception as e:
                logger.exception("Erro ao enviar e-mail do relatório: %s", e)
        
        # Atualiza para concluído
        report_status.status = 'completed'
        report_status.save()
        
    except Exception as e:
        # Atualiza para falhou
        report_status.status = 'failed'
=======
                        f"custom_report_{dt}.xlsx",
                        output.getvalue(),
                        "application/vnd.openxmlformats-officedocument.spreadsheetml.sheet",
                    )
                else:
                    email.attach(
                        f"custom_report_{dt}.zip", output.getvalue(), "application/zip"
                    )
                email.send(fail_silently=False)
            except Exception as e:
                logger.exception("Error sending email report: %s", e)

        # Update to completed
        report_status.status = "completed"
        report_status.save()

    except Exception as e:
        # Update to failed
        report_status.status = "failed"
>>>>>>> 42db7db4
        report_status.error_message = str(e)
        report_status.save()
        raise


@app.task(name="process_pending_reports")
def process_pending_reports():
    """
<<<<<<< HEAD
    Tarefa periódica para processar relatórios pendentes, em chunks.
    """
    from chats.apps.api.v1.dashboard.viewsets import ReportFieldsValidatorViewSet
    from chats.apps.api.v1.dashboard.presenter import ModelFieldsPresenter

    # Seleciona um relatório pendente de forma segura (evita concorrência)
    with transaction.atomic():
        report = (
            ReportStatus.objects.select_for_update(skip_locked=True)
            .filter(status='pending')
            .order_by('created_on')
=======
    Periodic task to process pending reports, in chunks.
    """
    from chats.apps.api.v1.dashboard.presenter import ModelFieldsPresenter
    from chats.apps.api.v1.dashboard.viewsets import ReportFieldsValidatorViewSet

    # Select a pending report safely (avoid concurrency)
    with transaction.atomic():
        report = (
            ReportStatus.objects.select_for_update(skip_locked=True)
            .filter(status="pending")
            .order_by("created_on")
>>>>>>> 42db7db4
            .first()
        )
        if not report:
            logging.info("No pending reports to process.")
            return
<<<<<<< HEAD
        report.status = 'processing'
=======
        report.status = "processing"
>>>>>>> 42db7db4
        report.save()

    project = report.project
    fields_config = report.fields_config or {}
    user_email = report.user.email
    chunk_size = getattr(settings, "REPORTS_CHUNK_SIZE", 1)

    try:
        view = ReportFieldsValidatorViewSet()
        available_fields = ModelFieldsPresenter.get_models_info()

        # Decide formato
<<<<<<< HEAD
        file_type = _norm_file_type(fields_config.get('type'))
        output = io.BytesIO()

        if file_type == "xlsx":
            with pd.ExcelWriter(output, engine='xlsxwriter') as writer:
                # Sempre gerar apenas a aba 'rooms'
                rooms_cfg = (fields_config or {}).get('rooms') or {}
                query_data = None
                if rooms_cfg:
                    query_data = view._process_model_fields(
                        'rooms', rooms_cfg, project, available_fields
=======
        file_type = _norm_file_type(fields_config.get("type"))
        output = io.BytesIO()

        if file_type == "xlsx":
            with pd.ExcelWriter(output, engine="xlsxwriter") as writer:
                # Sempre gerar apenas a aba 'rooms'
                rooms_cfg = (fields_config or {}).get("rooms") or {}
                query_data = None
                if rooms_cfg:
                    query_data = view._process_model_fields(
                        "rooms", rooms_cfg, project, available_fields
>>>>>>> 42db7db4
                    )

                def _write_queryset(sheet_name: str, qs):
                    total = qs.count()
                    row_offset = 0
                    for start in range(0, total, chunk_size):
                        end = min(start + chunk_size, total)
<<<<<<< HEAD
                        logging.info("Writing chunk: sheet=%s start=%s end=%s total=%s chunk_size=%s",
                                     sheet_name, start, end, total, chunk_size)
=======
                        logging.info(
                            "Writing chunk: sheet=%s start=%s end=%s total=%s chunk_size=%s",
                            sheet_name,
                            start,
                            end,
                            total,
                            chunk_size,
                        )
>>>>>>> 42db7db4
                        chunk = list(qs[start:end])
                        chunk = _strip_tz(chunk)
                        if not chunk:
                            continue
                        df = pd.DataFrame(chunk)
                        df = _excel_safe_dataframe(df)
                        df.to_excel(
                            writer,
                            sheet_name=sheet_name[:31],
                            index=False,
                            header=(row_offset == 0),
                            startrow=row_offset if row_offset > 0 else 0,
                        )
                        row_offset += len(df)

<<<<<<< HEAD
                qs = (query_data or {}).get('queryset')
                if qs is not None:
                    if qs.count() > 0:
                        _write_queryset('rooms', qs)
                    else:
                        # Sem linhas: cria aba 'rooms' apenas com os headers escolhidos (se houver)
                        requested_fields = rooms_cfg.get('fields') or []
                        pd.DataFrame(columns=requested_fields).to_excel(
                            writer, sheet_name='rooms', index=False
                        )
                else:
                    # Nenhuma config de rooms: cria aba vazia para manter workbook válido
                    pd.DataFrame().to_excel(writer, sheet_name='rooms', index=False)
        else:
            # CSV: gera um zip com um CSV por aba
            csv_buffers = {}
=======
                qs = (query_data or {}).get("queryset")
                if qs is not None:
                    if qs.count() > 0:
                        _write_queryset("rooms", qs)
                    else:
                        # Sem linhas: cria aba 'rooms' apenas com os headers escolhidos (se houver)
                        requested_fields = rooms_cfg.get("fields") or []
                        pd.DataFrame(columns=requested_fields).to_excel(
                            writer, sheet_name="rooms", index=False
                        )
                else:
                    # Nenhuma config de rooms: cria aba vazia para manter workbook válido
                    pd.DataFrame().to_excel(writer, sheet_name="rooms", index=False)
        else:
            # CSV: gera um zip com um CSV por aba
            csv_buffers = {}

>>>>>>> 42db7db4
            def _write_csv_queryset(sheet_name: str, qs):
                total = qs.count()
                row_offset = 0
                buf = csv_buffers.get(sheet_name)
                if buf is None:
                    buf = io.StringIO()
                    csv_buffers[sheet_name] = buf
                for start in range(0, total, chunk_size):
                    end = min(start + chunk_size, total)
<<<<<<< HEAD
                    logging.info("Writing chunk (csv): sheet=%s start=%s end=%s total=%s chunk_size=%s",
                                 sheet_name, start, end, total, chunk_size)
=======
                    logging.info(
                        "Writing chunk (csv): sheet=%s start=%s end=%s total=%s chunk_size=%s",
                        sheet_name,
                        start,
                        end,
                        total,
                        chunk_size,
                    )
>>>>>>> 42db7db4
                    chunk = list(qs[start:end])
                    chunk = _strip_tz(chunk)
                    if not chunk:
                        continue
                    df = pd.DataFrame(chunk)
                    df = _excel_safe_dataframe(df)
                    df.to_csv(buf, index=False, header=(row_offset == 0))
                    row_offset += len(df)

<<<<<<< HEAD
            if 'rooms' in (fields_config or {}):
                query_data = view._process_model_fields(
                    'rooms', fields_config['rooms'], project, available_fields
                )
                if 'queryset' in (query_data or {}):
                    _write_csv_queryset('rooms', query_data['queryset'])
=======
            if "rooms" in (fields_config or {}):
                query_data = view._process_model_fields(
                    "rooms", fields_config["rooms"], project, available_fields
                )
                if "queryset" in (query_data or {}):
                    _write_csv_queryset("rooms", query_data["queryset"])
>>>>>>> 42db7db4

            zip_buf = io.BytesIO()
            with zipfile.ZipFile(zip_buf, "w", zipfile.ZIP_DEFLATED) as zf:
                for sheet_name, buf in csv_buffers.items():
<<<<<<< HEAD
                    zf.writestr(f"{sheet_name[:31]}.csv", buf.getvalue().encode("utf-8"))
            output = zip_buf

        dt = datetime.now().strftime("%Y-%m-%d_%H-%M-%S")
        # Salva arquivo localmente
        if getattr(settings, "REPORTS_SAVE_LOCALLY", True):
            base_dir = getattr(settings, "REPORTS_SAVE_DIR", os.path.join(settings.MEDIA_ROOT, "reports"))
            os.makedirs(base_dir, exist_ok=True)
            ext = "xlsx" if file_type == "xlsx" else "zip"
            filename = f'custom_report_{project.uuid}_{dt}.{ext}'
            filename = filename.replace("/", "-").replace("\\", "-")
            output.seek(0)
            file_path = os.path.join(base_dir, filename)
            with open(file_path, 'wb') as f:
                f.write(output.getvalue())
            logging.info("Custom report saved at: %s | report_uuid=%s", file_path, report.uuid)
        else:
            logging.info("Local save disabled (REPORTS_SAVE_LOCALLY=False).")
        logging.info("Processing report %s for project %s done.", report.uuid, project.uuid)

        subject = f"Relatório customizado do projeto {project.name} - {dt}"
        message = (
            f"O relatório customizado do projeto {project.name} "
            "está pronto e foi anexado a este email."
        )
 
=======
                    zf.writestr(
                        f"{sheet_name[:31]}.csv", buf.getvalue().encode("utf-8")
                    )
            output = zip_buf

        dt = datetime.now(timezone.utc).strftime("%Y-%m-%d_%H-%M-%S")
        if getattr(settings, "REPORTS_SAVE_LOCALLY", True):
            base_dir = getattr(
                settings,
                "REPORTS_SAVE_DIR",
                os.path.join(settings.MEDIA_ROOT, "reports"),
            )
            os.makedirs(base_dir, exist_ok=True)
            ext = "xlsx" if file_type == "xlsx" else "zip"
            filename = f"custom_report_{project.uuid}_{dt}.{ext}"
            filename = filename.replace("/", "-").replace("\\", "-")
            output.seek(0)
            file_path = os.path.join(base_dir, filename)
            with open(file_path, "wb") as f:
                f.write(output.getvalue())
            logging.info(
                "Custom report saved at: %s | report_uuid=%s", file_path, report.uuid
            )
        logging.info(
            "Processing report %s for project %s done.", report.uuid, project.uuid
        )

        subject = f"Custom report for the project {project.name} - {dt}"
        message = (
            f"The custom report for the project {project.name} "
            "is ready and has been attached to this email."
        )

>>>>>>> 42db7db4
        if getattr(settings, "REPORTS_SEND_EMAILS", False):
            try:
                email = EmailMessage(
                    subject=subject,
                    body=message,
                    from_email=settings.DEFAULT_FROM_EMAIL,
                    to=[user_email],
                )
                output.seek(0)
                if file_type == "xlsx":
                    email.attach(
<<<<<<< HEAD
                        f'custom_report_{dt}.xlsx',
                        output.getvalue(),
                        'application/vnd.openxmlformats-officedocument.spreadsheetml.sheet',
                    )
                else:
                    email.attach(
                        f'custom_report_{dt}.zip',
                        output.getvalue(),
                        'application/zip',
                    )
                email.send(fail_silently=False)
            except Exception as e:
                logging.exception("Erro ao enviar e-mail do relatório: %s", e)

        report.status = 'completed'
        report.save()

    except Exception as e:
        logging.exception("Erro ao processar relatório pendente: %s", e)
        report.status = 'failed'
=======
                        f"custom_report_{dt}.xlsx",
                        output.getvalue(),
                        "application/vnd.openxmlformats-officedocument.spreadsheetml.sheet",
                    )
                else:
                    email.attach(
                        f"custom_report_{dt}.zip",
                        output.getvalue(),
                        "application/zip",
                    )
                email.send(fail_silently=False)
            except Exception as e:
                logging.exception("Error sending email report: %s", e)

        report.status = "completed"
        report.save()

    except Exception as e:
        logging.exception("Error processing pending report: %s", e)
        report.status = "failed"
>>>>>>> 42db7db4
        report.error_message = str(e)
        report.save()<|MERGE_RESOLUTION|>--- conflicted
+++ resolved
@@ -5,11 +5,6 @@
 from datetime import datetime, timezone
 from typing import Optional
 from uuid import UUID
-<<<<<<< HEAD
-from zipfile import ZIP_DEFLATED
-from chats.apps.dashboard.models import RoomMetrics
-from chats.apps.dashboard.utils import calculate_response_time
-=======
 
 import pandas as pd
 from django.conf import settings
@@ -22,7 +17,6 @@
     calculate_response_time,
 )
 from chats.apps.projects.models import Project
->>>>>>> 42db7db4
 from chats.apps.rooms.models import Room
 from chats.celery import app
 from chats.apps.projects.models import Project
@@ -37,47 +31,6 @@
 from django.db import transaction
 from typing import Optional
 import zipfile
-
-logger = logging.getLogger(__name__)
-
-
-def _strip_tz_value(v):
-    if isinstance(v, pd.Timestamp):
-        try:
-            if v.tz is not None:
-                return v.tz_convert('UTC').tz_localize(None)
-        except Exception:
-            try:
-                return v.tz_localize(None)
-            except Exception:
-                return pd.Timestamp(v).tz_localize(None)
-        return v
-    if isinstance(v, datetime):
-        if v.tzinfo is not None:
-            return v.astimezone(timezone.utc).replace(tzinfo=None)
-        return v
-    return v
-
-def _strip_tz(obj):
-    if isinstance(obj, dict):
-        return {k: _strip_tz(v) for k, v in obj.items()}
-    if isinstance(obj, list):
-        return [_strip_tz(v) for v in obj]
-    return _strip_tz_value(obj)
-
-def _excel_safe_dataframe(df: pd.DataFrame) -> pd.DataFrame:
-    try:
-        for col in df.columns:
-            df[col] = df[col].map(_strip_tz_value)
-    except Exception:
-        df = df.applymap(_strip_tz_value)
-    return df
-
-def _norm_file_type(v: Optional[str]) -> str:
-    v = (v or "").lower()
-    if "csv" in v:
-        return "csv"
-    return "xlsx"
 
 logger = logging.getLogger(__name__)
 
@@ -124,6 +77,51 @@
     return "xlsx"
 
 
+logger = logging.getLogger(__name__)
+
+
+def _strip_tz_value(v):
+    if isinstance(v, pd.Timestamp):
+        try:
+            if v.tz is not None:
+                return v.tz_convert("UTC").tz_localize(None)
+        except Exception:
+            try:
+                return v.tz_localize(None)
+            except Exception:
+                return pd.Timestamp(v).tz_localize(None)
+        return v
+    if isinstance(v, datetime):
+        if v.tzinfo is not None:
+            return v.astimezone(timezone.utc).replace(tzinfo=None)
+        return v
+    return v
+
+
+def _strip_tz(obj):
+    if isinstance(obj, dict):
+        return {k: _strip_tz(v) for k, v in obj.items()}
+    if isinstance(obj, list):
+        return [_strip_tz(v) for v in obj]
+    return _strip_tz_value(obj)
+
+
+def _excel_safe_dataframe(df: pd.DataFrame) -> pd.DataFrame:
+    try:
+        for col in df.columns:
+            df[col] = df[col].map(_strip_tz_value)
+    except Exception:
+        df = df.applymap(_strip_tz_value)
+    return df
+
+
+def _norm_file_type(v: Optional[str]) -> str:
+    v = (v or "").lower()
+    if "csv" in v:
+        return "csv"
+    return "xlsx"
+
+
 def generate_metrics(room_uuid: UUID):
     """
     Generate metrics for a room.
@@ -148,53 +146,13 @@
 
 
 @app.task
-<<<<<<< HEAD
-def generate_custom_fields_report(project_uuid: UUID, fields_config: dict, user_email: str, report_status_id: UUID):
-=======
 def generate_custom_fields_report(
     project_uuid: UUID, fields_config: dict, user_email: str, report_status_id: UUID
 ):
->>>>>>> 42db7db4
     """
     Generate a custom report based on the fields configuration.
     """
     from chats.apps.api.v1.dashboard.viewsets import ReportFieldsValidatorViewSet
-<<<<<<< HEAD
-    
-    project = Project.objects.get(uuid=project_uuid)
-    report_generator = ReportFieldsValidatorViewSet()
-    
-    # Busca o objeto de status
-    report_status = ReportStatus.objects.get(uuid=report_status_id)
-
-    try:
-        # Atualiza para processando
-        report_status.status = 'processing'
-        report_status.save()
-        
-        # Gera o relatório: filtra apenas modelos conhecidos e ignora chaves auxiliares (ex.: 'type')
-        from chats.apps.api.v1.dashboard.presenter import ModelFieldsPresenter
-        available_fields = ModelFieldsPresenter.get_models_info()
-        models_config = {k: v for k, v in (fields_config or {}).items() if k in available_fields}
-        report_data = report_generator._generate_report_data(models_config, project)
-        
-        # Gera em XLSX (default) ou CSV+ZIP
-        file_type = _norm_file_type(fields_config.get('_file_type'))
-        output = io.BytesIO()
-        if file_type == "xlsx":
-            with pd.ExcelWriter(output, engine='xlsxwriter') as writer:
-                # Escreve somente a aba de rooms
-                model_data = report_data.get('rooms', {})
-                df_data = _strip_tz(model_data.get('data', []))
-                df = pd.DataFrame(df_data)
-                df = _excel_safe_dataframe(df)
-                if not df.empty:
-                    df.to_excel(writer, sheet_name='rooms', index=False)
-        else:
-            zip_buf = io.BytesIO()
-            with zipfile.ZipFile(zip_buf, "w", zipfile.ZIP_DEFLATED) as zf:
-                df_data = _strip_tz(report_data.get('rooms', {}).get('data', []))
-=======
 
     project = Project.objects.get(uuid=project_uuid)
     report_generator = ReportFieldsValidatorViewSet()
@@ -232,39 +190,11 @@
             zip_buf = io.BytesIO()
             with zipfile.ZipFile(zip_buf, "w", zipfile.ZIP_DEFLATED) as zf:
                 df_data = _strip_tz(report_data.get("rooms", {}).get("data", []))
->>>>>>> 42db7db4
                 df = pd.DataFrame(df_data)
                 df = _excel_safe_dataframe(df)
                 if not df.empty:
                     zf.writestr("rooms.csv", df.to_csv(index=False).encode("utf-8"))
             output = zip_buf
-<<<<<<< HEAD
-        
-        # Salva arquivo localmente (timestamp sem barras)
-        dt = datetime.now().strftime("%Y-%m-%d_%H-%M-%S")
-        if getattr(settings, "REPORTS_SAVE_LOCALLY", True):
-            base_dir = getattr(settings, "REPORTS_SAVE_DIR", os.path.join(settings.MEDIA_ROOT, "reports"))
-            os.makedirs(base_dir, exist_ok=True)
-            ext = "xlsx" if file_type == "xlsx" else "zip"
-            filename = f'custom_report_{project.uuid}_{dt}.{ext}'
-            filename = filename.replace("/", "-").replace("\\", "-")
-            output.seek(0)
-            file_path = os.path.join(base_dir, filename)
-            with open(file_path, 'wb') as f:
-                f.write(output.getvalue())
-            logger.info("Custom report saved at: %s", file_path)
-        else:
-            logger.info("Local save disabled (REPORTS_SAVE_LOCALLY=False).")
-
-        print("chegou aqui")
-        # Prepara o email (opcional)
-        subject = f"Relatório customizado do projeto {project.name} - {dt}"
-        message = (
-            f"O relatório customizado do projeto {project.name} "
-            "está pronto e foi anexado a este email."
-        )
- 
-=======
 
         dt = datetime.now(timezone.utc).strftime("%Y-%m-%d_%H-%M-%S")
         if getattr(settings, "REPORTS_SAVE_LOCALLY", True):
@@ -289,7 +219,6 @@
             "is ready and has been attached to this email."
         )
 
->>>>>>> 42db7db4
         if getattr(settings, "REPORTS_SEND_EMAILS", False):
             try:
                 email = EmailMessage(
@@ -301,29 +230,6 @@
                 output.seek(0)
                 if file_type == "xlsx":
                     email.attach(
-<<<<<<< HEAD
-                        f'custom_report_{dt}.xlsx',
-                        output.getvalue(),
-                        'application/vnd.openxmlformats-officedocument.spreadsheetml.sheet'
-                    )
-                else:
-                    email.attach(
-                        f'custom_report_{dt}.zip',
-                        output.getvalue(),
-                        'application/zip'
-                    )
-                email.send(fail_silently=False)
-            except Exception as e:
-                logger.exception("Erro ao enviar e-mail do relatório: %s", e)
-        
-        # Atualiza para concluído
-        report_status.status = 'completed'
-        report_status.save()
-        
-    except Exception as e:
-        # Atualiza para falhou
-        report_status.status = 'failed'
-=======
                         f"custom_report_{dt}.xlsx",
                         output.getvalue(),
                         "application/vnd.openxmlformats-officedocument.spreadsheetml.sheet",
@@ -343,7 +249,6 @@
     except Exception as e:
         # Update to failed
         report_status.status = "failed"
->>>>>>> 42db7db4
         report_status.error_message = str(e)
         report_status.save()
         raise
@@ -352,19 +257,6 @@
 @app.task(name="process_pending_reports")
 def process_pending_reports():
     """
-<<<<<<< HEAD
-    Tarefa periódica para processar relatórios pendentes, em chunks.
-    """
-    from chats.apps.api.v1.dashboard.viewsets import ReportFieldsValidatorViewSet
-    from chats.apps.api.v1.dashboard.presenter import ModelFieldsPresenter
-
-    # Seleciona um relatório pendente de forma segura (evita concorrência)
-    with transaction.atomic():
-        report = (
-            ReportStatus.objects.select_for_update(skip_locked=True)
-            .filter(status='pending')
-            .order_by('created_on')
-=======
     Periodic task to process pending reports, in chunks.
     """
     from chats.apps.api.v1.dashboard.presenter import ModelFieldsPresenter
@@ -376,17 +268,12 @@
             ReportStatus.objects.select_for_update(skip_locked=True)
             .filter(status="pending")
             .order_by("created_on")
->>>>>>> 42db7db4
             .first()
         )
         if not report:
             logging.info("No pending reports to process.")
             return
-<<<<<<< HEAD
-        report.status = 'processing'
-=======
         report.status = "processing"
->>>>>>> 42db7db4
         report.save()
 
     project = report.project
@@ -399,19 +286,6 @@
         available_fields = ModelFieldsPresenter.get_models_info()
 
         # Decide formato
-<<<<<<< HEAD
-        file_type = _norm_file_type(fields_config.get('type'))
-        output = io.BytesIO()
-
-        if file_type == "xlsx":
-            with pd.ExcelWriter(output, engine='xlsxwriter') as writer:
-                # Sempre gerar apenas a aba 'rooms'
-                rooms_cfg = (fields_config or {}).get('rooms') or {}
-                query_data = None
-                if rooms_cfg:
-                    query_data = view._process_model_fields(
-                        'rooms', rooms_cfg, project, available_fields
-=======
         file_type = _norm_file_type(fields_config.get("type"))
         output = io.BytesIO()
 
@@ -423,7 +297,6 @@
                 if rooms_cfg:
                     query_data = view._process_model_fields(
                         "rooms", rooms_cfg, project, available_fields
->>>>>>> 42db7db4
                     )
 
                 def _write_queryset(sheet_name: str, qs):
@@ -431,10 +304,6 @@
                     row_offset = 0
                     for start in range(0, total, chunk_size):
                         end = min(start + chunk_size, total)
-<<<<<<< HEAD
-                        logging.info("Writing chunk: sheet=%s start=%s end=%s total=%s chunk_size=%s",
-                                     sheet_name, start, end, total, chunk_size)
-=======
                         logging.info(
                             "Writing chunk: sheet=%s start=%s end=%s total=%s chunk_size=%s",
                             sheet_name,
@@ -443,7 +312,6 @@
                             total,
                             chunk_size,
                         )
->>>>>>> 42db7db4
                         chunk = list(qs[start:end])
                         chunk = _strip_tz(chunk)
                         if not chunk:
@@ -459,24 +327,6 @@
                         )
                         row_offset += len(df)
 
-<<<<<<< HEAD
-                qs = (query_data or {}).get('queryset')
-                if qs is not None:
-                    if qs.count() > 0:
-                        _write_queryset('rooms', qs)
-                    else:
-                        # Sem linhas: cria aba 'rooms' apenas com os headers escolhidos (se houver)
-                        requested_fields = rooms_cfg.get('fields') or []
-                        pd.DataFrame(columns=requested_fields).to_excel(
-                            writer, sheet_name='rooms', index=False
-                        )
-                else:
-                    # Nenhuma config de rooms: cria aba vazia para manter workbook válido
-                    pd.DataFrame().to_excel(writer, sheet_name='rooms', index=False)
-        else:
-            # CSV: gera um zip com um CSV por aba
-            csv_buffers = {}
-=======
                 qs = (query_data or {}).get("queryset")
                 if qs is not None:
                     if qs.count() > 0:
@@ -494,7 +344,6 @@
             # CSV: gera um zip com um CSV por aba
             csv_buffers = {}
 
->>>>>>> 42db7db4
             def _write_csv_queryset(sheet_name: str, qs):
                 total = qs.count()
                 row_offset = 0
@@ -504,10 +353,6 @@
                     csv_buffers[sheet_name] = buf
                 for start in range(0, total, chunk_size):
                     end = min(start + chunk_size, total)
-<<<<<<< HEAD
-                    logging.info("Writing chunk (csv): sheet=%s start=%s end=%s total=%s chunk_size=%s",
-                                 sheet_name, start, end, total, chunk_size)
-=======
                     logging.info(
                         "Writing chunk (csv): sheet=%s start=%s end=%s total=%s chunk_size=%s",
                         sheet_name,
@@ -516,7 +361,6 @@
                         total,
                         chunk_size,
                     )
->>>>>>> 42db7db4
                     chunk = list(qs[start:end])
                     chunk = _strip_tz(chunk)
                     if not chunk:
@@ -526,53 +370,16 @@
                     df.to_csv(buf, index=False, header=(row_offset == 0))
                     row_offset += len(df)
 
-<<<<<<< HEAD
-            if 'rooms' in (fields_config or {}):
-                query_data = view._process_model_fields(
-                    'rooms', fields_config['rooms'], project, available_fields
-                )
-                if 'queryset' in (query_data or {}):
-                    _write_csv_queryset('rooms', query_data['queryset'])
-=======
             if "rooms" in (fields_config or {}):
                 query_data = view._process_model_fields(
                     "rooms", fields_config["rooms"], project, available_fields
                 )
                 if "queryset" in (query_data or {}):
                     _write_csv_queryset("rooms", query_data["queryset"])
->>>>>>> 42db7db4
 
             zip_buf = io.BytesIO()
             with zipfile.ZipFile(zip_buf, "w", zipfile.ZIP_DEFLATED) as zf:
                 for sheet_name, buf in csv_buffers.items():
-<<<<<<< HEAD
-                    zf.writestr(f"{sheet_name[:31]}.csv", buf.getvalue().encode("utf-8"))
-            output = zip_buf
-
-        dt = datetime.now().strftime("%Y-%m-%d_%H-%M-%S")
-        # Salva arquivo localmente
-        if getattr(settings, "REPORTS_SAVE_LOCALLY", True):
-            base_dir = getattr(settings, "REPORTS_SAVE_DIR", os.path.join(settings.MEDIA_ROOT, "reports"))
-            os.makedirs(base_dir, exist_ok=True)
-            ext = "xlsx" if file_type == "xlsx" else "zip"
-            filename = f'custom_report_{project.uuid}_{dt}.{ext}'
-            filename = filename.replace("/", "-").replace("\\", "-")
-            output.seek(0)
-            file_path = os.path.join(base_dir, filename)
-            with open(file_path, 'wb') as f:
-                f.write(output.getvalue())
-            logging.info("Custom report saved at: %s | report_uuid=%s", file_path, report.uuid)
-        else:
-            logging.info("Local save disabled (REPORTS_SAVE_LOCALLY=False).")
-        logging.info("Processing report %s for project %s done.", report.uuid, project.uuid)
-
-        subject = f"Relatório customizado do projeto {project.name} - {dt}"
-        message = (
-            f"O relatório customizado do projeto {project.name} "
-            "está pronto e foi anexado a este email."
-        )
- 
-=======
                     zf.writestr(
                         f"{sheet_name[:31]}.csv", buf.getvalue().encode("utf-8")
                     )
@@ -606,7 +413,6 @@
             "is ready and has been attached to this email."
         )
 
->>>>>>> 42db7db4
         if getattr(settings, "REPORTS_SEND_EMAILS", False):
             try:
                 email = EmailMessage(
@@ -618,28 +424,6 @@
                 output.seek(0)
                 if file_type == "xlsx":
                     email.attach(
-<<<<<<< HEAD
-                        f'custom_report_{dt}.xlsx',
-                        output.getvalue(),
-                        'application/vnd.openxmlformats-officedocument.spreadsheetml.sheet',
-                    )
-                else:
-                    email.attach(
-                        f'custom_report_{dt}.zip',
-                        output.getvalue(),
-                        'application/zip',
-                    )
-                email.send(fail_silently=False)
-            except Exception as e:
-                logging.exception("Erro ao enviar e-mail do relatório: %s", e)
-
-        report.status = 'completed'
-        report.save()
-
-    except Exception as e:
-        logging.exception("Erro ao processar relatório pendente: %s", e)
-        report.status = 'failed'
-=======
                         f"custom_report_{dt}.xlsx",
                         output.getvalue(),
                         "application/vnd.openxmlformats-officedocument.spreadsheetml.sheet",
@@ -660,6 +444,5 @@
     except Exception as e:
         logging.exception("Error processing pending report: %s", e)
         report.status = "failed"
->>>>>>> 42db7db4
         report.error_message = str(e)
         report.save()