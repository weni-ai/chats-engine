import io
import logging
import os
import zipfile
<<<<<<< HEAD
from datetime import datetime, timezone, timedelta
=======
from datetime import datetime, timedelta, timezone
>>>>>>> f8f60f4f
from typing import Optional
from uuid import UUID

import pandas as pd
from django.conf import settings
from django.core.mail import EmailMultiAlternatives
from django.db import transaction

from chats.apps.dashboard.email_templates import get_report_ready_email
from chats.apps.dashboard.models import ReportStatus, RoomMetrics
from chats.apps.dashboard.utils import (
    calculate_first_response_time,
    calculate_last_queue_waiting_time,
    calculate_response_time,
)
from chats.apps.projects.models import Project
from chats.apps.rooms.models import Room
from chats.celery import app

logger = logging.getLogger(__name__)


def _strip_tz_value(v):
    if isinstance(v, pd.Timestamp):
        try:
            if v.tz is not None:
                return v.tz_convert("UTC").tz_localize(None)
        except Exception:
            try:
                return v.tz_localize(None)
            except Exception:
                return pd.Timestamp(v).tz_localize(None)
        return v
    if isinstance(v, datetime):
        if v.tzinfo is not None:
            return v.astimezone(timezone.utc).replace(tzinfo=None)
        return v
    return v


def _strip_tz(obj):
    if isinstance(obj, dict):
        return {k: _strip_tz(v) for k, v in obj.items()}
    if isinstance(obj, list):
        return [_strip_tz(v) for v in obj]
    return _strip_tz_value(obj)


def _excel_safe_dataframe(df: pd.DataFrame) -> pd.DataFrame:
    try:
        for col in df.columns:
            df[col] = df[col].map(_strip_tz_value)
    except Exception:
        df = df.applymap(_strip_tz_value)
    return df


def _norm_file_type(v: Optional[str]) -> str:
    v = (v or "").lower()
    if "csv" in v:
        return "csv"
    return "xlsx"


def generate_metrics(room_uuid: UUID):
    """
    Generate metrics for a room.
    """

    room = Room.objects.get(uuid=room_uuid)

    interaction_time = room.ended_at - room.created_on

    metric_room = RoomMetrics.objects.get_or_create(room=room)[0]
    metric_room.message_response_time = calculate_response_time(room)
    metric_room.interaction_time = interaction_time.total_seconds()

    if not room.user:
        metric_room.waiting_time += calculate_last_queue_waiting_time(room)

    metric_room.save()


@app.task(name="close_metrics")
def close_metrics(room_uuid: UUID):
    """
    Close metrics for a room.
    """
    generate_metrics(room_uuid)


@app.task(name="calculate_first_response_time_task")
def calculate_first_response_time_task(room_uuid: UUID):
    """
    Calculate and save the first response time for a room.
    Called when the agent sends their first message.
    """
    try:
        room = Room.objects.get(uuid=room_uuid)

        metric_room = RoomMetrics.objects.get_or_create(room=room)[0]

        if metric_room.first_response_time is None:
            metric_room.first_response_time = calculate_first_response_time(room)
            metric_room.save(update_fields=["first_response_time"])

            logger.info(
                f"First response time calculated for room {room_uuid}: "
                f"{metric_room.first_response_time} seconds"
            )
    except Room.DoesNotExist:
        logger.error(f"Room {room_uuid} not found when calculating first response time")
    except Exception as e:
        logger.error(
            f"Error calculating first response time for room {room_uuid}: {str(e)}"
        )


@app.task
def generate_custom_fields_report(
    project_uuid: UUID, fields_config: dict, user_email: str, report_status_id: UUID
):
    """
    Generate a custom report based on the fields configuration.
    """
    from chats.apps.api.v1.dashboard.viewsets import ReportFieldsValidatorViewSet

    project = Project.objects.get(uuid=project_uuid)
    report_generator = ReportFieldsValidatorViewSet()

    report_status = ReportStatus.objects.get(uuid=report_status_id)

    try:
        report_status.status = "in_progress"
        report_status.save()

        from chats.apps.api.v1.dashboard.presenter import ModelFieldsPresenter

        available_fields = ModelFieldsPresenter.get_models_info()
        models_config = {
            k: v for k, v in (fields_config or {}).items() if k in available_fields
        }
        report_data = report_generator._generate_report_data(models_config, project)

        file_type = _norm_file_type(fields_config.get("_file_type"))
        output = io.BytesIO()
        if file_type == "xlsx":
            with pd.ExcelWriter(output, engine="xlsxwriter") as writer:
                model_data = report_data.get("rooms", {})
                df_data = _strip_tz(model_data.get("data", []))
                df = pd.DataFrame(df_data)
                df = _excel_safe_dataframe(df)
                if not df.empty:
                    df.to_excel(writer, sheet_name="rooms", index=False)
        else:
            zip_buf = io.BytesIO()
            with zipfile.ZipFile(zip_buf, "w", zipfile.ZIP_DEFLATED) as zf:
                df_data = _strip_tz(report_data.get("rooms", {}).get("data", []))
                df = pd.DataFrame(df_data)
                df = _excel_safe_dataframe(df)
                if not df.empty:
                    zf.writestr("rooms.csv", df.to_csv(index=False).encode("utf-8"))
            output = zip_buf

        dt = datetime.now(timezone.utc).strftime("%Y-%m-%d_%H-%M-%S")
        if getattr(settings, "REPORTS_SAVE_LOCALLY", True):
            base_dir = getattr(
                settings,
                "REPORTS_SAVE_DIR",
                os.path.join(settings.MEDIA_ROOT, "reports"),
            )
            os.makedirs(base_dir, exist_ok=True)
            ext = "xlsx" if file_type == "xlsx" else "zip"
            filename = f"custom_report_{project.uuid}_{dt}.{ext}"
            filename = filename.replace("/", "-").replace("\\", "-")
            output.seek(0)
            file_path = os.path.join(base_dir, filename)
            with open(file_path, "wb") as f:
                f.write(output.getvalue())
            logger.info("Custom report saved at: %s", file_path)

        if getattr(settings, "REPORTS_SEND_EMAILS", False):
            try:
                from chats.core.storages import ReportsStorage

                storage = ReportsStorage()
                ext = "xlsx" if file_type == "xlsx" else "zip"
                filename = f"custom_report_{project.uuid}_{dt}.{ext}"

                output.seek(0)
                file_path = storage.save(filename, output)

                download_url = storage.get_download_url(
                    file_path, expiration=int(timedelta(days=7).total_seconds())
                )

                logger.info(
                    "Report uploaded to S3: %s | report_uuid=%s | url=%s",
                    file_path,
                    report_status.uuid,
                    download_url,
                )

                subject = f"Custom report for the project {project.name} - {dt}"
<<<<<<< HEAD
                
=======

>>>>>>> f8f60f4f
                message_plain, message_html = get_report_ready_email(
                    project.name, download_url
                )

                email = EmailMultiAlternatives(
                    subject=subject,
                    body=message_plain,
                    from_email=settings.DEFAULT_FROM_EMAIL,
                    to=[user_email],
                )
                email.attach_alternative(message_html, "text/html")
<<<<<<< HEAD
                
=======

>>>>>>> f8f60f4f
                email.extra_headers = {
                    "X-No-Track": "True",
                    "X-Track-Click": "no",
                    "o:tracking-clicks": "no",
                }

                email.send(fail_silently=False)

                logger.info(
                    "Report email sent successfully to %s | report_uuid=%s",
                    user_email,
                    report_status.uuid,
                )

            except Exception as e:
                logger.exception("Error sending email report: %s", e)

        report_status.status = "ready"
        report_status.save()

    except Exception as e:
        report_status.status = "failed"
        report_status.error_message = str(e)
        report_status.save()
        raise


@app.task(name="process_pending_reports")
def process_pending_reports():
    """
    Periodic task to process pending reports, in chunks.
    """
    from chats.apps.api.v1.dashboard.presenter import ModelFieldsPresenter
    from chats.apps.api.v1.dashboard.viewsets import ReportFieldsValidatorViewSet

    with transaction.atomic():
        report = (
            ReportStatus.objects.select_for_update(skip_locked=True)
            .filter(status="pending")
            .order_by("created_on")
            .first()
        )
        if not report:
            logging.info("No pending reports to process.")
            return
        report.status = "in_progress"
        report.save()

    project = report.project
    fields_config = report.fields_config or {}
    user_email = report.user.email

    try:
        view = ReportFieldsValidatorViewSet()
        available_fields = ModelFieldsPresenter.get_models_info()

        file_type = _norm_file_type(fields_config.get("type"))
        output = io.BytesIO()

        if file_type == "xlsx":
            with pd.ExcelWriter(output, engine="xlsxwriter") as writer:
                rooms_cfg = (fields_config or {}).get("rooms") or {}
                query_data = None
                if rooms_cfg:
                    query_data = view._process_model_fields(
                        "rooms", rooms_cfg, project, available_fields
                    )

                qs = (query_data or {}).get("queryset")
                total_records = qs.count() if qs is not None else 0

                base_chunk_size = getattr(settings, "REPORTS_CHUNK_SIZE", 5000)
                chunk_size = (
                    base_chunk_size * 2
                    if total_records > (base_chunk_size * 10)
                    else base_chunk_size
                )
                logging.info(
                    "Report size: %s records, using chunk_size: %s",
                    total_records,
                    chunk_size,
                )

                def _write_queryset(sheet_name: str, qs):
                    total = qs.count()
                    row_offset = 0
                    for start in range(0, total, chunk_size):
                        end = min(start + chunk_size, total)
                        logging.info(
                            "Writing chunk: sheet=%s start=%s end=%s total=%s chunk_size=%s",
                            sheet_name,
                            start,
                            end,
                            total,
                            chunk_size,
                        )
                        chunk = list(qs[start:end])
                        chunk = _strip_tz(chunk)
                        if not chunk:
                            continue
                        df = pd.DataFrame(chunk)
                        df = _excel_safe_dataframe(df)
                        df.to_excel(
                            writer,
                            sheet_name=sheet_name[:31],
                            index=False,
                            header=(row_offset == 0),
                            startrow=row_offset if row_offset > 0 else 0,
                        )
                        row_offset += len(df)

                if qs is not None:
                    if qs.count() > 0:
                        _write_queryset("rooms", qs)
                    else:
                        requested_fields = rooms_cfg.get("fields") or []
                        pd.DataFrame(columns=requested_fields).to_excel(
                            writer, sheet_name="rooms", index=False
                        )
                else:
                    pd.DataFrame().to_excel(writer, sheet_name="rooms", index=False)
        else:
            csv_buffers = {}

            def _write_csv_queryset(sheet_name: str, qs):
                total = qs.count()
                row_offset = 0
                buf = csv_buffers.get(sheet_name)
                if buf is None:
                    buf = io.StringIO()
                    csv_buffers[sheet_name] = buf

                base_chunk_size = getattr(settings, "REPORTS_CHUNK_SIZE", 5000)
                chunk_size = (
                    base_chunk_size * 2
                    if total > (base_chunk_size * 10)
                    else base_chunk_size
                )

                for start in range(0, total, chunk_size):
                    end = min(start + chunk_size, total)
                    logging.info(
                        "Writing chunk (csv): sheet=%s start=%s end=%s total=%s chunk_size=%s",
                        sheet_name,
                        start,
                        end,
                        total,
                        chunk_size,
                    )
                    chunk = list(qs[start:end])
                    chunk = _strip_tz(chunk)
                    if not chunk:
                        continue
                    df = pd.DataFrame(chunk)
                    df = _excel_safe_dataframe(df)
                    df.to_csv(buf, index=False, header=(row_offset == 0))
                    row_offset += len(df)

            if "rooms" in (fields_config or {}):
                query_data = view._process_model_fields(
                    "rooms", fields_config["rooms"], project, available_fields
                )
                if "queryset" in (query_data or {}):
                    _write_csv_queryset("rooms", query_data["queryset"])

            zip_buf = io.BytesIO()
            with zipfile.ZipFile(zip_buf, "w", zipfile.ZIP_DEFLATED) as zf:
                for sheet_name, buf in csv_buffers.items():
                    zf.writestr(
                        f"{sheet_name[:31]}.csv", buf.getvalue().encode("utf-8")
                    )
            output = zip_buf

        dt = datetime.now(timezone.utc).strftime("%Y-%m-%d_%H-%M-%S")
        if getattr(settings, "REPORTS_SAVE_LOCALLY", True):
            base_dir = getattr(
                settings,
                "REPORTS_SAVE_DIR",
                os.path.join(settings.MEDIA_ROOT, "reports"),
            )
            os.makedirs(base_dir, exist_ok=True)
            ext = "xlsx" if file_type == "xlsx" else "zip"
            filename = f"custom_report_{project.uuid}_{dt}.{ext}"
            filename = filename.replace("/", "-").replace("\\", "-")
            output.seek(0)
            file_path = os.path.join(base_dir, filename)
            with open(file_path, "wb") as f:
                f.write(output.getvalue())
            logging.info(
                "Custom report saved at: %s | report_uuid=%s", file_path, report.uuid
            )
        logging.info(
            "Processing report %s for project %s done.", report.uuid, project.uuid
        )

        if getattr(settings, "REPORTS_SEND_EMAILS", False):
            try:
                from chats.core.storages import ReportsStorage

                storage = ReportsStorage()
                ext = "xlsx" if file_type == "xlsx" else "zip"
                filename = f"custom_report_{project.uuid}_{dt}.{ext}"

                output.seek(0)
                file_path = storage.save(filename, output)

                download_url = storage.get_download_url(
                    file_path, expiration=int(timedelta(days=7).total_seconds())
                )

                logging.info(
                    "Report uploaded to S3: %s | report_uuid=%s | url=%s",
                    file_path,
                    report.uuid,
                    download_url,
                )

                subject = f"Custom report for the project {project.name} - {dt}"
<<<<<<< HEAD
                
=======

>>>>>>> f8f60f4f
                message_plain, message_html = get_report_ready_email(
                    project.name, download_url
                )

                email = EmailMultiAlternatives(
                    subject=subject,
                    body=message_plain,
                    from_email=settings.DEFAULT_FROM_EMAIL,
                    to=[user_email],
                )
                email.attach_alternative(message_html, "text/html")
<<<<<<< HEAD
                
=======

>>>>>>> f8f60f4f
                email.extra_headers = {
                    "X-No-Track": "True",
                    "X-Track-Click": "no",
                    "o:tracking-clicks": "no",
                }

                email.send(fail_silently=False)

                logging.info(
                    "Report email sent successfully to %s | report_uuid=%s",
                    user_email,
                    report.uuid,
                )

            except Exception as e:
                logging.exception("Error sending email report: %s", e)

        report.status = "ready"
        report.save()

    except Exception as e:
        logging.exception("Error processing pending report: %s", e)
        report.status = "failed"
        report.error_message = str(e)
        report.save()<|MERGE_RESOLUTION|>--- conflicted
+++ resolved
@@ -2,11 +2,7 @@
 import logging
 import os
 import zipfile
-<<<<<<< HEAD
-from datetime import datetime, timezone, timedelta
-=======
 from datetime import datetime, timedelta, timezone
->>>>>>> f8f60f4f
 from typing import Optional
 from uuid import UUID
 
@@ -211,11 +207,6 @@
                 )
 
                 subject = f"Custom report for the project {project.name} - {dt}"
-<<<<<<< HEAD
-                
-=======
-
->>>>>>> f8f60f4f
                 message_plain, message_html = get_report_ready_email(
                     project.name, download_url
                 )
@@ -227,11 +218,6 @@
                     to=[user_email],
                 )
                 email.attach_alternative(message_html, "text/html")
-<<<<<<< HEAD
-                
-=======
-
->>>>>>> f8f60f4f
                 email.extra_headers = {
                     "X-No-Track": "True",
                     "X-Track-Click": "no",
@@ -450,11 +436,6 @@
                 )
 
                 subject = f"Custom report for the project {project.name} - {dt}"
-<<<<<<< HEAD
-                
-=======
-
->>>>>>> f8f60f4f
                 message_plain, message_html = get_report_ready_email(
                     project.name, download_url
                 )
@@ -466,11 +447,6 @@
                     to=[user_email],
                 )
                 email.attach_alternative(message_html, "text/html")
-<<<<<<< HEAD
-                
-=======
-
->>>>>>> f8f60f4f
                 email.extra_headers = {
                     "X-No-Track": "True",
                     "X-Track-Click": "no",
