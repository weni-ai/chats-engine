--- conflicted
+++ resolved
@@ -12,13 +12,9 @@
     """
     Check if a feature flag is active
     """
-<<<<<<< HEAD
-    return FeatureFlagService().evaluate_feature_flag(
-=======
     if not settings.GROWTHBOOK_HOST_BASE_URL or not settings.GROWTHBOOK_CLIENT_KEY:
         return False
 
     return FeatureFlagService(GROWTHBOOK_CLIENT).evaluate_feature_flag(
->>>>>>> 5a784338
         feature_flag_key, user=user, project=project
     )