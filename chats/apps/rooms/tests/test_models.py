--- conflicted
+++ resolved
@@ -16,11 +16,7 @@
     RoomIsNotActiveError,
 )
 from chats.apps.rooms.models import Room
-<<<<<<< HEAD
-from chats.apps.rooms.views import create_transfer_json
-=======
 from chats.apps.rooms.utils import create_transfer_json
->>>>>>> 3463dbe6
 from chats.apps.sectors.models import Sector
 
 
@@ -235,7 +231,6 @@
         )
         room.add_transfer_to_history(other_feedback)
         self.assertEqual(room.full_transfer_history, [feedback, other_feedback])
-<<<<<<< HEAD
         self.assertEqual(room.transfer_history, other_feedback)
 
     def test_add_to_queue_at_field(self):
@@ -268,7 +263,4 @@
 
         # added_to_queue_at should change when user is removed
         # as, in practice, the room is added to the queue
-        self.assertNotEqual(room.added_to_queue_at, added_to_queue_at)
-=======
-        self.assertEqual(room.transfer_history, other_feedback)
->>>>>>> 3463dbe6
+        self.assertNotEqual(room.added_to_queue_at, added_to_queue_at)