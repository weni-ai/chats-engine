import time
import uuid
from unittest.mock import patch

from django.conf import settings
from django.core.exceptions import PermissionDenied
from django.db import IntegrityError
from django.test import TransactionTestCase, override_settings
from django.utils import timezone
from rest_framework.test import APITestCase

from chats.apps.accounts.models import User
from chats.apps.projects.models.models import Project
from chats.apps.queues.models import Queue
from chats.apps.rooms.exceptions import (
    MaxPinRoomLimitReachedError,
    RoomIsNotActiveError,
)
from chats.apps.rooms.models import Room
from chats.apps.rooms.utils import create_transfer_json
from chats.apps.sectors.models import Sector, SectorTag


class ConstraintTests(APITestCase):
    fixtures = ["chats/fixtures/fixture_sector.json"]

    def setUp(self):
        self.room = Room.objects.get(uuid="090da6d1-959e-4dea-994a-41bf0d38ba26")

    def test_unique_contact_queue_is_activetrue_room_constraint(self):
        with self.assertRaises(IntegrityError) as context:
            Room.objects.create(contact=self.room.contact, queue=self.room.queue)
        self.assertTrue(
            'duplicate key value violates unique constraint "unique_contact_queue_is_activetrue_room"'
            in str(context.exception)
        )


@override_settings(ATOMIC_REQUESTS=True)
class TestRoomModel(TransactionTestCase):
    def setUp(self):
        self.project = Project.objects.create(name="Test Project")
        self.sector = Sector.objects.create(
            name="Test Sector",
            project=self.project,
            rooms_limit=10,
            work_start="09:00",
            work_end="18:00",
        )
        self.queue = Queue.objects.create(
            name="Test Queue",
            sector=self.sector,
        )

    def test_user_assigned_at_field(self):
        room = Room.objects.create(queue=self.queue)

        self.assertIsNone(room.user_assigned_at)

        user_a = User.objects.create(email="a@user.com")
        user_b = User.objects.create(email="b@user.com")

        room.user = user_a
        room.save()

        room.refresh_from_db()
        self.assertIsNotNone(room.user_assigned_at)
        self.assertEqual(room.user_assigned_at.date(), timezone.now().date())

        previous_user_assigned_at = room.user_assigned_at

        # changing any other field, user remains the same
        room.project_uuid = uuid.uuid4()
        room.save()

        room.refresh_from_db()
        self.assertEqual(room.user_assigned_at, previous_user_assigned_at)

        room.user = user_b
        room.save()

        room.refresh_from_db()
        self.assertNotEqual(room.user_assigned_at, previous_user_assigned_at)

    def test_pin_room(self):
        user = User.objects.create(email="a@user.com")
        room = Room.objects.create(user=user, queue=self.queue)

        self.assertEqual(room.pins.count(), 0)

        room.pin(user)
        self.assertEqual(room.pins.count(), 1)

        pin = room.pins.first()
        self.assertEqual(pin.user, user)

        room.pin(user)
        # Should not raise an error or add a new pin
        self.assertEqual(room.pins.count(), 1)
        self.assertEqual(room.pins.first(), pin)

        queue_2 = Queue.objects.create(
            sector=Sector.objects.create(
                project=Project.objects.create(),
                rooms_limit=10,
                work_start="09:00",
                work_end="18:00",
            ),
        )

        for i in range(settings.MAX_ROOM_PINS_LIMIT):
            room = Room.objects.create(
                user=user,
                queue=queue_2,
            )
            room.pin(user)

        room = Room.objects.create(user=user, queue=self.queue)

        # Should not raise an error because the limit is not reached
        # since the previous rooms are from a different project
        room.pin(user)

    def test_pin_room_limit_reached(self):
        user = User.objects.create(email="a@user.com")

        for i in range(settings.MAX_ROOM_PINS_LIMIT):
            room = Room.objects.create(user=user, queue=self.queue)

            room.pin(user)

        room = Room.objects.create(queue=self.queue)

        with self.assertRaises(MaxPinRoomLimitReachedError):
            room.pin(user)

    def test_pin_room_user_not_assigned(self):
        room = Room.objects.create(queue=self.queue)
        user = User.objects.create(email="a@user.com")

        with self.assertRaises(PermissionDenied):
            room.pin(user)

    def test_pin_room_is_not_active(self):
        user = User.objects.create(email="a@user.com")
        room = Room.objects.create(user=user, queue=self.queue)
        room.close()

        with self.assertRaises(RoomIsNotActiveError):
            room.pin(user)

    def test_unpin_room(self):
        user = User.objects.create(email="a@user.com")
        room = Room.objects.create(user=user, queue=self.queue)

        room.pin(user)
        self.assertEqual(room.pins.count(), 1)

        pin = room.pins.first()
        self.assertEqual(pin.user, user)

        room.unpin(user)
        self.assertEqual(room.pins.count(), 0)

    def test_unpin_room_user_not_assigned(self):
        room = Room.objects.create(queue=self.queue)
        user = User.objects.create(email="a@user.com")

        with self.assertRaises(PermissionDenied):
            room.unpin(user)

    def test_clear_pins(self):
        user = User.objects.create(email="a@user.com")
        room = Room.objects.create(user=user, queue=self.queue)

        room.pin(user)
        self.assertEqual(room.pins.count(), 1)

        room.clear_pins()
        self.assertEqual(room.pins.count(), 0)

    def test_change_user_clears_pins(self):
        user = User.objects.create(email="a@user.com")
        room = Room.objects.create(user=user, queue=self.queue)

        room.pin(user)
        self.assertEqual(room.pins.count(), 1)

        room.user = User.objects.create(email="b@user.com")
        room.save()

        self.assertEqual(room.pins.count(), 0)

    def test_remove_user_clears_pins(self):
        user = User.objects.create(email="a@user.com")
        room = Room.objects.create(user=user, queue=self.queue)

        room.pin(user)
        self.assertEqual(room.pins.count(), 1)

        room.user = None
        room.save()

        self.assertEqual(room.pins.count(), 0)

    def test_close_room_clears_pins(self):
        user = User.objects.create(email="a@user.com")
        room = Room.objects.create(user=user, queue=self.queue)

        room.pin(user)
        self.assertEqual(room.pins.count(), 1)

        room.close()
        self.assertEqual(room.pins.count(), 0)

    def test_add_transfer_to_history(self):
        user = User.objects.create(email="a@user.com")
        room = Room.objects.create(queue=self.queue)
        self.assertEqual(room.full_transfer_history, [])
        feedback = create_transfer_json(
            action="transfer",
            from_=room.queue,
            to=user,
        )
        room.add_transfer_to_history(feedback)
        self.assertEqual(room.full_transfer_history, [feedback])
        self.assertEqual(room.transfer_history, feedback)

        other_feedback = create_transfer_json(
            action="transfer",
            from_=room.queue,
            to=user,
        )
        room.add_transfer_to_history(other_feedback)
        self.assertEqual(room.full_transfer_history, [feedback, other_feedback])
        self.assertEqual(room.transfer_history, other_feedback)

    def test_add_to_queue_at_field(self):
        user = User.objects.create(email="a@user.com")
        room = Room.objects.create(queue=self.queue)

        added_to_queue_at = room.added_to_queue_at

        self.assertEqual(
            added_to_queue_at.strftime("%Y-%m-%d %H:%M:%S"),
            room.created_on.strftime("%Y-%m-%d %H:%M:%S"),
        )

        time.sleep(1)

        room.user = user
        room.save()

        room.refresh_from_db()

        # added_to_queue_at should not change
        self.assertEqual(room.added_to_queue_at, added_to_queue_at)

        time.sleep(1)

        room.user = None
        room.save()

        room.refresh_from_db()

        # added_to_queue_at should change when user is removed
        # as, in practice, the room is added to the queue
        self.assertNotEqual(room.added_to_queue_at, added_to_queue_at)

    def test_add_transfer_to_history(self):
        user = User.objects.create(email="a@user.com")
        room = Room.objects.create(queue=self.queue)
        self.assertEqual(room.full_transfer_history, [])
        feedback = create_transfer_json(
            action="transfer",
            from_=room.queue,
            to=user,
        )
        room.add_transfer_to_history(feedback)
        self.assertEqual(room.full_transfer_history, [feedback])
        self.assertEqual(room.transfer_history, feedback)

        other_feedback = create_transfer_json(
            action="transfer",
            from_=room.queue,
            to=user,
        )
        room.add_transfer_to_history(other_feedback)
        self.assertEqual(room.full_transfer_history, [feedback, other_feedback])
        self.assertEqual(room.transfer_history, other_feedback)

    @patch("chats.apps.sectors.tasks.send_automatic_message.apply_async")
    def test_send_automatic_message_when_room_is_created_with_user(
        self, mock_send_automatic_message
    ):
        mock_send_automatic_message.return_value = None

        user = User.objects.create(email="a@user.com")

        self.sector.is_automatic_message_active = True
        self.sector.automatic_message_text = "Test Message"
        self.sector.save()

        room = Room.objects.create(user=user, queue=self.queue)

        room.send_automatic_message()

        mock_send_automatic_message.assert_called_once_with(
            args=[room.uuid, self.sector.automatic_message_text, user.id],
            countdown=0,
        )

    @patch("chats.apps.sectors.tasks.send_automatic_message.apply_async")
    def test_send_automatic_message_when_room_is_updated_with_user(
        self, mock_send_automatic_message
    ):
        mock_send_automatic_message.return_value = None

        user = User.objects.create(email="a@user.com")

        self.sector.is_automatic_message_active = True
        self.sector.automatic_message_text = "Test Message"
        self.sector.save()

        room = Room.objects.create(queue=self.queue)

        mock_send_automatic_message.assert_not_called()

        room.user = user
        room.save()

        room.send_automatic_message()

        mock_send_automatic_message.assert_called_once_with(
            args=[room.uuid, self.sector.automatic_message_text, user.id],
            countdown=0,
        )

    @patch("chats.apps.sectors.tasks.send_automatic_message.apply_async")
    def test_do_not_send_automatic_message_when_sector_automatic_message_is_not_active(
        self, mock_send_automatic_message
    ):
        mock_send_automatic_message.return_value = None
        user = User.objects.create(email="a@user.com")

        self.sector.is_automatic_message_active = False
        self.sector.save()

        room = Room.objects.create(user=user, queue=self.queue)

        room.send_automatic_message()

        mock_send_automatic_message.assert_not_called()

<<<<<<< HEAD
    def test_change_queue_without_changing_sector(self):
        other_queue = Queue.objects.create(sector=self.sector, name="Other Queue")
        tags = SectorTag.objects.create(sector=self.sector, name="Test Tag")

        room = Room.objects.create(queue=self.queue)
        room.tags.add(tags)
        self.assertEqual(room.tags.count(), 1)

        room.queue = other_queue
        room.save()

        self.assertEqual(room.tags.count(), 1)

    def test_change_queue_changing_sector(self):
        other_queue = Queue.objects.create(
            sector=Sector.objects.create(
                project=self.project,
                name="Other Sector",
                rooms_limit=10,
                work_start="09:00",
                work_end="18:00",
            ),
            name="Other Queue",
        )
        tags = SectorTag.objects.create(sector=self.sector, name="Test Tag")

        room = Room.objects.create(queue=self.queue)
        room.tags.add(tags)
        self.assertEqual(room.tags.count(), 1)

        room.queue = other_queue
        room.save()

        self.assertEqual(room.tags.count(), 0)
=======

class TestHandleRoomCloseTags(TransactionTestCase):
    def setUp(self):
        self.project = Project.objects.create(name="Test Project")
        self.sector = Sector.objects.create(
            name="Test Sector",
            project=self.project,
            rooms_limit=10,
            work_start="09:00",
            work_end="18:00",
        )
        self.queue = Queue.objects.create(
            name="Test Queue",
            sector=self.sector,
        )
        self.room = Room.objects.create(queue=self.queue)
        self.tags = [
            SectorTag.objects.create(name="Test Tag 1", sector=self.sector),
        ]
        self.room.tags.add(self.tags[0])

    def test_handle_close_tags_adding_a_new_tag_and_keeping_the_current(self):
        close_tags = [
            self.tags[0].uuid,
            SectorTag.objects.create(name="Test Tag 2", sector=self.sector).uuid,
        ]

        self.assertEqual(
            list(self.room.tags.values_list("uuid", flat=True)), [self.tags[0].uuid]
        )
        self.room._handle_close_tags(close_tags)

        self.assertEqual(
            list(self.room.tags.values_list("uuid", flat=True)), close_tags
        )

    def test_handle_close_tags_removing_the_current(self):
        close_tags = []

        self.assertEqual(
            list(self.room.tags.values_list("uuid", flat=True)), [self.tags[0].uuid]
        )
        self.room._handle_close_tags(close_tags)

        self.assertEqual(
            list(self.room.tags.values_list("uuid", flat=True)), close_tags
        )

    def test_handle_close_tags_replacing_the_current(self):
        close_tags = [
            self.tags[0].uuid,
        ]

        self.assertEqual(
            list(self.room.tags.values_list("uuid", flat=True)), [self.tags[0].uuid]
        )
        self.room._handle_close_tags(close_tags)

        self.assertEqual(
            list(self.room.tags.values_list("uuid", flat=True)), close_tags
        )
>>>>>>> 635bf1f4
<|MERGE_RESOLUTION|>--- conflicted
+++ resolved
@@ -352,7 +352,6 @@
 
         mock_send_automatic_message.assert_not_called()
 
-<<<<<<< HEAD
     def test_change_queue_without_changing_sector(self):
         other_queue = Queue.objects.create(sector=self.sector, name="Other Queue")
         tags = SectorTag.objects.create(sector=self.sector, name="Test Tag")
@@ -387,7 +386,7 @@
         room.save()
 
         self.assertEqual(room.tags.count(), 0)
-=======
+
 
 class TestHandleRoomCloseTags(TransactionTestCase):
     def setUp(self):
@@ -448,5 +447,4 @@
 
         self.assertEqual(
             list(self.room.tags.values_list("uuid", flat=True)), close_tags
-        )
->>>>>>> 635bf1f4
+        )