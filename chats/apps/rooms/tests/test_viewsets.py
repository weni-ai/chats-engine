--- conflicted
+++ resolved
@@ -7,14 +7,11 @@
 from rest_framework import status
 from rest_framework.response import Response
 from rest_framework.test import APITestCase
-<<<<<<< HEAD
 from chats.apps.ai_features.history_summary.models import (
     HistorySummary,
     HistorySummaryStatus,
 )
-=======
-
->>>>>>> bd2292ff
+
 from chats.apps.api.utils import create_contact, create_user_and_token
 from chats.apps.contacts.models import Contact
 from chats.apps.projects.models import Project, ProjectPermission
