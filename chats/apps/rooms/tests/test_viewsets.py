from datetime import time
from unittest.mock import patch
from django.contrib.auth import get_user_model
from django.urls import reverse
from rest_framework import status
from rest_framework.response import Response
from rest_framework.test import APITestCase
from chats.apps.ai_features.history_summary.models import (
    HistorySummary,
    HistorySummaryStatus,
)
from chats.apps.api.utils import create_contact, create_user_and_token
from chats.apps.contacts.models import Contact
from chats.apps.projects.models import Project, ProjectPermission
from chats.apps.projects.models.models import RoomRoutingType
from chats.apps.projects.tests.decorators import with_project_permission
from chats.apps.queues.models import Queue, QueueAuthorization
from chats.apps.queues.tests.decorators import with_queue_authorization
from chats.apps.rooms.models import Room
from chats.apps.rooms.services import RoomsReportService
from chats.apps.sectors.models import Sector, SectorAuthorization
from chats.apps.sectors.tests.decorators import with_sector_authorization
from chats.core.cache import CacheClient

User = get_user_model()


class RoomTests(APITestCase):
    def setUp(self):
        # USERS
        self.owner, self.owner_token = create_user_and_token("owner")

        self.manager, self.manager_token = create_user_and_token("manager")
        self.manager_2, self.manager_2_token = create_user_and_token("manager")
        self.manager_3, self.manager_3_token = create_user_and_token("manager 3")

        self.agent, self.agent_token = create_user_and_token("agent")
        self.agent_2, self.agent_2_token = create_user_and_token("agent2")

        # CONTACTS
        self.contact = create_contact("Contact", "contatc@mail.com", "offline", {})
        self.contact_2 = create_contact("Contact2", "contatc2@mail.com", "offline", {})
        self.contact_3 = create_contact("Contact3", "contatc3@mail.com", "offline", {})

        # PROJECTS
        self.project = Project.objects.create(name="Test Project")
        self.project_2 = Project.objects.create(name="Test Project")

        # PROJECT AUTHORIZATIONS
        self.owner_auth = self.project.permissions.create(
            user=self.owner, role=ProjectPermission.ROLE_ADMIN
        )

        self.manager_perm = self.project.permissions.create(user=self.manager, role=2)
        self.manager2_perm = self.project.permissions.get(user=self.manager_2)
        self.agent_perm = self.project.permissions.create(
            user=self.agent, role=ProjectPermission.ROLE_ATTENDANT
        )
        self.agent2_perm = self.project.permissions.create(
            user=self.agent_2, role=ProjectPermission.ROLE_ATTENDANT
        )

        # SECTORS
        self.sector_1 = Sector.objects.create(
            name="Test Sector",
            project=self.project,
            rooms_limit=5,
            work_start="09:00",
            work_end="18:00",
        )
        self.sector_2 = Sector.objects.get(
            name="Test Sector",
            project=self.project,
        )
        self.sector_3 = Sector.objects.create(
            name="Sector on project 2",
            project=self.project_2,
            rooms_limit=1,
            work_start="07:00",
            work_end="17:00",
        )

        # SECTOR AUTHORIZATIONS
        self.manager_auth = self.sector_1.set_user_authorization(
            self.manager_perm, role=SectorAuthorization.ROLE_MANAGER
        )
        self.manager_2_auth = self.sector_2.set_user_authorization(
            self.manager2_perm, role=SectorAuthorization.ROLE_MANAGER
        )
        self.manager_2_auth_1 = self.sector_3.set_user_authorization(
            self.manager_perm, role=SectorAuthorization.ROLE_MANAGER
        )

        # QUEUES
        self.queue_1 = Queue.objects.create(name="Q1", sector=self.sector_1)
        self.queue_2 = Queue.objects.create(name="Q2", sector=self.sector_1)
        self.queue_3 = Queue.objects.create(name="Q3", sector=self.sector_2)

        # QUEUE AUTHORIZATIONS
        self.agent_1_auth = self.queue_1.authorizations.create(
            permission=self.agent_perm, role=QueueAuthorization.ROLE_AGENT
        )
        self.agent_2_auth = self.queue_2.authorizations.create(
            permission=self.agent2_perm, role=QueueAuthorization.ROLE_AGENT
        )
        self.agent_2_auth_2 = self.queue_3.authorizations.create(
            permission=self.agent2_perm, role=QueueAuthorization.ROLE_AGENT
        )

        # ROOMS
        self.room_1 = Room.objects.create(
            contact=self.contact,
            queue=self.queue_1,
            user=self.agent,
            project_uuid=str(self.project.uuid),
        )
        self.room_2 = Room.objects.create(
            contact=self.contact_2,
            queue=self.queue_2,
            project_uuid=str(self.project.uuid),
        )
        self.room_3 = Room.objects.create(
            contact=self.contact_3,
            queue=self.queue_3,
            project_uuid=str(self.project.uuid),
        )

    def _request_list_rooms(self, token, data: dict):
        url = reverse("room-list")
        client = self.client
        client.credentials(HTTP_AUTHORIZATION="Token " + token.key)
        response = client.get(url, data=data)
        results = response.json().get("results")
        return response, results

    def _ok_list_rooms(self, token, rooms: list, data: dict):
        response, results = self._request_list_rooms(token, data)
        self.assertEqual(response.status_code, status.HTTP_200_OK)
        self.assertEqual(response.json().get("count"), len(rooms))

        for result in results:
            self.assertIn(result.get("uuid"), rooms)

    def _not_ok_list_rooms(self, token, data: dict):
        response, _ = self._request_list_rooms(token, data)
        self.assertEqual(response.status_code, status.HTTP_200_OK)
        self.assertEqual(response.json().get("count"), 0)

    def test_list_rooms_given_agents(self):
        self._ok_list_rooms(
            self.agent_token,
            [str(self.room_1.uuid)],
            {"project": self.project.uuid},
        )
        self._ok_list_rooms(
            self.agent_2_token,
            [str(self.room_2.uuid), str(self.room_3.uuid)],
            {"project": self.project.uuid},
        )

    def test_list_rooms_with_manager_and_admin_token(self):
        self._ok_list_rooms(
            self.manager_token,
            [str(self.room_2.uuid), str(self.room_3.uuid)],
            {"project": self.project.uuid},
        )

        self._ok_list_rooms(
            self.owner_token,
            [str(self.room_2.uuid), str(self.room_3.uuid)],
            {"project": self.project.uuid},
        )

    def test_list_rooms_with_not_permitted_manager_token(self):
        self._not_ok_list_rooms(
            self.manager_3_token,
            {"project": self.project.uuid},
        )


class RoomMessagesTests(APITestCase):
    fixtures = ["chats/fixtures/fixture_app.json"]

    def setUp(self) -> None:
        self.room = Room.objects.filter(
            is_active=True, messages__contact__isnull=False
        ).first()
        self.agent_token = self.room.user.auth_token.pk

    def _update_message_status(self, token: str, data: dict):
        url = reverse("room-bulk_update_msgs", args=[str(self.room.pk)])
        client = self.client
        client.credentials(HTTP_AUTHORIZATION=f"Token {token}")

        return client.patch(url, data=data, format="json")

    def test_read_all_messages(self):
        unread_messages_count_old = self.room.messages.filter(seen=False).count()

        data = {"seen": True}
        response = self._update_message_status(token=self.agent_token, data=data)

        unread_messages_count_new = self.room.messages.filter(seen=False).count()
        self.assertEqual(response.status_code, status.HTTP_200_OK)
        self.assertNotEqual(unread_messages_count_new, unread_messages_count_old)
        self.assertEqual(unread_messages_count_new, 0)

    def test_read_list_messages(self):
        first_msg, second_msg = self.room.messages.filter(seen=False)[:2]

        data = {"seen": True, "messages": [str(first_msg.pk), str(second_msg.pk)]}
        response = self._update_message_status(token=self.agent_token, data=data)
        first_msg.refresh_from_db()
        second_msg.refresh_from_db()

        self.assertEqual(response.status_code, status.HTTP_200_OK)
        self.assertTrue(first_msg.seen and second_msg.seen)

    def test_read_empty_list_messages(self):
        data = {"seen": True, "messages": ["", ""]}
        response = self._update_message_status(token=self.agent_token, data=data)

        self.assertEqual(response.status_code, status.HTTP_400_BAD_REQUEST)

    def test_read_all_empty_body_messages(self):
        unread_messages_count_old = self.room.messages.filter(seen=False).count()

        response = self._update_message_status(token=self.agent_token, data={})

        unread_messages_count_new = self.room.messages.filter(seen=False).count()

        self.assertEqual(response.status_code, status.HTTP_200_OK)
        self.assertNotEqual(unread_messages_count_new, unread_messages_count_old)
        self.assertEqual(unread_messages_count_new, 0)

    def test_unread_all_messages(self):
        self.room.messages.update(seen=True)
        read_messages_count_old = self.room.messages.count()

        data = {"seen": False}
        response = self._update_message_status(token=self.agent_token, data=data)

        read_messages_count_new = self.room.messages.filter(seen=True).count()
        self.assertEqual(response.status_code, status.HTTP_200_OK)
        self.assertNotEqual(read_messages_count_new, read_messages_count_old)
        self.assertEqual(read_messages_count_new, 0)

    def test_unread_list_messages(self):
        self.room.messages.update(seen=True)
        first_msg, second_msg = self.room.messages.all()[:2]

        data = {"seen": False, "messages": [str(first_msg.pk), str(second_msg.pk)]}
        response = self._update_message_status(token=self.agent_token, data=data)
        first_msg.refresh_from_db()
        second_msg.refresh_from_db()

        self.assertEqual(response.status_code, status.HTTP_200_OK)
        self.assertFalse(first_msg.seen and second_msg.seen)


class RoomsManagerTests(APITestCase):
    """

    TODO Manager can access agents
    [] Room List
    [] Room Read
    [] Room Transfer

    [] Manager/Admin with X rooms
    [] Agent with Y rooms
    [] Given a agent, Manager/Admin should retrieve Y rooms

    Project: 34a93b52-231e-11ed-861d-0242ac120002
    Queue: f2519480-7e58-4fc4-9894-9ab1769e29cf
    Admin: amazoninhaweni@chats.weni.ai <d116bca8757372f3b5936096473929ed1465915e> [0 rooms]
    Manager(in other sector): linalawson@chats.weni.ai <d7fddba0b1dfaad72aa9e21876cbc93caa9ce3fa> [0 rooms]
    Agent_1: amywong@chats.weni.ai <4215e6d6666e54f7db9f98100533aa68909fd855> [2 rooms]
    Agent_2: johndoe@chats.weni.ai <59e5b85e2f0134c4ee9f72037e379c94390697ce> [0 rooms]

    """

    fixtures = ["chats/fixtures/fixture_app.json"]

    def setUp(self) -> None:
        self.project = Project.objects.get(pk="34a93b52-231e-11ed-861d-0242ac120002")
        self.admin = User.objects.get(email="amazoninhaweni@chats.weni.ai")
        self.manager = User.objects.get(email="linalawson@chats.weni.ai")
        self.agent_1 = User.objects.get(email="amywong@chats.weni.ai")
        self.agent_2 = User.objects.get(email="johndoe@chats.weni.ai")
        self.room = Room.objects.get(pk="090da6d1-959e-4dea-994a-41bf0d38ba26")

    def _request_list_rooms(self, token, data: dict):
        url = reverse("room-list")
        client = self.client
        client.credentials(HTTP_AUTHORIZATION="Token " + token)
        response = client.get(url, data=data)
        results = response.json().get("results")
        return response, results

    def _request_transfer_room(self, token, data: dict):
        url = reverse("room-detail", kwargs={"pk": str(self.room.pk)})
        client = self.client
        client.credentials(HTTP_AUTHORIZATION="Token " + token)
        response = client.patch(url, data=data)
        results = response.json().get("results")
        return response, results

    def test_admin_list_agent_rooms(self):
        data = {"project": str(self.project.pk)}
        admin_data = {**data, **{"email": self.agent_1.email}}
        admin_response = self._request_list_rooms(
            self.admin.auth_token.key, admin_data
        )[0]
        agent_response = self._request_list_rooms(self.agent_1.auth_token.key, data)[0]
        admin_content = admin_response.json()
        agent_content = agent_response.json()
        self.assertEquals(admin_response.status_code, status.HTTP_200_OK)
        self.assertEquals(admin_content.get("count"), agent_content.get("count"))

    def test_manager_list_agent_rooms(self):
        data = {"project": str(self.project.pk)}
        manager_data = {**data, **{"email": self.agent_1.email}}
        manager_response = self._request_list_rooms(
            self.manager.auth_token.key, manager_data
        )[0]
        agent_response = self._request_list_rooms(self.agent_1.auth_token.key, data)[0]
        manager_content = manager_response.json()
        agent_content = agent_response.json()
        self.assertEquals(manager_response.status_code, status.HTTP_200_OK)
        self.assertEquals(manager_content.get("count"), agent_content.get("count"))

    def test_admin_transfer_agent_rooms(self):
        data = {"user_email": self.agent_2.email}
        response = self._request_transfer_room(self.admin.auth_token.key, data)[0]
        room = self.room
        room.refresh_from_db()
        self.assertEquals(response.status_code, status.HTTP_200_OK)
        self.assertEquals(room.user, self.agent_2)

    def test_manager_transfer_agent_rooms(self):
        data = {"user_email": self.agent_2.email}
        response = self._request_transfer_room(self.manager.auth_token.key, data)[0]
        room = self.room
        room.refresh_from_db()
        self.assertEquals(response.status_code, status.HTTP_200_OK)
        self.assertEquals(room.user, self.agent_2)


class TestRoomsViewSet(APITestCase):
    def setUp(self) -> None:
        self.user = User.objects.create_user(email="test@test.com")
        self.project = Project.objects.create(name="Test Project")
        self.project_permission = ProjectPermission.objects.create(
            user=self.user,
            project=self.project,
            role=ProjectPermission.ROLE_ATTENDANT,
        )
        self.sector = Sector.objects.create(
            name="Test Sector",
            project=self.project,
            rooms_limit=10,
            work_start="09:00",
            work_end="18:00",
        )
        self.queue = Queue.objects.create(
            name="Test Queue",
            sector=self.sector,
        )
        self.queue_permission = QueueAuthorization.objects.create(
            permission=self.project_permission,
            queue=self.queue,
            role=QueueAuthorization.ROLE_AGENT,
        )

        self.client.force_authenticate(user=self.user)

    def list_rooms(self, filters: dict = {}) -> Response:
        url = reverse("room-list")

        return self.client.get(url, filters)

    def test_room_order_by_created_on(self):
        room_1 = Room.objects.create(
            project_uuid=str(self.project.uuid),
            is_active=True,
            queue=self.queue,
            contact=Contact.objects.create(),
        )
        room_2 = Room.objects.create(
            project_uuid=str(self.project.uuid),
            is_active=True,
            queue=self.queue,
            contact=Contact.objects.create(),
        )

        response = self.list_rooms(
            filters={"project": str(self.project.uuid), "ordering": "created_on"}
        )

        self.assertEqual(response.status_code, status.HTTP_200_OK)
        self.assertEqual(
            response.json().get("results")[0].get("uuid"), str(room_1.uuid)
        )
        self.assertEqual(
            response.json().get("results")[1].get("uuid"), str(room_2.uuid)
        )

    def test_room_order_by_inverted_created_on(self):
        room_1 = Room.objects.create(
            project_uuid=str(self.project.uuid),
            is_active=True,
            queue=self.queue,
            contact=Contact.objects.create(),
        )
        room_2 = Room.objects.create(
            project_uuid=str(self.project.uuid),
            is_active=True,
            queue=self.queue,
            contact=Contact.objects.create(),
        )

        response = self.list_rooms(
            filters={"project": str(self.project.uuid), "ordering": "-created_on"}
        )

        self.assertEqual(response.status_code, status.HTTP_200_OK)
        self.assertEqual(
            response.json().get("results")[0].get("uuid"), str(room_2.uuid)
        )
        self.assertEqual(
            response.json().get("results")[1].get("uuid"), str(room_1.uuid)
        )


class RoomPickTests(APITestCase):
    def setUp(self) -> None:
        self.project = Project.objects.create()
        self.sector = Sector.objects.create(
            project=self.project, rooms_limit=10, work_start="05:00", work_end="23:00"
        )
        self.queue = Queue.objects.create(sector=self.sector)
        self.room = Room.objects.create(queue=self.queue)

        self.user = User.objects.create(email="test@example.com")

        self.client.force_authenticate(user=self.user)

    def pick_room_from_queue(self) -> Response:
        url = reverse("room-pick_queue_room", kwargs={"pk": str(self.room.pk)})

        return self.client.patch(url)

    def test_cannot_pick_room_from_queue_without_project_permission(self):
        response = self.pick_room_from_queue()

        self.assertEqual(response.status_code, status.HTTP_403_FORBIDDEN)
        self.assertEqual(response.data["detail"].code, "permission_denied")

    @with_project_permission(role=ProjectPermission.ROLE_ADMIN)
    def test_cannot_pick_room_if_room_is_not_queued(self):
        self.room.user = User.objects.create(email="test2@example.com")
        self.room.save(update_fields=["user"])

        response = self.pick_room_from_queue()

        self.assertEqual(response.status_code, status.HTTP_400_BAD_REQUEST)
        self.assertEqual(response.data["detail"].code, "room_is_not_queued")

    @with_project_permission(role=ProjectPermission.ROLE_ADMIN)
    def test_can_pick_room_if_room_is_queued_as_admin(self):
        self.room.queue = self.queue
        self.room.save()

        response = self.pick_room_from_queue()

        self.assertEqual(response.status_code, status.HTTP_200_OK)

    @with_project_permission(role=ProjectPermission.ROLE_ATTENDANT)
    def test_cannot_pick_room_as_attendant_without_queue_authorization(self):
        self.room.queue = self.queue
        self.room.save()

        response = self.pick_room_from_queue()

        self.assertEqual(response.status_code, status.HTTP_403_FORBIDDEN)
        self.assertEqual(response.data["detail"].code, "permission_denied")

    @with_project_permission(role=ProjectPermission.ROLE_ATTENDANT)
    @with_queue_authorization(role=QueueAuthorization.ROLE_AGENT)
    def test_can_pick_room_as_attendant_with_queue_authorization(self):
        self.room.queue = self.queue
        self.room.save()

        response = self.pick_room_from_queue()

        self.assertEqual(response.status_code, status.HTTP_200_OK)

    @with_project_permission(role=ProjectPermission.ROLE_ATTENDANT)
    @with_queue_authorization(role=QueueAuthorization.ROLE_AGENT)
    def test_cannot_pick_room_if_routing_type_is_queue_priority_and_user_is_not_project_admin_or_sector_manager(
        self,
    ):
        self.project.room_routing_type = RoomRoutingType.QUEUE_PRIORITY
        self.project.save(update_fields=["room_routing_type"])

        response = self.pick_room_from_queue()

        self.assertEqual(response.status_code, status.HTTP_403_FORBIDDEN)
        self.assertEqual(
            response.data["detail"].code, "user_is_not_project_admin_or_sector_manager"
        )

    @with_project_permission(role=ProjectPermission.ROLE_ADMIN)
    def test_can_pick_room_if_project_routing_type_is_queue_priority_and_user_is_project_admin(
        self,
    ):
        self.project.room_routing_type = RoomRoutingType.QUEUE_PRIORITY
        self.project.save(update_fields=["room_routing_type"])

        response = self.pick_room_from_queue()

        self.assertEqual(response.status_code, status.HTTP_200_OK)

    @with_project_permission(role=ProjectPermission.ROLE_ATTENDANT)
    @with_sector_authorization(role=SectorAuthorization.ROLE_MANAGER)
    def test_can_pick_room_if_project_routing_type_is_queue_priority_and_user_has_sector_manager_role(
        self,
    ):
        self.project.room_routing_type = RoomRoutingType.QUEUE_PRIORITY
        self.project.save(update_fields=["room_routing_type"])

        response = self.pick_room_from_queue()

        self.assertEqual(response.status_code, status.HTTP_200_OK)


class RoomsBulkTransferTestCase(APITestCase):
    def setUp(self) -> None:
        self.project = Project.objects.create(
            name="Test Project",
            room_routing_type=RoomRoutingType.QUEUE_PRIORITY,
        )
        self.sector = Sector.objects.create(
            name="Test Sector",
            project=self.project,
            rooms_limit=1,
            work_start=time(hour=5, minute=0),
            work_end=time(hour=23, minute=59),
        )
        self.queue = Queue.objects.create(
            name="Test Queue",
            sector=self.sector,
        )

        self.agent_1 = User.objects.create(
            email="test_agent_1@example.com",
        )
        self.agent_2 = User.objects.create(
            email="test_agent_2@example.com",
        )

        for agent in [self.agent_1, self.agent_2]:
            perm = ProjectPermission.objects.create(
                project=self.project,
                user=agent,
                role=ProjectPermission.ROLE_ADMIN,
                status="ONLINE",
            )
            QueueAuthorization.objects.create(
                queue=self.queue,
                permission=perm,
                role=QueueAuthorization.ROLE_AGENT,
            )

        self.room = Room.objects.create(
            queue=self.queue,
            user=self.agent_1,
        )

        self.client.force_authenticate(user=self.agent_1)

    @patch("chats.apps.api.v1.rooms.viewsets.start_queue_priority_routing")
    @patch("chats.apps.api.v1.rooms.viewsets.logger")
    def test_bulk_transfer_to_user(
        self, mock_logger, mock_start_queue_priority_routing
    ):
        mock_start_queue_priority_routing.return_value = None

        url = reverse("room-bulk_transfer")

        response = self.client.patch(
            url,
            data={
                "rooms_list": [self.room.uuid],
            },
            format="json",
            QUERY_STRING=f"user_email={self.agent_2.email}",
        )

        self.assertEqual(response.status_code, status.HTTP_200_OK)

        mock_start_queue_priority_routing.assert_called_once()
        mock_logger.info.assert_called_once_with(
            "Starting queue priority routing for room %s from bulk transfer to user %s",
            self.room.uuid,
            self.agent_2.email,
        )

    @patch("chats.apps.api.v1.rooms.viewsets.start_queue_priority_routing")
    @patch("chats.apps.api.v1.rooms.viewsets.logger")
    def test_bulk_transfer_to_queue(
        self, mock_logger, mock_start_queue_priority_routing
    ):
        mock_start_queue_priority_routing.return_value = None

        url = reverse("room-bulk_transfer")

        new_queue = Queue.objects.create(
            name="New Queue",
            sector=self.sector,
        )

        response = self.client.patch(
            url,
            data={
                "rooms_list": [self.room.uuid],
            },
            format="json",
            QUERY_STRING=f"queue_uuid={new_queue.uuid}",
        )

        self.assertEqual(response.status_code, status.HTTP_200_OK)

        mock_start_queue_priority_routing.assert_called_once()
        mock_logger.info.assert_called_once_with(
            "Starting queue priority routing for room %s from bulk transfer to queue %s",
            self.room.uuid,
            new_queue.uuid,
        )


class CloseRoomTestCase(APITestCase):
    def setUp(self):
        self.project = Project.objects.create(
            name="Test Project",
            room_routing_type=RoomRoutingType.QUEUE_PRIORITY,
        )
        self.sector = Sector.objects.create(
            name="Test Sector",
            project=self.project,
            rooms_limit=1,
            work_start=time(hour=5, minute=0),
            work_end=time(hour=23, minute=59),
        )
        self.queue = Queue.objects.create(
            name="Test Queue",
            sector=self.sector,
        )
        self.agent = User.objects.create(
            email="test_agent_1@example.com",
        )

        perm = ProjectPermission.objects.create(
            project=self.project,
            user=self.agent,
            role=ProjectPermission.ROLE_ADMIN,
            status="ONLINE",
        )
        QueueAuthorization.objects.create(
            queue=self.queue,
            permission=perm,
            role=QueueAuthorization.ROLE_AGENT,
        )

        self.room = Room.objects.create(
            queue=self.queue,
            user=self.agent,
        )

        self.client.force_authenticate(user=self.agent)

    def close_room(self, room_pk: str) -> Response:
        url = reverse("room-close", kwargs={"pk": room_pk})

        return self.client.patch(url)

    @patch("chats.apps.projects.usecases.send_room_info.RoomInfoUseCase.get_room")
    def test_close_room_when_billing_was_not_previously_notified(self, mock_get_room):
        mock_get_room.return_value = None

        self.assertFalse(self.room.is_billing_notified)

        response = self.close_room(self.room.uuid)

        self.assertEqual(response.status_code, status.HTTP_200_OK)

        self.room.refresh_from_db()
        self.assertEqual(self.room.is_active, False)
        mock_get_room.assert_called_once_with(self.room)
        self.assertTrue(self.room.is_billing_notified)

    @patch("chats.apps.projects.usecases.send_room_info.RoomInfoUseCase.get_room")
    def test_close_room_when_billing_was_previously_notified(self, mock_get_room):
        mock_get_room.return_value = None

        self.room.set_config("is_billing_notified", True)
        self.room.save(update_fields=["config"])
        self.assertTrue(self.room.is_billing_notified)

        response = self.close_room(self.room.uuid)

        self.assertEqual(response.status_code, status.HTTP_200_OK)

        self.room.refresh_from_db()
        self.assertEqual(self.room.is_active, False)

        mock_get_room.assert_not_called()


<<<<<<< HEAD
class RoomHistorySummaryTestCase(APITestCase):
    def setUp(self) -> None:
        self.project = Project.objects.create(
            name="Test Project",
            room_routing_type=RoomRoutingType.QUEUE_PRIORITY,
        )
        self.sector = Sector.objects.create(
            name="Test Sector",
            project=self.project,
            rooms_limit=1,
            work_start=time(hour=5, minute=0),
            work_end=time(hour=23, minute=59),
        )
        self.queue = Queue.objects.create(
            name="Test Queue",
            sector=self.sector,
        )
        self.room = Room.objects.create(
            queue=self.queue,
        )
        self.user = User.objects.create(
            email="test_user@example.com",
        )

        self.project.permissions.create(
            user=self.user,
            role=ProjectPermission.ROLE_ADMIN,
        )

        self.client.force_authenticate(user=self.user)

    def get_room_history_summary(self, room_pk: str) -> Response:
        url = reverse("room-room-summary", kwargs={"pk": room_pk})
        return self.client.get(url)

    def test_get_room_history_summary_when_no_summary_exists(self):
        response = self.get_room_history_summary(self.room.uuid)

        self.assertEqual(response.status_code, status.HTTP_404_NOT_FOUND)

    def test_get_room_history_summary_when_summary_exists(self):
        history_summary = HistorySummary.objects.create(
            room=self.room,
            status=HistorySummaryStatus.DONE,
            summary="Test summary",
        )
        response = self.get_room_history_summary(self.room.uuid)

        self.assertEqual(response.status_code, status.HTTP_200_OK)
        self.assertEqual(response.data["status"], history_summary.status)
        self.assertEqual(response.data["summary"], history_summary.summary)
=======
class RoomsReportTestCase(APITestCase):
    def setUp(self):
        self.project = Project.objects.create(
            name="Test Project",
        )
        self.cache_client = CacheClient()
        self.service = RoomsReportService(self.project)

    def tearDown(self):
        self.cache_client.delete(self.service.get_cache_key())

    def generate_report(self, data: dict) -> Response:
        url = reverse("rooms_report")

        return self.client.post(url, data=data, format="json")

    def test_cannot_generate_report_auth(self):
        response = self.generate_report({})

        self.assertEqual(response.status_code, status.HTTP_401_UNAUTHORIZED)

    def test_cannot_generate_report_without_required_fields(self):
        self.client.credentials(
            HTTP_AUTHORIZATION="Bearer " + str(self.project.external_token.uuid)
        )

        response = self.generate_report({})

        self.assertEqual(response.status_code, status.HTTP_400_BAD_REQUEST)
        self.assertEqual(response.data["recipient_email"][0].code, "required")
        self.assertEqual(response.data["filters"][0].code, "required")

    def test_cannot_generate_report_without_required_filters(self):
        self.client.credentials(
            HTTP_AUTHORIZATION="Bearer " + str(self.project.external_token.uuid)
        )

        body = {
            "recipient_email": "test@example.com",
            "filters": {},
        }

        response = self.generate_report(body)

        self.assertEqual(response.status_code, status.HTTP_400_BAD_REQUEST)
        self.assertEqual(
            response.data["filters"]["created_on__gte"][0].code, "required"
        )

    def test_cannot_generate_report_when_report_is_already_generating(self):
        self.client.credentials(
            HTTP_AUTHORIZATION="Bearer " + str(self.project.external_token.uuid)
        )
        self.cache_client.set(self.service.get_cache_key(), "true")

        response = self.generate_report({})

        self.assertEqual(response.status_code, status.HTTP_429_TOO_MANY_REQUESTS)

    @patch("chats.apps.api.v1.rooms.viewsets.generate_rooms_report")
    def test_generate_report(self, mock_generate_rooms_report):
        mock_generate_rooms_report.delay.return_value = None
        self.client.credentials(
            HTTP_AUTHORIZATION="Bearer " + str(self.project.external_token.uuid)
        )

        body = {
            "recipient_email": "test@example.com",
            "filters": {
                "created_on__gte": "2021-01-01",
                "created_on__lte": "2021-01-01",
            },
        }

        response = self.generate_report(body)

        self.assertEqual(response.status_code, status.HTTP_202_ACCEPTED)
>>>>>>> 748c369d
<|MERGE_RESOLUTION|>--- conflicted
+++ resolved
@@ -717,7 +717,6 @@
         mock_get_room.assert_not_called()
 
 
-<<<<<<< HEAD
 class RoomHistorySummaryTestCase(APITestCase):
     def setUp(self) -> None:
         self.project = Project.objects.create(
@@ -769,7 +768,8 @@
         self.assertEqual(response.status_code, status.HTTP_200_OK)
         self.assertEqual(response.data["status"], history_summary.status)
         self.assertEqual(response.data["summary"], history_summary.summary)
-=======
+
+
 class RoomsReportTestCase(APITestCase):
     def setUp(self):
         self.project = Project.objects.create(
@@ -846,5 +846,4 @@
 
         response = self.generate_report(body)
 
-        self.assertEqual(response.status_code, status.HTTP_202_ACCEPTED)
->>>>>>> 748c369d
+        self.assertEqual(response.status_code, status.HTTP_202_ACCEPTED)