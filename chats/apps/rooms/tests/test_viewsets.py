from django.contrib.auth import get_user_model
from django.urls import reverse
from rest_framework import status
from rest_framework.response import Response
from rest_framework.test import APITestCase
from rest_framework.response import Response
from chats.apps.api.utils import create_contact, create_user_and_token
from chats.apps.contacts.models import Contact
from chats.apps.projects.models import Project, ProjectPermission
from chats.apps.projects.models.models import RoomRoutingType
from chats.apps.projects.tests.decorators import with_project_permission
from chats.apps.queues.models import Queue, QueueAuthorization
from chats.apps.queues.tests.decorators import with_queue_authorization
from chats.apps.rooms.models import Room
from chats.apps.sectors.models import Sector, SectorAuthorization
from chats.apps.sectors.tests.decorators import with_sector_authorization

User = get_user_model()


class RoomTests(APITestCase):
    def setUp(self):
        # USERS
        self.owner, self.owner_token = create_user_and_token("owner")

        self.manager, self.manager_token = create_user_and_token("manager")
        self.manager_2, self.manager_2_token = create_user_and_token("manager")
        self.manager_3, self.manager_3_token = create_user_and_token("manager 3")

        self.agent, self.agent_token = create_user_and_token("agent")
        self.agent_2, self.agent_2_token = create_user_and_token("agent2")

        # CONTACTS
        self.contact = create_contact("Contact", "contatc@mail.com", "offline", {})
        self.contact_2 = create_contact("Contact2", "contatc2@mail.com", "offline", {})
        self.contact_3 = create_contact("Contact3", "contatc3@mail.com", "offline", {})

        # PROJECTS
        self.project = Project.objects.create(name="Test Project")
        self.project_2 = Project.objects.create(name="Test Project")

        # PROJECT AUTHORIZATIONS
        self.owner_auth = self.project.permissions.create(
            user=self.owner, role=ProjectPermission.ROLE_ADMIN
        )

        self.manager_perm = self.project.permissions.create(user=self.manager, role=2)
        self.manager2_perm = self.project.permissions.get(user=self.manager_2)
        self.agent_perm = self.project.permissions.create(
            user=self.agent, role=ProjectPermission.ROLE_ATTENDANT
        )
        self.agent2_perm = self.project.permissions.create(
            user=self.agent_2, role=ProjectPermission.ROLE_ATTENDANT
        )

        # SECTORS
        self.sector_1 = Sector.objects.create(
            name="Test Sector",
            project=self.project,
            rooms_limit=5,
            work_start="09:00",
            work_end="18:00",
        )
        self.sector_2 = Sector.objects.get(
            name="Test Sector",
            project=self.project,
        )
        self.sector_3 = Sector.objects.create(
            name="Sector on project 2",
            project=self.project_2,
            rooms_limit=1,
            work_start="07:00",
            work_end="17:00",
        )

        # SECTOR AUTHORIZATIONS
        self.manager_auth = self.sector_1.set_user_authorization(
            self.manager_perm, role=SectorAuthorization.ROLE_MANAGER
        )
        self.manager_2_auth = self.sector_2.set_user_authorization(
            self.manager2_perm, role=SectorAuthorization.ROLE_MANAGER
        )
        self.manager_2_auth_1 = self.sector_3.set_user_authorization(
            self.manager_perm, role=SectorAuthorization.ROLE_MANAGER
        )

        # QUEUES
        self.queue_1 = Queue.objects.create(name="Q1", sector=self.sector_1)
        self.queue_2 = Queue.objects.create(name="Q2", sector=self.sector_1)
        self.queue_3 = Queue.objects.create(name="Q3", sector=self.sector_2)

        # QUEUE AUTHORIZATIONS
        self.agent_1_auth = self.queue_1.authorizations.create(
            permission=self.agent_perm, role=QueueAuthorization.ROLE_AGENT
        )
        self.agent_2_auth = self.queue_2.authorizations.create(
            permission=self.agent2_perm, role=QueueAuthorization.ROLE_AGENT
        )
        self.agent_2_auth_2 = self.queue_3.authorizations.create(
            permission=self.agent2_perm, role=QueueAuthorization.ROLE_AGENT
        )

        # ROOMS
        self.room_1 = Room.objects.create(
            contact=self.contact,
            queue=self.queue_1,
            user=self.agent,
            project_uuid=str(self.project.uuid),
        )
        self.room_2 = Room.objects.create(
            contact=self.contact_2,
            queue=self.queue_2,
            project_uuid=str(self.project.uuid),
        )
        self.room_3 = Room.objects.create(
            contact=self.contact_3,
            queue=self.queue_3,
            project_uuid=str(self.project.uuid),
        )

    def _request_list_rooms(self, token, data: dict):
        url = reverse("room-list")
        client = self.client
        client.credentials(HTTP_AUTHORIZATION="Token " + token.key)
        response = client.get(url, data=data)
        results = response.json().get("results")
        return response, results

    def _ok_list_rooms(self, token, rooms: list, data: dict):
        response, results = self._request_list_rooms(token, data)
        self.assertEqual(response.status_code, status.HTTP_200_OK)
        self.assertEqual(response.json().get("count"), len(rooms))

        for result in results:
            self.assertIn(result.get("uuid"), rooms)

    def _not_ok_list_rooms(self, token, data: dict):
        response, _ = self._request_list_rooms(token, data)
        self.assertEqual(response.status_code, status.HTTP_200_OK)
        self.assertEqual(response.json().get("count"), 0)

    def test_list_rooms_given_agents(self):
        self._ok_list_rooms(
            self.agent_token,
            [str(self.room_1.uuid)],
            {"project": self.project.uuid},
        )
        self._ok_list_rooms(
            self.agent_2_token,
            [str(self.room_2.uuid), str(self.room_3.uuid)],
            {"project": self.project.uuid},
        )

    def test_list_rooms_with_manager_and_admin_token(self):
        self._ok_list_rooms(
            self.manager_token,
            [str(self.room_2.uuid), str(self.room_3.uuid)],
            {"project": self.project.uuid},
        )

        self._ok_list_rooms(
            self.owner_token,
            [str(self.room_2.uuid), str(self.room_3.uuid)],
            {"project": self.project.uuid},
        )

    def test_list_rooms_with_not_permitted_manager_token(self):
        self._not_ok_list_rooms(
            self.manager_3_token,
            {"project": self.project.uuid},
        )


class RoomMessagesTests(APITestCase):
    fixtures = ["chats/fixtures/fixture_app.json"]

    def setUp(self) -> None:
        self.room = Room.objects.filter(
            is_active=True, messages__contact__isnull=False
        ).first()
        self.agent_token = self.room.user.auth_token.pk

    def _update_message_status(self, token: str, data: dict):
        url = reverse("room-bulk_update_msgs", args=[str(self.room.pk)])
        client = self.client
        client.credentials(HTTP_AUTHORIZATION=f"Token {token}")

        return client.patch(url, data=data, format="json")

    def test_read_all_messages(self):
        unread_messages_count_old = self.room.messages.filter(seen=False).count()

        data = {"seen": True}
        response = self._update_message_status(token=self.agent_token, data=data)

        unread_messages_count_new = self.room.messages.filter(seen=False).count()
        self.assertEqual(response.status_code, status.HTTP_200_OK)
        self.assertNotEqual(unread_messages_count_new, unread_messages_count_old)
        self.assertEqual(unread_messages_count_new, 0)

    def test_read_list_messages(self):
        first_msg, second_msg = self.room.messages.filter(seen=False)[:2]

        data = {"seen": True, "messages": [str(first_msg.pk), str(second_msg.pk)]}
        response = self._update_message_status(token=self.agent_token, data=data)
        first_msg.refresh_from_db()
        second_msg.refresh_from_db()

        self.assertEqual(response.status_code, status.HTTP_200_OK)
        self.assertTrue(first_msg.seen and second_msg.seen)

    def test_read_empty_list_messages(self):
        data = {"seen": True, "messages": ["", ""]}
        response = self._update_message_status(token=self.agent_token, data=data)

        self.assertEqual(response.status_code, status.HTTP_400_BAD_REQUEST)

    def test_read_all_empty_body_messages(self):
        unread_messages_count_old = self.room.messages.filter(seen=False).count()

        response = self._update_message_status(token=self.agent_token, data={})

        unread_messages_count_new = self.room.messages.filter(seen=False).count()

        self.assertEqual(response.status_code, status.HTTP_200_OK)
        self.assertNotEqual(unread_messages_count_new, unread_messages_count_old)
        self.assertEqual(unread_messages_count_new, 0)

    def test_unread_all_messages(self):
        self.room.messages.update(seen=True)
        read_messages_count_old = self.room.messages.count()

        data = {"seen": False}
        response = self._update_message_status(token=self.agent_token, data=data)

        read_messages_count_new = self.room.messages.filter(seen=True).count()
        self.assertEqual(response.status_code, status.HTTP_200_OK)
        self.assertNotEqual(read_messages_count_new, read_messages_count_old)
        self.assertEqual(read_messages_count_new, 0)

    def test_unread_list_messages(self):
        self.room.messages.update(seen=True)
        first_msg, second_msg = self.room.messages.all()[:2]

        data = {"seen": False, "messages": [str(first_msg.pk), str(second_msg.pk)]}
        response = self._update_message_status(token=self.agent_token, data=data)
        first_msg.refresh_from_db()
        second_msg.refresh_from_db()

        self.assertEqual(response.status_code, status.HTTP_200_OK)
        self.assertFalse(first_msg.seen and second_msg.seen)


class RoomsManagerTests(APITestCase):
    """

    TODO Manager can access agents
    [] Room List
    [] Room Read
    [] Room Transfer

    [] Manager/Admin with X rooms
    [] Agent with Y rooms
    [] Given a agent, Manager/Admin should retrieve Y rooms

    Project: 34a93b52-231e-11ed-861d-0242ac120002
    Queue: f2519480-7e58-4fc4-9894-9ab1769e29cf
    Admin: amazoninhaweni@chats.weni.ai <d116bca8757372f3b5936096473929ed1465915e> [0 rooms]
    Manager(in other sector): linalawson@chats.weni.ai <d7fddba0b1dfaad72aa9e21876cbc93caa9ce3fa> [0 rooms]
    Agent_1: amywong@chats.weni.ai <4215e6d6666e54f7db9f98100533aa68909fd855> [2 rooms]
    Agent_2: johndoe@chats.weni.ai <59e5b85e2f0134c4ee9f72037e379c94390697ce> [0 rooms]

    """

    fixtures = ["chats/fixtures/fixture_app.json"]

    def setUp(self) -> None:
        self.project = Project.objects.get(pk="34a93b52-231e-11ed-861d-0242ac120002")
        self.admin = User.objects.get(email="amazoninhaweni@chats.weni.ai")
        self.manager = User.objects.get(email="linalawson@chats.weni.ai")
        self.agent_1 = User.objects.get(email="amywong@chats.weni.ai")
        self.agent_2 = User.objects.get(email="johndoe@chats.weni.ai")
        self.room = Room.objects.get(pk="090da6d1-959e-4dea-994a-41bf0d38ba26")

    def _request_list_rooms(self, token, data: dict):
        url = reverse("room-list")
        client = self.client
        client.credentials(HTTP_AUTHORIZATION="Token " + token)
        response = client.get(url, data=data)
        results = response.json().get("results")
        return response, results

    def _request_transfer_room(self, token, data: dict):
        url = reverse("room-detail", kwargs={"pk": str(self.room.pk)})
        client = self.client
        client.credentials(HTTP_AUTHORIZATION="Token " + token)
        response = client.patch(url, data=data)
        results = response.json().get("results")
        return response, results

    def test_admin_list_agent_rooms(self):
        data = {"project": str(self.project.pk)}
        admin_data = {**data, **{"email": self.agent_1.email}}
        admin_response = self._request_list_rooms(
            self.admin.auth_token.key, admin_data
        )[0]
        agent_response = self._request_list_rooms(self.agent_1.auth_token.key, data)[0]
        admin_content = admin_response.json()
        agent_content = agent_response.json()
        self.assertEquals(admin_response.status_code, status.HTTP_200_OK)
        self.assertEquals(admin_content.get("count"), agent_content.get("count"))

    def test_manager_list_agent_rooms(self):
        data = {"project": str(self.project.pk)}
        manager_data = {**data, **{"email": self.agent_1.email}}
        manager_response = self._request_list_rooms(
            self.manager.auth_token.key, manager_data
        )[0]
        agent_response = self._request_list_rooms(self.agent_1.auth_token.key, data)[0]
        manager_content = manager_response.json()
        agent_content = agent_response.json()
        self.assertEquals(manager_response.status_code, status.HTTP_200_OK)
        self.assertEquals(manager_content.get("count"), agent_content.get("count"))

    def test_admin_transfer_agent_rooms(self):
        data = {"user_email": self.agent_2.email}
        response = self._request_transfer_room(self.admin.auth_token.key, data)[0]
        room = self.room
        room.refresh_from_db()
        self.assertEquals(response.status_code, status.HTTP_200_OK)
        self.assertEquals(room.user, self.agent_2)

    def test_manager_transfer_agent_rooms(self):
        data = {"user_email": self.agent_2.email}
        response = self._request_transfer_room(self.manager.auth_token.key, data)[0]
        room = self.room
        room.refresh_from_db()
        self.assertEquals(response.status_code, status.HTTP_200_OK)
        self.assertEquals(room.user, self.agent_2)


<<<<<<< HEAD
class TestRoomsViewSet(APITestCase):
    def setUp(self) -> None:
        self.user = User.objects.create_user(email="test@test.com")
        self.project = Project.objects.create(name="Test Project")
        self.project_permission = ProjectPermission.objects.create(
            user=self.user,
            project=self.project,
            role=ProjectPermission.ROLE_ATTENDANT,
        )
        self.sector = Sector.objects.create(
            name="Test Sector",
            project=self.project,
            rooms_limit=10,
            work_start="09:00",
            work_end="18:00",
        )
        self.queue = Queue.objects.create(
            name="Test Queue",
            sector=self.sector,
        )
        self.queue_permission = QueueAuthorization.objects.create(
            permission=self.project_permission,
            queue=self.queue,
            role=QueueAuthorization.ROLE_AGENT,
        )

        self.client.force_authenticate(user=self.user)

    def list_rooms(self, filters: dict = {}) -> Response:
        url = reverse("room-list")

        return self.client.get(url, filters)

    def test_room_order_by_created_on(self):
        room_1 = Room.objects.create(
            project_uuid=str(self.project.uuid),
            is_active=True,
            queue=self.queue,
            contact=Contact.objects.create(),
        )
        room_2 = Room.objects.create(
            project_uuid=str(self.project.uuid),
            is_active=True,
            queue=self.queue,
            contact=Contact.objects.create(),
        )

        response = self.list_rooms(
            filters={"project": str(self.project.uuid), "ordering": "created_on"}
        )

        self.assertEqual(response.status_code, status.HTTP_200_OK)
        self.assertEqual(
            response.json().get("results")[0].get("uuid"), str(room_1.uuid)
        )
        self.assertEqual(
            response.json().get("results")[1].get("uuid"), str(room_2.uuid)
        )

    def test_room_order_by_inverted_created_on(self):
        room_1 = Room.objects.create(
            project_uuid=str(self.project.uuid),
            is_active=True,
            queue=self.queue,
            contact=Contact.objects.create(),
        )
        room_2 = Room.objects.create(
            project_uuid=str(self.project.uuid),
            is_active=True,
            queue=self.queue,
            contact=Contact.objects.create(),
        )

        response = self.list_rooms(
            filters={"project": str(self.project.uuid), "ordering": "-created_on"}
        )

        self.assertEqual(response.status_code, status.HTTP_200_OK)
        self.assertEqual(
            response.json().get("results")[0].get("uuid"), str(room_2.uuid)
        )
        self.assertEqual(
            response.json().get("results")[1].get("uuid"), str(room_1.uuid)
        )
=======
class RoomPickTests(APITestCase):
    def setUp(self) -> None:
        self.project = Project.objects.create()
        self.sector = Sector.objects.create(
            project=self.project, rooms_limit=10, work_start="05:00", work_end="23:00"
        )
        self.queue = Queue.objects.create(sector=self.sector)
        self.room = Room.objects.create(queue=self.queue)

        self.user = User.objects.create(email="test@example.com")

        self.client.force_authenticate(user=self.user)

    def pick_room_from_queue(self) -> Response:
        url = reverse("room-pick_queue_room", kwargs={"pk": str(self.room.pk)})

        return self.client.patch(url)

    def test_cannot_pick_room_from_queue_without_project_permission(self):
        response = self.pick_room_from_queue()

        self.assertEqual(response.status_code, status.HTTP_403_FORBIDDEN)
        self.assertEqual(response.data["detail"].code, "permission_denied")

    @with_project_permission(role=ProjectPermission.ROLE_ADMIN)
    def test_cannot_pick_room_if_room_is_not_queued(self):
        self.room.user = User.objects.create(email="test2@example.com")
        self.room.save(update_fields=["user"])

        response = self.pick_room_from_queue()

        self.assertEqual(response.status_code, status.HTTP_400_BAD_REQUEST)
        self.assertEqual(response.data["detail"].code, "room_is_not_queued")

    @with_project_permission(role=ProjectPermission.ROLE_ADMIN)
    def test_can_pick_room_if_room_is_queued_as_admin(self):
        self.room.queue = self.queue
        self.room.save()

        response = self.pick_room_from_queue()

        self.assertEqual(response.status_code, status.HTTP_200_OK)

    @with_project_permission(role=ProjectPermission.ROLE_ATTENDANT)
    def test_cannot_pick_room_as_attendant_without_queue_authorization(self):
        self.room.queue = self.queue
        self.room.save()

        response = self.pick_room_from_queue()

        self.assertEqual(response.status_code, status.HTTP_403_FORBIDDEN)
        self.assertEqual(response.data["detail"].code, "permission_denied")

    @with_project_permission(role=ProjectPermission.ROLE_ATTENDANT)
    @with_queue_authorization(role=QueueAuthorization.ROLE_AGENT)
    def test_can_pick_room_as_attendant_with_queue_authorization(self):
        self.room.queue = self.queue
        self.room.save()

        response = self.pick_room_from_queue()

        self.assertEqual(response.status_code, status.HTTP_200_OK)

    @with_project_permission(role=ProjectPermission.ROLE_ATTENDANT)
    @with_queue_authorization(role=QueueAuthorization.ROLE_AGENT)
    def test_cannot_pick_room_if_routing_type_is_queue_priority_and_user_is_not_project_admin_or_sector_manager(
        self,
    ):
        self.project.room_routing_type = RoomRoutingType.QUEUE_PRIORITY
        self.project.save(update_fields=["room_routing_type"])

        response = self.pick_room_from_queue()

        self.assertEqual(response.status_code, status.HTTP_403_FORBIDDEN)
        self.assertEqual(
            response.data["detail"].code, "user_is_not_project_admin_or_sector_manager"
        )

    @with_project_permission(role=ProjectPermission.ROLE_ADMIN)
    def test_can_pick_room_if_project_routing_type_is_queue_priority_and_user_is_project_admin(
        self,
    ):
        self.project.room_routing_type = RoomRoutingType.QUEUE_PRIORITY
        self.project.save(update_fields=["room_routing_type"])

        response = self.pick_room_from_queue()

        self.assertEqual(response.status_code, status.HTTP_200_OK)

    @with_project_permission(role=ProjectPermission.ROLE_ATTENDANT)
    @with_sector_authorization(role=SectorAuthorization.ROLE_MANAGER)
    def test_can_pick_room_if_project_routing_type_is_queue_priority_and_user_has_sector_manager_role(
        self,
    ):
        self.project.room_routing_type = RoomRoutingType.QUEUE_PRIORITY
        self.project.save(update_fields=["room_routing_type"])

        response = self.pick_room_from_queue()

        self.assertEqual(response.status_code, status.HTTP_200_OK)
>>>>>>> ddab4e07
<|MERGE_RESOLUTION|>--- conflicted
+++ resolved
@@ -339,7 +339,6 @@
         self.assertEquals(room.user, self.agent_2)
 
 
-<<<<<<< HEAD
 class TestRoomsViewSet(APITestCase):
     def setUp(self) -> None:
         self.user = User.objects.create_user(email="test@test.com")
@@ -424,7 +423,8 @@
         self.assertEqual(
             response.json().get("results")[1].get("uuid"), str(room_1.uuid)
         )
-=======
+
+
 class RoomPickTests(APITestCase):
     def setUp(self) -> None:
         self.project = Project.objects.create()
@@ -524,5 +524,4 @@
 
         response = self.pick_room_from_queue()
 
-        self.assertEqual(response.status_code, status.HTTP_200_OK)
->>>>>>> ddab4e07
+        self.assertEqual(response.status_code, status.HTTP_200_OK)