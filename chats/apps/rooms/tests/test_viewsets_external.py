from unittest.mock import patch

from django.urls import reverse
from rest_framework import status
from rest_framework.test import APITestCase
from unittest import mock
from chats.apps.accounts.models import User
from django.contrib.contenttypes.models import ContentType
from django.contrib.auth.models import Permission

from chats.apps.api.utils import create_user_and_token
from chats.apps.queues.models import Queue
from chats.apps.rooms.models import Room
from rest_framework.response import Response
from chats.apps.contacts.models import Contact
from chats.apps.projects.models.models import Project, RoomRoutingType
from chats.apps.sectors.models import Sector


class RoomsExternalTests(APITestCase):
    fixtures = ["chats/fixtures/fixture_app.json"]

    def setUp(self) -> None:
        self.queue_1 = Queue.objects.get(uuid="f341417b-5143-4469-a99d-f141a0676bd4")

    def _create_room(self, token: str, data: dict):
        url = reverse("external_rooms-list")
        client = self.client
        client.credentials(HTTP_AUTHORIZATION=f"Bearer {token}")

        return client.post(url, data=data, format="json")

<<<<<<< HEAD
    def _close_room(self, token: str, room_id: str):
        url = reverse("external_rooms-close", kwargs={"uuid": room_id})
        client = self.client
        client.credentials(HTTP_AUTHORIZATION=f"Bearer {token}")

        return client.put(url, format="json")

    def test_create_external_room(self):
=======
    @patch("chats.apps.sectors.models.Sector.is_attending", return_value=True)
    def test_create_external_room(self, mock_is_attending):
>>>>>>> 466eb011
        """
        Verify if the endpoint for create external room it is working correctly.
        """
        data = {
            "queue_uuid": str(self.queue_1.uuid),
            "contact": {
                "external_id": "e3955fd5-5705-60cd-b480-b45594b70282",
                "name": "Foo Bar",
                "email": "FooBar@weni.ai",
                "phone": "+250788123123",
                "custom_fields": {},
            },
        }
        response = self._create_room("f3ce543e-d77e-4508-9140-15c95752a380", data)
        self.assertEqual(response.status_code, status.HTTP_201_CREATED)

<<<<<<< HEAD
    @mock.patch(
        "chats.apps.accounts.authentication.drf.backends.WeniOIDCAuthenticationBackend.get_userinfo"
    )
    def test_create_external_room_with_internal_token(self, mock_get_userinfo):
        # Mock the userinfo response
        mock_get_userinfo.return_value = {
            "sub": "test_user",
            "email": "test_user@example.com",
            "preferred_username": "test_user",
            "given_name": "Test",
            "family_name": "User",
        }

        user, token = create_user_and_token("test_user")

        permission, created = Permission.objects.get_or_create(
            codename="can_communicate_internally",
            content_type=ContentType.objects.get_for_model(User),
        )
        user.user_permissions.add(permission)
        self.client.force_authenticate(user)

        data = {
            "queue_uuid": str(self.queue_1.uuid),
            "contact": {
                "external_id": "e3955fd5-5705-60cd-b480-b45594b70282",
                "name": "Foo Bar",
                "email": "FooBar@weni.ai",
                "phone": "+250788123123",
                "custom_fields": {},
            },
        }

        response = self._create_room(token, data)

        self.assertEqual(response.status_code, status.HTTP_201_CREATED)

    def test_cannot_create_room_with_token_without_can_communicate_internally_perm(
        self,
    ):
        user, token = create_user_and_token("test_user")
        self.client.force_authenticate(user)

        data = {
            "queue_uuid": str(self.queue_1.uuid),
        }
        response = self._create_room(token, data)
        self.assertEqual(response.status_code, status.HTTP_403_FORBIDDEN)

    def test_create_external_room_with_external_uuid(self):
=======
    @patch("chats.apps.sectors.models.Sector.is_attending", return_value=True)
    def test_create_external_room_with_external_uuid(self, mock_is_attending):
>>>>>>> 466eb011
        """
        Verify if the endpoint for create external room it is working correctly, passing custom fields.
        """
        data = {
            "queue_uuid": str(self.queue_1.uuid),
            "contact": {
                "external_id": "aec9f84e-3dcd-11ed-b878-0242ac120002",
                "name": "external generator",
                "email": "generator@weni.ai",
                "phone": "+558498984312",
                "custom_fields": {"age": "35"},
            },
        }
        response = self._create_room("f3ce543e-d77e-4508-9140-15c95752a380", data)
        self.assertEqual(response.status_code, status.HTTP_201_CREATED)
        self.assertEqual(response.data["contact"]["name"], "external generator")
        self.assertEqual(
            response.data["contact"]["external_id"],
            "aec9f84e-3dcd-11ed-b878-0242ac120002",
        )

    @patch("chats.apps.sectors.models.Sector.is_attending", return_value=True)
    def test_create_external_room_editing_contact(self, mock_is_attending):
        """
        Verify if the endpoint for edit external room it is working correctly.
        """
        data = {
            "queue_uuid": str(self.queue_1.uuid),
            "contact": {
                "external_id": "e3955fd5-5705-30cd-b480-b45594b70282",
                "name": "gaules",
                "email": "gaulesr@weni.ai",
                "phone": "+5511985543332",
                "urn": "whatsapp:5521917078266?auth=eyJhbGciOiAiSFM",
                "custom_fields": {
                    "age": "40",
                    "prefered_game": "cs-go",
                    "job": "streamer",
                },
            },
        }

        response = self._create_room("f3ce543e-d77e-4508-9140-15c95752a380", data)
        self.assertEqual(response.status_code, status.HTTP_201_CREATED)
        self.assertEqual(response.data["contact"]["name"], "gaules")
        self.assertEqual(response.data["urn"], "whatsapp:5521917078266")
        self.assertEqual(response.data["contact"]["custom_fields"]["age"], "40")
        self.assertEqual(
            response.data["contact"]["custom_fields"]["prefered_game"], "cs-go"
        )
        self.assertEqual(response.data["contact"]["custom_fields"]["job"], "streamer")

    @patch("chats.apps.sectors.models.Sector.is_attending", return_value=True)
    def test_is_anon_true_wont_save_urn(self, mock_is_attending):
        data = {
            "queue_uuid": str(self.queue_1.uuid),
            "contact": {
                "external_id": "e3955fd5-5705-55cd-b480-b45594b70282",
                "name": "gaules",
                "email": "gaulesr@weni.ai",
                "phone": "+5511985543332",
                "urn": "whatsapp:5521917078266?auth=eyJhbGciOiAiSFM",
                "custom_fields": {
                    "age": "40",
                    "prefered_game": "cs-go",
                    "job": "streamer",
                },
            },
            "is_anon": True,
        }
        response = self._create_room("f3ce543e-d77e-4508-9140-15c95752a380", data)

        self.assertEqual(response.status_code, status.HTTP_201_CREATED)
        self.assertEqual(response.get("urn"), None)

    def test_close_room(self):
        room = Room.objects.create(queue=self.queue_1)

        response = self._close_room("f3ce543e-d77e-4508-9140-15c95752a380", room.uuid)
        self.assertEqual(response.status_code, status.HTTP_200_OK)

    @mock.patch(
        "chats.apps.accounts.authentication.drf.backends.WeniOIDCAuthenticationBackend.get_userinfo"
    )
    def test_close_room_with_internal_token(self, mock_get_userinfo):
        room = Room.objects.create(queue=self.queue_1)
        mock_get_userinfo.return_value = {
            "sub": "test_user",
            "email": "test_user@example.com",
            "preferred_username": "test_user",
            "given_name": "Test",
            "family_name": "User",
        }

        user, token = create_user_and_token("test_user")
        permission, created = Permission.objects.get_or_create(
            codename="can_communicate_internally",
            content_type=ContentType.objects.get_for_model(User),
        )
        user.user_permissions.add(permission)
        self.client.force_authenticate(user)

        response = self._close_room(token, room.uuid)
        self.assertEqual(response.status_code, status.HTTP_200_OK)

    def test_cannot_close_room_with_token_without_can_communicate_internally_perm(self):
        user, token = create_user_and_token("test_user")
        self.client.force_authenticate(user)

        room = Room.objects.create(queue=self.queue_1)

        response = self._close_room(token, room.uuid)
        self.assertEqual(response.status_code, status.HTTP_403_FORBIDDEN)


class RoomsQueuePriorityExternalTests(APITestCase):
    def setUp(self) -> None:
        self.project = Project.objects.create(
            room_routing_type=RoomRoutingType.QUEUE_PRIORITY,
            timezone="America/Sao_Paulo",
        )
        self.sector = Sector.objects.create(
            project=self.project, rooms_limit=1, work_start="00:00", work_end="23:59"
        )
        self.queue = Queue.objects.create(sector=self.sector)

    def create_room(self, data: dict) -> Response:
        url = reverse("external_rooms-list")
        client = self.client
        client.credentials(
            HTTP_AUTHORIZATION=f"Bearer {self.project.external_token.uuid}"
        )

        return client.post(url, data=data, format="json")

    @patch("chats.apps.api.v1.external.rooms.serializers.start_queue_priority_routing")
    @patch("chats.apps.api.v1.external.rooms.serializers.logger")
    def test_create_room_with_queue_priority_when_queue_is_empty_and_no_user_is_online(
        self,
        mock_logger,
        mock_start_queue_priority_routing,
    ):
        mock_start_queue_priority_routing.return_value = None
        data = {
            "queue_uuid": str(self.queue.uuid),
            "contact": {
                "external_id": "e3955fd5-5705-55cd-b480-b45594b70282",
                "name": "kallil",
                "email": "kallil@email.com",
                "phone": "+5511985543332",
                "urn": "whatsapp:5521917078266?auth=eyJhbGciOiAiSFM",
                "custom_fields": {},
            },
        }
        response = self.create_room(data)

        self.assertEqual(response.status_code, status.HTTP_201_CREATED)
        self.assertIsNone(response.data.get("user"))

        mock_start_queue_priority_routing.assert_not_called()
        mock_logger.assert_not_called()

    @patch("chats.apps.api.v1.external.rooms.serializers.start_queue_priority_routing")
    @patch("chats.apps.api.v1.external.rooms.serializers.logger")
    def test_create_room_with_queue_priority_when_queue_is_empty_and_user_is_online(
        self,
        mock_logger,
        mock_start_queue_priority_routing,
    ):
        mock_start_queue_priority_routing.return_value = None

        user = User.objects.create(
            email="user@email.com",
        )
        permission = self.project.permissions.create(user=user, status="ONLINE")
        self.queue.authorizations.create(permission=permission, role=1)

        data = {
            "queue_uuid": str(self.queue.uuid),
            "contact": {
                "external_id": "e3955fd5-5705-55cd-b480-b45594b70282",
                "name": "kallil",
                "email": "kallil@email.com",
                "phone": "+5511985543332",
                "urn": "whatsapp:5521917078266?auth=eyJhbGciOiAiSFM",
                "custom_fields": {},
            },
        }
        response = self.create_room(data)

        self.assertEqual(response.status_code, status.HTTP_201_CREATED)
        self.assertEqual(response.data.get("user").get("email"), user.email)

        mock_start_queue_priority_routing.assert_not_called()
        mock_logger.assert_not_called()

    @patch("chats.apps.api.v1.external.rooms.serializers.start_queue_priority_routing")
    @patch("chats.apps.api.v1.external.rooms.serializers.logger")
    def test_create_room_with_queue_priority_when_user_is_online_but_queue_is_not_empty(
        self,
        mock_logger,
        mock_start_queue_priority_routing,
    ):
        mock_start_queue_priority_routing.return_value = None

        user = User.objects.create(
            email="user@email.com",
        )
        permission = self.project.permissions.create(user=user, status="ONLINE")
        self.queue.authorizations.create(permission=permission, role=1)

        Room.objects.create(
            queue=self.queue,
            contact=Contact.objects.create(
                external_id="e3955fd5-5705-55cd-b480-b45594b70282",
            ),
            user=user,
            is_active=True,
        )

        # Room in waiting in the queue
        Room.objects.create(
            queue=self.queue,
            contact=Contact.objects.create(
                external_id="e581f4c4-5a3d-47f3-bdc6-158efd6062b5",
            ),
            is_active=True,
        )

        current_queue_size = self.queue.rooms.filter(
            is_active=True, user__isnull=True
        ).count()

        self.assertEqual(current_queue_size, 1)

        data = {
            "queue_uuid": str(self.queue.uuid),
            "contact": {
                "external_id": "8b411ef7-46b2-414b-9ee0-6732301b257b",
                "name": "kallil",
                "email": "kallil@email.com",
                "phone": "+5511985543332",
                "urn": "whatsapp:5521917078266?auth=eyJhbGciOiAiSFM",
                "custom_fields": {},
            },
        }
        response = self.create_room(data)

        self.assertEqual(response.status_code, status.HTTP_201_CREATED)
        self.assertIsNone(response.data.get("user"))

        mock_start_queue_priority_routing.assert_called_once_with(self.queue)
        mock_logger.info.assert_any_call(
            "Calling start_queue_priority_routing for queue %s from get_room_user because the queue is not empty",
            self.queue.uuid,
        )


class RoomsFlowStartExternalTests(APITestCase):
    fixtures = ["chats/fixtures/fixture_app.json"]

    def setUp(self) -> None:
        self.queue_1 = Queue.objects.get(uuid="f2519480-7e58-4fc4-9894-9ab1769e29cf")
        self.project = self.queue_1.sector.project
        self.room = self.queue_1.rooms.filter(
            is_active=True, user__isnull=False
        ).first()
        self.permission = self.project.permissions.get(user=self.room.user)
        self.room_flowstart = self.project.flowstarts.create(
            flow="a75d0853-e4e8-48bd-bdb5-f8685a0d5026",
            permission=self.permission,
            room=self.room,
        )
        self.room_flowstart.references.create(
            receiver_type="contact", external_id=str(self.room.contact.external_id)
        )

        self.contact_and_group_flowstart = self.project.flowstarts.create(
            flow="dc531e97-95ca-457c-8796-70e15d30c2db",
            permission=self.permission,
        )
        self.contact_reference = self.contact_and_group_flowstart.references.create(
            receiver_type="contact", external_id="7848de87-aaa5-4ce2-a1df-ba98e78a50d1"
        )
        self.group_reference = self.contact_and_group_flowstart.references.create(
            receiver_type="group", external_id="83623269-19c0-4878-9dee-bace53fc6a6d"
        )

    def _create_room(self, token: str, data: dict):
        url = reverse("external_rooms-list")
        client = self.client
        client.credentials(HTTP_AUTHORIZATION=f"Bearer {token}")

        return client.post(url, data=data, format="json")

    @patch("chats.apps.sectors.models.Sector.is_attending", return_value=True)
    def test_create_room_with_flow_start(self, mock_is_attending):
        flow_start = self.room_flowstart
        data = {
            "queue_uuid": str(self.queue_1.pk),
            "contact": {
                "external_id": self.room.contact.external_id,
                "name": "John Doe",
                "urn": "whatsapp:5521917078236?auth=eyJhbGciOiAiSFM",
            },
            "flow_uuid": flow_start.flow,
        }
        response = self._create_room("f3ce543e-d77e-4508-9140-15c95752a380", data)
        flow_start.refresh_from_db()

        self.assertEqual(response.status_code, status.HTTP_201_CREATED)
        self.assertEqual(response.json().get("uuid"), str(self.room.pk))
        self.assertTrue(flow_start.is_deleted)

    @patch("chats.apps.sectors.models.Sector.is_attending", return_value=True)
    def test_create_room_with_deleted_flow_start(self, mock_is_attending):
        flow_start = self.room_flowstart
        flow_start.is_deleted = True
        flow_start.save()
        data = {
            "queue_uuid": str(self.queue_1.pk),
            "contact": {
                "external_id": self.room.contact.external_id,
                "name": "John Doe",
                "urn": "whatsapp:5521917078236?auth=eyJhbGciOiAiSFM",
            },
            "flow_uuid": flow_start.flow,
        }
        response = self._create_room("f3ce543e-d77e-4508-9140-15c95752a380", data)

        self.assertEqual(response.status_code, status.HTTP_400_BAD_REQUEST)
        self.assertIn(
            response.json().get("detail"),
            {
                "The contact already have an open room in the project",
                "The contact already have an open room in the especified queue",
            },
        )

    @patch("chats.apps.sectors.models.Sector.is_attending", return_value=True)
    def test_create_room_with_contact_flow_start_with_offline_user(
        self, mock_is_attending
    ):
        data = {
            "queue_uuid": str(self.queue_1.pk),
            "contact": {
                "external_id": self.contact_reference.external_id,
                "name": "Foo bar",
                "urn": "whatsapp:5521917078236?auth=eyJhbGciOiAiSFM",
            },
            "flow_uuid": self.contact_and_group_flowstart.flow,
        }
        response = self._create_room("f3ce543e-d77e-4508-9140-15c95752a380", data)

        self.assertEqual(response.status_code, status.HTTP_201_CREATED)
        self.assertIsNone(
            response.json().get("user"),
        )

    @patch("chats.apps.sectors.models.Sector.is_attending", return_value=True)
    def test_create_room_with_contact_flow_start_with_online_user(
        self, mock_is_attending
    ):
        permission = self.permission
        permission.status = "ONLINE"
        permission.save()
        data = {
            "queue_uuid": str(self.queue_1.pk),
            "contact": {
                "external_id": self.contact_reference.external_id,
                "name": "Foo bar",
                "urn": "whatsapp:5521917078236?auth=eyJhbGciOiAiSFM",
            },
            "flow_uuid": self.contact_and_group_flowstart.flow,
        }
        response = self._create_room("f3ce543e-d77e-4508-9140-15c95752a380", data)

        self.assertEqual(response.status_code, status.HTTP_201_CREATED)
        self.assertEqual(
            response.json().get("user").get("email"),
            permission.user.email,
        )

    @patch("chats.apps.sectors.models.Sector.is_attending", return_value=True)
    def test_create_room_with_group_flow_start_with_online_user(
        self, mock_is_attending
    ):
        permission = self.permission
        permission.status = "ONLINE"
        permission.save()
        data = {
            "queue_uuid": str(self.queue_1.pk),
            "contact": {
                "external_id": "387908e4-f9cf-475d-86a8-65a983d91cc0",
                "name": "Foo bar",
                "urn": "whatsapp:5521917078236?auth=eyJhbGciOiAiSFM",
                "groups": [
                    {
                        "uuid": self.group_reference.external_id,
                    },
                    {
                        "uuid": "d7a71baa-0c6a-42bd-a220-ff028ae58ad6",
                    },
                ],
            },
            "flow_uuid": self.contact_and_group_flowstart.flow,
        }
        response = self._create_room("f3ce543e-d77e-4508-9140-15c95752a380", data)

        self.assertEqual(response.status_code, status.HTTP_201_CREATED)
        self.assertEqual(
            response.json().get("user").get("email"),
            permission.user.email,
        )

    @patch("chats.apps.sectors.models.Sector.is_attending", return_value=True)
    def test_create_room_with_group_flow_start_with_offline_user(
        self, mock_is_attending
    ):
        data = {
            "queue_uuid": str(self.queue_1.pk),
            "contact": {
                "external_id": "387908e4-f9cf-475d-86a8-65a983d91cc0",
                "name": "Foo bar",
                "urn": "whatsapp:5521917078236?auth=eyJhbGciOiAiSFM",
                "groups": [
                    {
                        "uuid": self.group_reference.external_id,
                    },
                    {
                        "uuid": "d7a71baa-0c6a-42bd-a220-ff028ae58ad6",
                    },
                ],
            },
            "flow_uuid": self.contact_and_group_flowstart.flow,
        }
        response = self._create_room("f3ce543e-d77e-4508-9140-15c95752a380", data)

        self.assertEqual(response.status_code, status.HTTP_201_CREATED)
        self.assertIsNone(
            response.json().get("user"),
        )


class RoomsAgentExternalTests(APITestCase):
    fixtures = ["chats/fixtures/fixture_app.json", "chats/fixtures/fixture_room.json"]

    def _update_room(self, ticket_id: str, permission_token: str, data: dict):
        url = reverse("external_roomagent-detail", kwargs={"pk": ticket_id})
        client = self.client
        client.credentials(HTTP_AUTHORIZATION=f"Bearer {permission_token}")

        return client.patch(url, data=data, format="json")

    @patch("chats.apps.rooms.models.FlowRESTClient.update_ticket_assignee")
    def test_add_agent_to_queued_room(self, mock_update_ticket_assignee):
        mock_update_ticket_assignee.return_value = None
        data = {
            "agent": "foobar@chats.weni.ai",
        }
        response = self._update_room(
            "66a47111-6e6f-43b3-9fdc-a92a18bc57d2",
            "e416fd45-2896-43a5-bd7a-5067f03c77fa",
            data,
        )

        self.assertEqual(response.status_code, status.HTTP_200_OK)

    def test_add_agent_outside_project_to_queued_room(self):
        data = {
            "agent": "agentqueue@chats.weni.ai",
        }
        response = self._update_room(
            "66a47111-6e6f-43b3-9fdc-a92a18bc57d2",
            "e416fd45-2896-43a5-bd7a-5067f03c77fa",
            data,
        )

        self.assertEqual(response.status_code, status.HTTP_404_NOT_FOUND)

    def test_add_agent_to_queued_room_with_agent_token(self):
        data = {
            "agent": "foobar@chats.weni.ai",
        }
        response = self._update_room(
            "66a47111-6e6f-43b3-9fdc-a92a18bc57d2",
            "25b32a73-c32a-4c38-85a7-f07dcb8389e5",
            data,
        )

        self.assertEqual(response.status_code, status.HTTP_403_FORBIDDEN)

    def test_remove_agent_to_queued_room(self):
        data = {}
        response = self._update_room(
            "66a47111-6e6f-43b3-9fdc-a92a18bc57d2",
            "e416fd45-2896-43a5-bd7a-5067f03c77fa",
            data,
        )

        self.assertEqual(response.status_code, status.HTTP_400_BAD_REQUEST)

    def test_transfer_agent_to_queued_room(self):
        data = {
            "agent": "foobar@chats.weni.ai",
        }
        response = self._update_room(
            "1c830ac0-1ba7-49f9-b8c8-b96af41d4213",
            "e416fd45-2896-43a5-bd7a-5067f03c77fa",
            data,
        )

        self.assertEqual(response.status_code, status.HTTP_400_BAD_REQUEST)

    def test_add_agent_to_closed_room(self):
        data = {
            "agent": "foobar@chats.weni.ai",
        }
        response = self._update_room(
            "ac6322ca-4a5b-4e5f-bb00-050c60e93b0b",
            "e416fd45-2896-43a5-bd7a-5067f03c77fa",
            data,
        )

        self.assertEqual(response.status_code, status.HTTP_404_NOT_FOUND)

    def test_add_agent_to_nonexistent_room(self):
        data = {
            "agent": "foobar@chats.weni.ai",
        }
        response = self._update_room(
            "ac6667ca-4a5b-4e5f-bb00-050c60e93b0b",
            "e416fd45-2896-43a5-bd7a-5067f03c77fa",
            data,
        )

        self.assertEqual(response.status_code, status.HTTP_404_NOT_FOUND)


class RoomsRoutingExternalTests(APITestCase):
    fixtures = [
        "chats/fixtures/fixture_sector.json",
    ]

    def _create_room(self, token: str, data: dict):
        url = reverse("external_rooms-list")
        client = self.client
        client.credentials(HTTP_AUTHORIZATION=f"Bearer {token}")

        return client.post(url, data=data, format="json")

    @patch("chats.apps.sectors.models.Sector.is_attending", return_value=True)
    def test_create_external_room_can_open_offline(self, mock_is_attending):
        data = {
            "queue_uuid": "8590ad29-5629-448c-bfb6-1bfd5219b8ec",
            "contact": {
                "external_id": "953fdcc9-1f6f-4abd-b90e-10a35c1cc825",
                "name": "Foo Bar",
                "email": "FooBar@weni.ai",
                "phone": "+250788123123",
                "custom_fields": {},
            },
        }
        response = self._create_room("b5fab78a-4836-468c-96c4-f5b0bba3303a", data)
        self.assertEqual(response.status_code, status.HTTP_201_CREATED)

    @patch("chats.apps.sectors.models.Sector.is_attending", return_value=True)
    def test_create_external_room_cannot_open_offline(self, mock_is_attending):
        data = {
            "queue_uuid": "605e21b0-4177-4eae-9cfb-529d9972a192",
            "contact": {
                "external_id": "a5ff0cd3-0bcd-4e91-8120-8718128cb1d9",
                "name": "Foo Bar",
                "email": "FooBar@weni.ai",
                "phone": "+250788123123",
                "custom_fields": {},
            },
        }
        response = self._create_room("b5fab78a-4836-468c-96c4-f5b0bba3303a", data)
        self.assertEqual(response.status_code, status.HTTP_400_BAD_REQUEST)<|MERGE_RESOLUTION|>--- conflicted
+++ resolved
@@ -30,19 +30,8 @@
 
         return client.post(url, data=data, format="json")
 
-<<<<<<< HEAD
-    def _close_room(self, token: str, room_id: str):
-        url = reverse("external_rooms-close", kwargs={"uuid": room_id})
-        client = self.client
-        client.credentials(HTTP_AUTHORIZATION=f"Bearer {token}")
-
-        return client.put(url, format="json")
-
-    def test_create_external_room(self):
-=======
     @patch("chats.apps.sectors.models.Sector.is_attending", return_value=True)
     def test_create_external_room(self, mock_is_attending):
->>>>>>> 466eb011
         """
         Verify if the endpoint for create external room it is working correctly.
         """
@@ -59,61 +48,8 @@
         response = self._create_room("f3ce543e-d77e-4508-9140-15c95752a380", data)
         self.assertEqual(response.status_code, status.HTTP_201_CREATED)
 
-<<<<<<< HEAD
-    @mock.patch(
-        "chats.apps.accounts.authentication.drf.backends.WeniOIDCAuthenticationBackend.get_userinfo"
-    )
-    def test_create_external_room_with_internal_token(self, mock_get_userinfo):
-        # Mock the userinfo response
-        mock_get_userinfo.return_value = {
-            "sub": "test_user",
-            "email": "test_user@example.com",
-            "preferred_username": "test_user",
-            "given_name": "Test",
-            "family_name": "User",
-        }
-
-        user, token = create_user_and_token("test_user")
-
-        permission, created = Permission.objects.get_or_create(
-            codename="can_communicate_internally",
-            content_type=ContentType.objects.get_for_model(User),
-        )
-        user.user_permissions.add(permission)
-        self.client.force_authenticate(user)
-
-        data = {
-            "queue_uuid": str(self.queue_1.uuid),
-            "contact": {
-                "external_id": "e3955fd5-5705-60cd-b480-b45594b70282",
-                "name": "Foo Bar",
-                "email": "FooBar@weni.ai",
-                "phone": "+250788123123",
-                "custom_fields": {},
-            },
-        }
-
-        response = self._create_room(token, data)
-
-        self.assertEqual(response.status_code, status.HTTP_201_CREATED)
-
-    def test_cannot_create_room_with_token_without_can_communicate_internally_perm(
-        self,
-    ):
-        user, token = create_user_and_token("test_user")
-        self.client.force_authenticate(user)
-
-        data = {
-            "queue_uuid": str(self.queue_1.uuid),
-        }
-        response = self._create_room(token, data)
-        self.assertEqual(response.status_code, status.HTTP_403_FORBIDDEN)
-
-    def test_create_external_room_with_external_uuid(self):
-=======
     @patch("chats.apps.sectors.models.Sector.is_attending", return_value=True)
     def test_create_external_room_with_external_uuid(self, mock_is_attending):
->>>>>>> 466eb011
         """
         Verify if the endpoint for create external room it is working correctly, passing custom fields.
         """
