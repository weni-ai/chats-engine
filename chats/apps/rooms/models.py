--- conflicted
+++ resolved
@@ -213,7 +213,9 @@
         if self.user and not self.user_assigned_at or user_has_changed:
             self.user_assigned_at = timezone.now()
 
-<<<<<<< HEAD
+        if user_has_changed:
+            self.clear_pins()
+
         # Capturar o estado anterior para comparação
         is_new = self._state.adding
 
@@ -222,12 +224,6 @@
 
         # Atualizar o status dos agentes após salvar
         self._update_agent_service_status(is_new)
-=======
-        if user_has_changed:
-            self.clear_pins()
-
-        return super().save(*args, **kwargs)
->>>>>>> bd2292ff
 
     def get_permission(self, user):
         try:
