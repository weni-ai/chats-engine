import json
import logging
import time
from datetime import timedelta
from typing import TYPE_CHECKING

import requests
import sentry_sdk
from django.conf import settings
from django.core.exceptions import ObjectDoesNotExist, PermissionDenied
from django.core.serializers.json import DjangoJSONEncoder
from django.db import models
from django.utils import timezone
from django.utils.translation import gettext_lazy as _
from model_utils import FieldTracker
from requests.exceptions import RequestException
from rest_framework.exceptions import ValidationError

from chats.apps.accounts.models import User
from chats.apps.api.v1.internal.rest_clients.flows_rest_client import FlowRESTClient
from chats.apps.projects.models.models import RoomRoutingType
from chats.apps.projects.usecases.send_room_info import RoomInfoUseCase
from chats.apps.rooms.exceptions import (
    MaxPinRoomLimitReachedError,
    RoomIsNotActiveError,
)
from chats.core.models import BaseConfigurableModel, BaseModel
from chats.utils.websockets import send_channels_group
<<<<<<< HEAD
from chats.core.models import BaseConfigurableModel
=======

>>>>>>> 29dbf3fe
from chats.apps.projects.usecases.status_service import InServiceStatusService

if TYPE_CHECKING:
    from chats.apps.projects.models.models import Project
    from chats.apps.queues.models import Queue


logger = logging.getLogger(__name__)


class Room(BaseModel, BaseConfigurableModel):
    def __init__(self, *args, **kwargs):
        super().__init__(*args, **kwargs)
        self.__original_is_active = self.is_active
        self._original_user = self.user

    user = models.ForeignKey(
        "accounts.User",
        related_name="rooms",
        verbose_name=_("user"),
        on_delete=models.CASCADE,
        null=True,
        blank=True,
        to_field="email",
    )
    contact = models.ForeignKey(
        "contacts.Contact",
        related_name="rooms",
        verbose_name=_("contact"),
        on_delete=models.CASCADE,
        null=True,
        blank=True,
    )
    queue = models.ForeignKey(
        "queues.Queue",
        related_name="rooms",
        verbose_name=_("Queue"),
        on_delete=models.CASCADE,
        null=True,
        blank=True,
    )

    custom_fields = models.JSONField(
        _("custom fields"),
        blank=True,
        null=True,
    )
    urn = models.TextField(_("urn"), null=True, blank=True, default="")

    project_uuid = models.TextField(
        _("project_uuid"), null=True, blank=True, default=""
    )
    ticket_uuid = models.UUIDField(_("ticket uuid"), null=True, blank=True)

    callback_url = models.TextField(_("Callback URL"), null=True, blank=True)

    ended_at = models.DateTimeField(
        _("Ended at"), auto_now_add=False, null=True, blank=True
    )

    ended_by = models.CharField(_("Ended by"), max_length=50, null=True, blank=True)

    is_active = models.BooleanField(_("is active?"), default=True)
    is_waiting = models.BooleanField(_("is waiting for answer?"), default=False)

    transfer_history = models.JSONField(_("Transfer History"), null=True, blank=True)

    tags = models.ManyToManyField(
        "sectors.SectorTag",
        related_name="rooms",
        verbose_name=_("tags"),
        blank=True,
    )
    protocol = models.TextField(_("protocol"), null=True, blank=True, default="")

    service_chat = models.TextField(
        _("service chat"), null=True, blank=True, default=""
    )

    user_assigned_at = models.DateTimeField(
        _("User assigned at"), null=True, blank=True
    )

    tracker = FieldTracker(fields=["user", "is_active"])

    @property
    def is_billing_notified(self) -> bool:
        """
        Returns True if the room has been billed
        """
        return self.get_config("is_billing_notified", False)

    def notify_billing(self):
        """
        Notify the billing system and set the is_billing_notified flag to True
        """
        logger.info("Notifying billing for room %s...", self.pk)
        room_client = RoomInfoUseCase()
        room_client.get_room(self)

        self.set_config("is_billing_notified", True)
        logger.info(
            "Billing notified for room %s. Setting is_billing_notified to True",
            self.pk,
        )

    def _update_agent_service_status(self, is_new):
        """
        Atualiza o status 'In-Service' dos agentes baseado nas mudanças na sala
        Args:
            is_new: Boolean indicando se é uma sala nova
        """

        # Obter valores relevantes
        old_user = self._original_user
        new_user = self.user

        # Obter o projeto da sala
        project = None
        if self.queue and hasattr(self.queue, "sector"):
            sector = self.queue.sector
            if sector and hasattr(sector, "project"):
                project = sector.project

        if not project:
            return  # Se não encontrar projeto, não faz nada

        # Caso prioritário: Sala fechada
        if (
            hasattr(self, "__original_is_active")
            and self.__original_is_active is True
            and self.is_active is False
        ):
            if old_user:
                InServiceStatusService.room_closed(old_user, project)
            return

        # Casos de atribuição de sala

        # Caso 1: Sala nova com usuário atribuído
        if is_new and new_user:
            InServiceStatusService.room_assigned(new_user, project)
            return

        # Caso 2: Usuário adicionado a uma sala existente
        if old_user is None and new_user is not None:
            InServiceStatusService.room_assigned(new_user, project)
            return

        # Caso 3: Transferência entre agentes
        if old_user is not None and new_user is not None and old_user != new_user:
            InServiceStatusService.room_closed(old_user, project)
            InServiceStatusService.room_assigned(new_user, project)
            return

        # Caso 4: Usuário removido da sala
        if old_user is not None and new_user is None:
            InServiceStatusService.room_closed(old_user, project)
            return
        
    class Meta:
        verbose_name = _("Room")
        verbose_name_plural = _("Rooms")
        constraints = [
            models.UniqueConstraint(
                fields=["contact", "queue"],
                condition=models.Q(is_active=True),
                name="unique_contact_queue_is_activetrue_room",
            )
        ]
        indexes = [
            models.Index(fields=["project_uuid"]),
        ]

    def _update_agent_service_status(self, is_new):
        """
        Atualiza o status 'In-Service' dos agentes baseado nas mudanças na sala

        Args:
            is_new: Boolean indicando se é uma sala nova
        """

        # Obter valores relevantes
        old_user = self._original_user
        new_user = self.user

        # Obter o projeto da sala
        project = None
        if self.queue and hasattr(self.queue, "sector"):
            sector = self.queue.sector
            if sector and hasattr(sector, "project"):
                project = sector.project

        if not project:
            return  # Se não encontrar projeto, não faz nada

        # Caso prioritário: Sala fechada
        if (
            hasattr(self, "__original_is_active")
            and self.__original_is_active is True
            and self.is_active is False
        ):
            if old_user:
                InServiceStatusService.room_closed(old_user, project)
            return

        # Casos de atribuição de sala

        # Caso 1: Sala nova com usuário atribuído
        if is_new and new_user:
            InServiceStatusService.room_assigned(new_user, project)
            return

        # Caso 2: Usuário adicionado a uma sala existente
        if old_user is None and new_user is not None:
            InServiceStatusService.room_assigned(new_user, project)
            return

        # Caso 3: Transferência entre agentes
        if old_user is not None and new_user is not None and old_user != new_user:
            InServiceStatusService.room_closed(old_user, project)
            InServiceStatusService.room_assigned(new_user, project)
            return

        # Caso 4: Usuário removido da sala
        if old_user is not None and new_user is None:
            InServiceStatusService.room_closed(old_user, project)
            return

    def save(self, *args, **kwargs) -> None:
        if self.__original_is_active is False:
            raise ValidationError({"detail": _("Closed rooms cannot receive updates")})

        user_has_changed = self.pk and self.tracker.has_changed("user")

        if self.user and not self.user_assigned_at or user_has_changed:
            self.user_assigned_at = timezone.now()

        if user_has_changed:
            self.clear_pins()

        # Capturar o estado anterior para comparação
        is_new = self._state.adding

        # Salvar o objeto primeiro
        super().save(*args, **kwargs)

        # Atualizar o status dos agentes após salvar
        self._update_agent_service_status(is_new)

    def get_permission(self, user):
        try:
            return self.queue.get_permission(user)
        except ObjectDoesNotExist:
            return None

    def can_retrieve(self, user):
        permission = self.get_permission(user)
        if not permission:
            return False
        if permission.is_admin:
            return True
        if user == self.user:
            return True

        return self.queue.is_agent(user) or self.queue.sector.is_manager(user)

    def get_is_waiting(self):
        """If the room does not have any contact message, then it is waiting"""
        check_flowstarts = self.flowstarts.filter(is_deleted=False).exists()
        return self.is_waiting or check_flowstarts

    @property
    def project(self):
        return self.queue.project

    @property
    def last_contact_message(self):
        return (
            self.messages.filter(contact__isnull=False).order_by("-created_on").first()
        )

    def trigger_default_message(self):
        default_message = self.queue.default_message
        if default_message:
            sent_message = self.messages.create(
                user=None, contact=None, text=default_message
            )
            sent_message.notify_room("create", True)

    @property
    def is_24h_valid(self) -> bool:
        """Validates is the last contact message was sent more than a day ago"""
        if not self.urn.startswith("whatsapp"):
            return True

        day_validation = self.messages.filter(
            created_on__gte=timezone.now() - timedelta(days=1),
            contact=self.contact,
        )
        if not day_validation.exists():
            return self.created_on > timezone.now() - timedelta(days=1)
        return True
    
    @property
    def imported_history_url(self):
        if self.contact and self.contact.imported_history_url:
            return self.contact.imported_history_url
        return None

    @property
    def serialized_ws_data(self):
        from chats.apps.api.v1.rooms.serializers import RoomSerializer  # noqa

        return RoomSerializer(self).data

    @property
    def last_5_messages(self):
        return (
            self.messages.exclude(text="")
            .exclude(user__isnull=True, contact__isnull=True)
            .order_by("-created_on")[:5]
        )

    def close(self, tags: list = [], end_by: str = ""):
        """Fecha uma sala e atualiza o status do agente"""
<<<<<<< HEAD
        # Salvar o usuário atual antes de modificar o objeto
        user_before_close = self.user
        is_active_before_close = self.is_active

=======
>>>>>>> 29dbf3fe
        # Aplicar as mudanças ao objeto
        self.is_active = False
        self.ended_at = timezone.now()
        self.ended_by = end_by

        if tags is not None:
            self.tags.add(*tags)

        self.clear_pins()

        # O save() irá automaticamente chamar _update_agent_service_status()
        # que detectará a mudança de is_active=True para False e chamará
        # InServiceStatusService.room_closed() se necessário
        self.save()

        # Atualizar status somente se sala estava ativa e tinha um agente
        if is_active_before_close and user_before_close:
            # Obter o projeto da sala
            project = None
            if self.queue and hasattr(self.queue, "sector"):
                sector = self.queue.sector
                if sector and hasattr(sector, "project"):
                    project = sector.project

            if project:
                # Atualizar status do agente - deve ser feito após o save
                InServiceStatusService.room_closed(user_before_close, project)

    def request_callback(self, room_data: dict):
        if self.callback_url is None:
            return None

        for attempt in range(settings.MAX_RETRIES):
            try:
                response = requests.post(
                    self.callback_url,
                    data=json.dumps(
                        {"type": "room.update", "content": room_data},
                        sort_keys=True,
                        indent=1,
                        cls=DjangoJSONEncoder,
                    ),
                    headers={"content-type": "application/json"},
                )

                if response.status_code == 404:
                    sentry_sdk.capture_message(
                        f"Callback returned 404 ERROR for URL: {self.callback_url}"
                    )
                    return None
                else:
                    response.raise_for_status()
                    return None

            except RequestException:
                if attempt < settings.MAX_RETRIES - 1:
                    delay = settings.RETRY_DELAY_SECONDS * (2**attempt)
                    time.sleep(delay)
                else:
                    raise RuntimeError(
                        f"Failed to send callback to {self.callback_url}"
                    )

    def base_notification(self, content, action):
        if self.user:
            permission = self.get_permission(self.user)
            group_name = f"permission_{permission.pk}"
        else:
            group_name = f"queue_{self.queue.pk}"

        send_channels_group(
            group_name=group_name,
            call_type="notify",
            content=content,
            action=action,
        )

    def notify_queue(
        self, action: str, callback: bool = False, transferred_by: str = ""
    ):
        """
        Used to notify channels groups when something happens on the instance.

        Actions:
        Create

        e.g.:
        Contact create new room,
        Call the sector group(all agents) and send the 'create' action to add them in the room group
        """
        content = self.serialized_ws_data
        if transferred_by != "":
            content["transferred_by"] = transferred_by
        send_channels_group(
            group_name=f"queue_{self.queue.pk}",
            call_type="notify",
            content=content,
            action=f"rooms.{action}",
        )

        if self.callback_url and callback and action in ["update", "destroy", "close"]:
            self.request_callback(self.serialized_ws_data)

    def notify_room(self, action: str, callback: bool = False):
        """
        Used to notify channels groups when something happens on the instance.

        Actions:
        Update, Delete

        e.g.:
        Agent enters room,
        Call the sector group(all agents) and send the 'update' action to remove them from the group
        """
        if self.user:
            self.notify_user(action=action)
        else:
            self.notify_queue(action=action)

        if self.callback_url and callback and action in ["update", "destroy", "close"]:
            self.request_callback(self.serialized_ws_data)

    def notify_user(self, action: str, user=None, transferred_by: str = ""):
        user = user if user else self.user
        permission = self.get_permission(user)
        if not permission:
            return
        content = self.serialized_ws_data
        if transferred_by != "":
            content["transferred_by"] = transferred_by

        send_channels_group(
            group_name=f"permission_{permission.pk}",
            call_type="notify",
            content=content,
            action=f"rooms.{action}",
        )

    def user_connection(self, action: str, user=None):
        user = user if user else self.user
        permission = self.get_permission(user)
        send_channels_group(
            group_name=f"permission_{permission.pk}",
            call_type=action,
            content={"name": "room", "id": str(self.pk)},
            action=f"groups.{action}",
        )

    def queue_connection(self, action: str, queue=None):
        queue = queue if queue else self.queue

        send_channels_group(
            group_name=f"queue_{queue.pk}",
            call_type=action,
            content={"name": "room", "id": str(self.pk)},
            action=f"group.{action}",
        )

    def can_create_discussion(self, user):
        """
        Active rooms: only admin, managers and the user on the room are able to create discussions
        Inactive rooms: anyone in the project can create discussions
        """
        if user == self.user:
            return True
        perm = self.get_permission(user)
        return not self.is_active or perm.is_manager(any_sector=True)

    def update_ticket(self):
        if self.ticket_uuid and self.user:
            FlowRESTClient().update_ticket_assignee(self.ticket_uuid, self.user.email)

    def can_pick_queue(self, user: User) -> bool:
        """
        Checks if a user can pick a room from the queue.

        If the project's routing type is QUEUE_PRIORITY, only project admins and sector managers can pick rooms.
        Otherwise, any user with queue access can pick rooms.

        Args:
            user (User): The user attempting to pick from queue

        Returns:
            bool: Whether the user can pick from queue
        """
        queue: "Queue" = self.queue
        project: "Project" = self.queue.sector.project

        if not project.room_routing_type == RoomRoutingType.QUEUE_PRIORITY:
            return True

        is_project_admin = project.is_admin(user)
        is_sector_manager = queue.sector.is_manager(user)

        return is_project_admin or is_sector_manager

    @property
    def imported_history_url(self):
        if self.contact and self.contact.imported_history_url:
            return self.contact.imported_history_url
        return None

    def pin(self, user: User):
        """
        Pins a room for a user.
        """

        if self.pins.filter(user=user).exists():
            return

        if (
            RoomPin.objects.filter(
                user=user,
                room__queue__sector__project=self.queue.sector.project,
                room__is_active=True,
            ).count()
            >= settings.MAX_ROOM_PINS_LIMIT
        ):
            raise MaxPinRoomLimitReachedError

        if self.user != user:
            raise PermissionDenied

        if not self.is_active:
            raise RoomIsNotActiveError

        return RoomPin.objects.create(room=self, user=user)

    def unpin(self, user: User):
        """
        Unpins a room for a user.
        """
        if self.user != user:
            raise PermissionDenied

        return self.pins.filter(user=user).delete()

    def clear_pins(self):
        """
        Clears all pins for a room.
        """
        return self.pins.all().delete()


class RoomPin(BaseModel):
    """
    A room pin is a record of a user pinning a room.
    """

    room = models.ForeignKey(
        "rooms.Room",
        related_name="pins",
        verbose_name=_("room"),
        on_delete=models.CASCADE,
    )
    user = models.ForeignKey(
        "accounts.User",
        related_name="room_pins",
        verbose_name=_("user"),
        on_delete=models.CASCADE,
    )
    created_on = models.DateTimeField(_("created on"), auto_now_add=True)

    class Meta:
        verbose_name = _("Room Pin")
        verbose_name_plural = _("Room Pins")
        constraints = [
            models.UniqueConstraint(
                fields=["room", "user"],
                name="unique_room_user_room_pin",
            )
        ]
<|MERGE_RESOLUTION|>--- conflicted
+++ resolved
@@ -26,11 +26,9 @@
 )
 from chats.core.models import BaseConfigurableModel, BaseModel
 from chats.utils.websockets import send_channels_group
-<<<<<<< HEAD
 from chats.core.models import BaseConfigurableModel
-=======
-
->>>>>>> 29dbf3fe
+from chats.apps.projects.usecases.status_service import InServiceStatusService
+
 from chats.apps.projects.usecases.status_service import InServiceStatusService
 
 if TYPE_CHECKING:
@@ -190,7 +188,7 @@
         if old_user is not None and new_user is None:
             InServiceStatusService.room_closed(old_user, project)
             return
-        
+
     class Meta:
         verbose_name = _("Room")
         verbose_name_plural = _("Rooms")
@@ -334,7 +332,7 @@
         if not day_validation.exists():
             return self.created_on > timezone.now() - timedelta(days=1)
         return True
-    
+
     @property
     def imported_history_url(self):
         if self.contact and self.contact.imported_history_url:
@@ -357,13 +355,6 @@
 
     def close(self, tags: list = [], end_by: str = ""):
         """Fecha uma sala e atualiza o status do agente"""
-<<<<<<< HEAD
-        # Salvar o usuário atual antes de modificar o objeto
-        user_before_close = self.user
-        is_active_before_close = self.is_active
-
-=======
->>>>>>> 29dbf3fe
         # Aplicar as mudanças ao objeto
         self.is_active = False
         self.ended_at = timezone.now()
@@ -378,19 +369,6 @@
         # que detectará a mudança de is_active=True para False e chamará
         # InServiceStatusService.room_closed() se necessário
         self.save()
-
-        # Atualizar status somente se sala estava ativa e tinha um agente
-        if is_active_before_close and user_before_close:
-            # Obter o projeto da sala
-            project = None
-            if self.queue and hasattr(self.queue, "sector"):
-                sector = self.queue.sector
-                if sector and hasattr(sector, "project"):
-                    project = sector.project
-
-            if project:
-                # Atualizar status do agente - deve ser feito após o save
-                InServiceStatusService.room_closed(user_before_close, project)
 
     def request_callback(self, room_data: dict):
         if self.callback_url is None:
@@ -635,4 +613,4 @@
                 fields=["room", "user"],
                 name="unique_room_user_room_pin",
             )
-        ]
+        ]