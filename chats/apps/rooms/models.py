import json
import logging
import time
from datetime import timedelta
from typing import TYPE_CHECKING

import requests
import sentry_sdk
from django.conf import settings
from django.core.exceptions import ObjectDoesNotExist, PermissionDenied
from django.core.serializers.json import DjangoJSONEncoder
from django.db import models
from django.utils import timezone
from django.utils.translation import gettext_lazy as _
from model_utils import FieldTracker
from requests.exceptions import RequestException
from rest_framework.exceptions import ValidationError

from chats.apps.accounts.models import User
from chats.apps.api.v1.internal.rest_clients.flows_rest_client import FlowRESTClient
from chats.apps.projects.models.models import RoomRoutingType
from chats.apps.projects.usecases.send_room_info import RoomInfoUseCase
from chats.apps.rooms.exceptions import (
    MaxPinRoomLimitReachedError,
    RoomIsNotActiveError,
)
from chats.core.models import BaseConfigurableModel, BaseModel
from chats.utils.websockets import send_channels_group
from chats.core.models import BaseConfigurableModel
from chats.apps.projects.usecases.status_service import InServiceStatusService

if TYPE_CHECKING:
    from chats.apps.projects.models.models import Project
    from chats.apps.queues.models import Queue


logger = logging.getLogger(__name__)


class Room(BaseModel, BaseConfigurableModel):
    def __init__(self, *args, **kwargs):
        super().__init__(*args, **kwargs)
        self.__original_is_active = self.is_active
        self._original_user = self.user

    user = models.ForeignKey(
        "accounts.User",
        related_name="rooms",
        verbose_name=_("user"),
        on_delete=models.CASCADE,
        null=True,
        blank=True,
        to_field="email",
    )
    contact = models.ForeignKey(
        "contacts.Contact",
        related_name="rooms",
        verbose_name=_("contact"),
        on_delete=models.CASCADE,
        null=True,
        blank=True,
    )
    queue = models.ForeignKey(
        "queues.Queue",
        related_name="rooms",
        verbose_name=_("Queue"),
        on_delete=models.CASCADE,
        null=True,
        blank=True,
    )

    custom_fields = models.JSONField(
        _("custom fields"),
        blank=True,
        null=True,
    )
    urn = models.TextField(_("urn"), null=True, blank=True, default="")

    project_uuid = models.TextField(
        _("project_uuid"), null=True, blank=True, default=""
    )
    ticket_uuid = models.UUIDField(_("ticket uuid"), null=True, blank=True)

    callback_url = models.TextField(_("Callback URL"), null=True, blank=True)

    ended_at = models.DateTimeField(
        _("Ended at"), auto_now_add=False, null=True, blank=True
    )

    ended_by = models.CharField(_("Ended by"), max_length=50, null=True, blank=True)

    is_active = models.BooleanField(_("is active?"), default=True)
    is_waiting = models.BooleanField(_("is waiting for answer?"), default=False)

    transfer_history = models.JSONField(_("Transfer History"), null=True, blank=True)

    tags = models.ManyToManyField(
        "sectors.SectorTag",
        related_name="rooms",
        verbose_name=_("tags"),
        blank=True,
    )
    protocol = models.TextField(_("protocol"), null=True, blank=True, default="")

    service_chat = models.TextField(
        _("service chat"), null=True, blank=True, default=""
    )

    user_assigned_at = models.DateTimeField(
        _("User assigned at"), null=True, blank=True
    )

    tracker = FieldTracker(fields=["user", "is_active"])

    @property
    def is_billing_notified(self) -> bool:
        """
        Returns True if the room has been billed
        """
        return self.get_config("is_billing_notified", False)

    def notify_billing(self):
        """
        Notify the billing system and set the is_billing_notified flag to True
        """
        logger.info("Notifying billing for room %s...", self.pk)
        room_client = RoomInfoUseCase()
        room_client.get_room(self)

        self.set_config("is_billing_notified", True)
        logger.info(
            "Billing notified for room %s. Setting is_billing_notified to True",
            self.pk,
        )

    class Meta:
        verbose_name = _("Room")
        verbose_name_plural = _("Rooms")
        constraints = [
            models.UniqueConstraint(
                fields=["contact", "queue"],
                condition=models.Q(is_active=True),
                name="unique_contact_queue_is_activetrue_room",
            )
        ]
        indexes = [
            models.Index(fields=["project_uuid"]),
        ]

    def _update_agent_service_status(self, is_new):
        """
        Atualiza o status 'In-Service' dos agentes baseado nas mudanças na sala

        Args:
            is_new: Boolean indicando se é uma sala nova
        """

        # Obter valores relevantes
        old_user = self._original_user
        new_user = self.user

        # Obter o projeto da sala
        project = None
        if self.queue and hasattr(self.queue, "sector"):
            sector = self.queue.sector
            if sector and hasattr(sector, "project"):
                project = sector.project

        if not project:
            return  # Se não encontrar projeto, não faz nada

        # Caso prioritário: Sala fechada
        if (
            hasattr(self, "__original_is_active")
            and self.__original_is_active is True
            and self.is_active is False
        ):
            if old_user:
                InServiceStatusService.room_closed(old_user, project)
            return

        # Casos de atribuição de sala

        # Caso 1: Sala nova com usuário atribuído
        if is_new and new_user:
            InServiceStatusService.room_assigned(new_user, project)
            return

        # Caso 2: Usuário adicionado a uma sala existente
        if old_user is None and new_user is not None:
            InServiceStatusService.room_assigned(new_user, project)
            return

        # Caso 3: Transferência entre agentes
        if old_user is not None and new_user is not None and old_user != new_user:
            InServiceStatusService.room_closed(old_user, project)
            InServiceStatusService.room_assigned(new_user, project)
            return

        # Caso 4: Usuário removido da sala
        if old_user is not None and new_user is None:
            InServiceStatusService.room_closed(old_user, project)
            return

    def save(self, *args, **kwargs) -> None:
        if self.__original_is_active is False:
            raise ValidationError({"detail": _("Closed rooms cannot receive updates")})

        user_has_changed = self.pk and self.tracker.has_changed("user")

        if self.user and not self.user_assigned_at or user_has_changed:
            self.user_assigned_at = timezone.now()

        if user_has_changed:
            self.clear_pins()

        # Capturar o estado anterior para comparação
        is_new = self._state.adding

        # Salvar o objeto primeiro
        super().save(*args, **kwargs)

        # Atualizar o status dos agentes após salvar
        self._update_agent_service_status(is_new)

    def get_permission(self, user):
        try:
            return self.queue.get_permission(user)
        except ObjectDoesNotExist:
            return None

    def can_retrieve(self, user):
        permission = self.get_permission(user)
        if not permission:
            return False
        if permission.is_admin:
            return True
        if user == self.user:
            return True

        return self.queue.is_agent(user) or self.queue.sector.is_manager(user)

    def get_is_waiting(self):
        """If the room does not have any contact message, then it is waiting"""
        check_flowstarts = self.flowstarts.filter(is_deleted=False).exists()
        return self.is_waiting or check_flowstarts

    @property
    def project(self):
        return self.queue.project

    @property
    def last_contact_message(self):
        return (
            self.messages.filter(contact__isnull=False).order_by("-created_on").first()
        )

    def trigger_default_message(self):
        default_message = self.queue.default_message
        if default_message:
            sent_message = self.messages.create(
                user=None, contact=None, text=default_message
            )
            sent_message.notify_room("create", True)

    @property
    def is_24h_valid(self) -> bool:
        """Validates is the last contact message was sent more than a day ago"""
        if not self.urn.startswith("whatsapp"):
            return True

        day_validation = self.messages.filter(
            created_on__gte=timezone.now() - timedelta(days=1),
            contact=self.contact,
        )
        if not day_validation.exists():
            return self.created_on > timezone.now() - timedelta(days=1)
        return True

    @property
    def serialized_ws_data(self):
        from chats.apps.api.v1.rooms.serializers import RoomSerializer  # noqa

        return RoomSerializer(self).data

    @property
    def last_5_messages(self):
        return (
            self.messages.exclude(text="")
            .exclude(user__isnull=True, contact__isnull=True)
            .order_by("-created_on")[:5]
        )

    def close(self, tags: list = [], end_by: str = ""):
        """Fecha uma sala e atualiza o status do agente"""
        # Salvar o usuário atual antes de modificar o objeto
        user_before_close = self.user
        is_active_before_close = self.is_active

        # Aplicar as mudanças ao objeto
        self.is_active = False
        self.ended_at = timezone.now()
        self.ended_by = end_by

        if tags is not None:
            self.tags.add(*tags)

        self.clear_pins()

        self.save()

        # Atualizar status somente se sala estava ativa e tinha um agente
        if is_active_before_close and user_before_close:
            # Obter o projeto da sala
            project = None
            if self.queue and hasattr(self.queue, "sector"):
                sector = self.queue.sector
                if sector and hasattr(sector, "project"):
                    project = sector.project

            if project:
                # Atualizar status do agente - deve ser feito após o save
                InServiceStatusService.room_closed(user_before_close, project)

    def request_callback(self, room_data: dict):
        if self.callback_url is None:
            return None

        for attempt in range(settings.MAX_RETRIES):
            try:
                response = requests.post(
                    self.callback_url,
                    data=json.dumps(
                        {"type": "room.update", "content": room_data},
                        sort_keys=True,
                        indent=1,
                        cls=DjangoJSONEncoder,
                    ),
                    headers={"content-type": "application/json"},
                )

                if response.status_code == 404:
                    sentry_sdk.capture_message(
                        f"Callback returned 404 ERROR for URL: {self.callback_url}"
                    )
                    return None
                else:
                    response.raise_for_status()
                    return None

            except RequestException:
                if attempt < settings.MAX_RETRIES - 1:
                    delay = settings.RETRY_DELAY_SECONDS * (2**attempt)
                    time.sleep(delay)
                else:
                    raise RuntimeError(
                        f"Failed to send callback to {self.callback_url}"
                    )

    def base_notification(self, content, action):
        if self.user:
            permission = self.get_permission(self.user)
            group_name = f"permission_{permission.pk}"
        else:
            group_name = f"queue_{self.queue.pk}"

        send_channels_group(
            group_name=group_name,
            call_type="notify",
            content=content,
            action=action,
        )

    def notify_queue(
        self, action: str, callback: bool = False, transferred_by: str = ""
    ):
        """
        Used to notify channels groups when something happens on the instance.

        Actions:
        Create

        e.g.:
        Contact create new room,
        Call the sector group(all agents) and send the 'create' action to add them in the room group
        """
        content = self.serialized_ws_data
        if transferred_by != "":
            content["transferred_by"] = transferred_by
        send_channels_group(
            group_name=f"queue_{self.queue.pk}",
            call_type="notify",
            content=content,
            action=f"rooms.{action}",
        )

        if self.callback_url and callback and action in ["update", "destroy", "close"]:
            self.request_callback(self.serialized_ws_data)

    def notify_room(self, action: str, callback: bool = False):
        """
        Used to notify channels groups when something happens on the instance.

        Actions:
        Update, Delete

        e.g.:
        Agent enters room,
        Call the sector group(all agents) and send the 'update' action to remove them from the group
        """
        if self.user:
            self.notify_user(action=action)
        else:
            self.notify_queue(action=action)

        if self.callback_url and callback and action in ["update", "destroy", "close"]:
            self.request_callback(self.serialized_ws_data)

    def notify_user(self, action: str, user=None, transferred_by: str = ""):
        user = user if user else self.user
        permission = self.get_permission(user)
        if not permission:
            return
        content = self.serialized_ws_data
        if transferred_by != "":
            content["transferred_by"] = transferred_by

        send_channels_group(
            group_name=f"permission_{permission.pk}",
            call_type="notify",
            content=content,
            action=f"rooms.{action}",
        )

    def user_connection(self, action: str, user=None):
        user = user if user else self.user
        permission = self.get_permission(user)
        send_channels_group(
            group_name=f"permission_{permission.pk}",
            call_type=action,
            content={"name": "room", "id": str(self.pk)},
            action=f"groups.{action}",
        )

    def queue_connection(self, action: str, queue=None):
        queue = queue if queue else self.queue

        send_channels_group(
            group_name=f"queue_{queue.pk}",
            call_type=action,
            content={"name": "room", "id": str(self.pk)},
            action=f"group.{action}",
        )

    def can_create_discussion(self, user):
        """
        Active rooms: only admin, managers and the user on the room are able to create discussions
        Inactive rooms: anyone in the project can create discussions
        """
        if user == self.user:
            return True
        perm = self.get_permission(user)
        return not self.is_active or perm.is_manager(any_sector=True)

    def update_ticket(self):
        if self.ticket_uuid and self.user:
            FlowRESTClient().update_ticket_assignee(self.ticket_uuid, self.user.email)

    def can_pick_queue(self, user: User) -> bool:
        """
        Checks if a user can pick a room from the queue.

        If the project's routing type is QUEUE_PRIORITY, only project admins and sector managers can pick rooms.
        Otherwise, any user with queue access can pick rooms.

        Args:
            user (User): The user attempting to pick from queue

        Returns:
            bool: Whether the user can pick from queue
        """
        queue: "Queue" = self.queue
        project: "Project" = self.queue.sector.project

        if not project.room_routing_type == RoomRoutingType.QUEUE_PRIORITY:
            return True

        is_project_admin = project.is_admin(user)
        is_sector_manager = queue.sector.is_manager(user)

        return is_project_admin or is_sector_manager

<<<<<<< HEAD
    def pin(self, user: User):
        """
        Pins a room for a user.
        """

        if self.pins.filter(user=user).exists():
            return

        if (
            RoomPin.objects.filter(
                user=user,
                room__queue__sector__project=self.queue.sector.project,
                room__is_active=True,
            ).count()
            >= settings.MAX_ROOM_PINS_LIMIT
        ):
            raise MaxPinRoomLimitReachedError

        if self.user != user:
            raise PermissionDenied

        if not self.is_active:
            raise RoomIsNotActiveError

        return RoomPin.objects.create(room=self, user=user)

    def unpin(self, user: User):
        """
        Unpins a room for a user.
        """
        if self.user != user:
            raise PermissionDenied

        return self.pins.filter(user=user).delete()

    def clear_pins(self):
        """
        Clears all pins for a room.
        """
        return self.pins.all().delete()


class RoomPin(BaseModel):
    """
    A room pin is a record of a user pinning a room.
    """

    room = models.ForeignKey(
        "rooms.Room",
        related_name="pins",
        verbose_name=_("room"),
        on_delete=models.CASCADE,
    )
    user = models.ForeignKey(
        "accounts.User",
        related_name="room_pins",
        verbose_name=_("user"),
        on_delete=models.CASCADE,
    )
    created_on = models.DateTimeField(_("created on"), auto_now_add=True)

    class Meta:
        verbose_name = _("Room Pin")
        verbose_name_plural = _("Room Pins")
        constraints = [
            models.UniqueConstraint(
                fields=["room", "user"],
                name="unique_room_user_room_pin",
            )
        ]
=======
    @property
    def imported_history_url(self):
        if self.contact and self.contact.imported_history_url:
            return self.contact.imported_history_url
        return None
>>>>>>> d5b0290c
<|MERGE_RESOLUTION|>--- conflicted
+++ resolved
@@ -276,6 +276,12 @@
         if not day_validation.exists():
             return self.created_on > timezone.now() - timedelta(days=1)
         return True
+    
+    @property
+    def imported_history_url(self):
+        if self.contact and self.contact.imported_history_url:
+            return self.contact.imported_history_url
+        return None
 
     @property
     def serialized_ws_data(self):
@@ -490,7 +496,6 @@
 
         return is_project_admin or is_sector_manager
 
-<<<<<<< HEAD
     def pin(self, user: User):
         """
         Pins a room for a user.
@@ -561,10 +566,3 @@
                 name="unique_room_user_room_pin",
             )
         ]
-=======
-    @property
-    def imported_history_url(self):
-        if self.contact and self.contact.imported_history_url:
-            return self.contact.imported_history_url
-        return None
->>>>>>> d5b0290c
