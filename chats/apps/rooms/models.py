--- conflicted
+++ resolved
@@ -416,12 +416,7 @@
 
             self.clear_pins()
 
-<<<<<<< HEAD
-        # Salvar a sala como inativa
-        self.save()
-=======
             self.save()
->>>>>>> 635bf1f4
 
         # AGORA chamar room_closed, quando a sala já está inativa no banco
         if self.user:
