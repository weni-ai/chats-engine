import json
import requests

from datetime import timedelta

from django.db import models
from django.core.serializers.json import DjangoJSONEncoder
from django.utils import timezone
from django.utils.translation import gettext_lazy as _
from rest_framework.exceptions import ValidationError

from chats.core.models import BaseModel
from chats.utils.websockets import send_channels_group


class Room(BaseModel):
    def __init__(self, *args, **kwargs):
        super().__init__(*args, **kwargs)
        self.__original_is_active = self.is_active

    user = models.ForeignKey(
        "accounts.User",
        related_name="rooms",
        verbose_name=_("user"),
        on_delete=models.CASCADE,
        null=True,
        blank=True,
        to_field="email",
    )
    contact = models.ForeignKey(
        "contacts.Contact",
        related_name="rooms",
        verbose_name=_("contact"),
        on_delete=models.CASCADE,
        null=True,
        blank=True,
    )
    queue = models.ForeignKey(
        "queues.Queue",
        related_name="rooms",
        verbose_name=_("Queue"),
        on_delete=models.CASCADE,
        null=True,
        blank=True,
    )

    custom_fields = models.JSONField(
        _("custom fields"),
        blank=True,
        null=True,
    )
    urn = models.CharField(_("urn"), null=True, blank=True, max_length=100, default="")

    callback_url = models.URLField(
        _("Callback URL"), null=True, blank=True, max_length=200
    )

    ended_at = models.DateTimeField(
        _("Ended at"), auto_now_add=False, null=True, blank=True
    )

    ended_by = models.CharField(_("Ended by"), max_length=50, null=True, blank=True)

    is_active = models.BooleanField(_("is active?"), default=True)
    is_waiting = models.BooleanField(_("is waiting for answer?"), default=False)

    transfer_history = models.JSONField(_("Transfer History"), null=True, blank=True)

    tags = models.ManyToManyField(
        "sectors.SectorTag",
        related_name="rooms",
        verbose_name=_("tags"),
        blank=True,
    )

    class Meta:
        verbose_name = _("Room")
        verbose_name_plural = _("Rooms")
        constraints = [
            models.UniqueConstraint(
                fields=["contact", "queue"],
                condition=models.Q(is_active=True),
                name="unique_contact_queue_is_activetrue_room",
            )
        ]

    def save(self, *args, **kwargs) -> None:
        if self.__original_is_active is False:
            raise ValidationError({"detail": _("Closed rooms cannot receive updates")})
        return super().save(*args, **kwargs)

    def get_permission(self, user):
        return self.queue.get_permission(user)

    @property
    def is_24h_valid(self) -> bool:
        """Validates is the last contact message was sent more than a day ago"""
<<<<<<< HEAD
        if not self.urn.startswith("whatsapp"):
            return True
=======
>>>>>>> 9f785ea2
        day_validation = self.messages.filter(
            created_on__gte=timezone.now() - timedelta(days=1),
            contact=self.contact,
        )
        return day_validation.exists()

    @property
    def serialized_ws_data(self):
        from chats.apps.api.v1.rooms.serializers import RoomSerializer  # noqa

        return RoomSerializer(self).data

    def close(self, tags: list = [], end_by: str = ""):
        self.is_active = False
        self.ended_at = timezone.now()
        self.ended_by = end_by
        if tags is not None:
            self.tags.add(*tags)
        self.save()

    def notify_queue(self, action: str, callback: bool = False):
        """
        Used to notify channels groups when something happens on the instance.

        Actions:
        Create

        e.g.:
        Contact create new room,
        Call the sector group(all agents) and send the 'create' action to add them in the room group
        """

        send_channels_group(
            group_name=f"queue_{self.queue.pk}",
            call_type="notify",
            content=self.serialized_ws_data,
            action=f"rooms.{action}",
        )

        if self.callback_url and callback and action in ["update", "destroy", "close"]:
            requests.post(
                self.callback_url,
                data=json.dumps(
                    {"type": "room.update", "content": self.serialized_ws_data},
                    sort_keys=True,
                    indent=1,
                    cls=DjangoJSONEncoder,
                ),
                headers={"content-type": "application/json"},
            )

    def notify_room(self, action: str, callback: bool = False):
        """
        Used to notify channels groups when something happens on the instance.

        Actions:
        Update, Delete

        e.g.:
        Agent enters room,
        Call the sector group(all agents) and send the 'update' action to remove them from the group
        """

        send_channels_group(
            group_name=f"room_{self.pk}",
            call_type="notify",
            content=self.serialized_ws_data,
            action=f"rooms.{action}",
        )

        if self.callback_url and callback and action in ["update", "destroy", "close"]:
            requests.post(
                self.callback_url,
                data=json.dumps(
                    {"type": "room.update", "content": self.serialized_ws_data},
                    sort_keys=True,
                    indent=1,
                    cls=DjangoJSONEncoder,
                ),
                headers={"content-type": "application/json"},
            )<|MERGE_RESOLUTION|>--- conflicted
+++ resolved
@@ -95,11 +95,9 @@
     @property
     def is_24h_valid(self) -> bool:
         """Validates is the last contact message was sent more than a day ago"""
-<<<<<<< HEAD
         if not self.urn.startswith("whatsapp"):
             return True
-=======
->>>>>>> 9f785ea2
+
         day_validation = self.messages.filter(
             created_on__gte=timezone.now() - timedelta(days=1),
             contact=self.contact,
