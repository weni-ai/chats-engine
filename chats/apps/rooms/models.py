--- conflicted
+++ resolved
@@ -108,7 +108,7 @@
         _("User assigned at"), null=True, blank=True
     )
 
-    tracker = FieldTracker(fields=['user', 'is_active'])
+    tracker = FieldTracker(fields=["user", "is_active"])
 
     class Meta:
         verbose_name = _("Room")
@@ -127,49 +127,53 @@
     def _update_agent_service_status(self, is_new):
         """
         Atualiza o status 'In-Service' dos agentes baseado nas mudanças na sala
-        
+
         Args:
             is_new: Boolean indicando se é uma sala nova
         """
-        
+
         # Obter valores relevantes
         old_user = self._original_user
         new_user = self.user
-        
+
         # Obter o projeto da sala
         project = None
-        if self.queue and hasattr(self.queue, 'sector'):
+        if self.queue and hasattr(self.queue, "sector"):
             sector = self.queue.sector
-            if sector and hasattr(sector, 'project'):
+            if sector and hasattr(sector, "project"):
                 project = sector.project
-        
+
         if not project:
             return  # Se não encontrar projeto, não faz nada
-        
+
         # Caso prioritário: Sala fechada
-        if hasattr(self, '__original_is_active') and self.__original_is_active is True and self.is_active is False:
+        if (
+            hasattr(self, "__original_is_active")
+            and self.__original_is_active is True
+            and self.is_active is False
+        ):
             if old_user:
                 InServiceStatusService.room_closed(old_user, project)
             return
-        
+
         # Casos de atribuição de sala
-        
+
         # Caso 1: Sala nova com usuário atribuído
         if is_new and new_user:
             InServiceStatusService.room_assigned(new_user, project)
             return
-        
+
         # Caso 2: Usuário adicionado a uma sala existente
         if old_user is None and new_user is not None:
             InServiceStatusService.room_assigned(new_user, project)
             return
-        
+
         # Caso 3: Transferência entre agentes
         if old_user is not None and new_user is not None and old_user != new_user:
             InServiceStatusService.room_closed(old_user, project)
             InServiceStatusService.room_assigned(new_user, project)
             return
-        
+
         # Caso 4: Usuário removido da sala
         if old_user is not None and new_user is None:
             InServiceStatusService.room_closed(old_user, project)
@@ -188,10 +192,10 @@
 
         # Capturar o estado anterior para comparação
         is_new = self._state.adding
-        
+
         # Salvar o objeto primeiro
         super().save(*args, **kwargs)
-        
+
         # Atualizar o status dos agentes após salvar
         self._update_agent_service_status(is_new)
 
@@ -262,13 +266,13 @@
             .exclude(user__isnull=True, contact__isnull=True)
             .order_by("-created_on")[:5]
         )
-    
+
     def close(self, tags: list = [], end_by: str = ""):
         """Fecha uma sala e atualiza o status do agente"""
         # Salvar o usuário atual antes de modificar o objeto
         user_before_close = self.user
         is_active_before_close = self.is_active
-        
+
         # Aplicar as mudanças ao objeto
         self.is_active = False
         self.ended_at = timezone.now()
@@ -276,23 +280,18 @@
 
         if tags is not None:
             self.tags.add(*tags)
-<<<<<<< HEAD
-        
-        # Salvar as mudanças
-=======
-
->>>>>>> 725a7042
+
         self.save()
-        
+
         # Atualizar status somente se sala estava ativa e tinha um agente
         if is_active_before_close and user_before_close:
             # Obter o projeto da sala
             project = None
-            if self.queue and hasattr(self.queue, 'sector'):
+            if self.queue and hasattr(self.queue, "sector"):
                 sector = self.queue.sector
-                if sector and hasattr(sector, 'project'):
+                if sector and hasattr(sector, "project"):
                     project = sector.project
-            
+
             if project:
                 # Atualizar status do agente - deve ser feito após o save
                 InServiceStatusService.room_closed(user_before_close, project)
