--- conflicted
+++ resolved
@@ -447,11 +447,7 @@
             if project:
                 InServiceStatusService.room_closed(self.user, project)
 
-<<<<<<< HEAD
-        if self.project.is_csat_enabled and self.user:
-=======
         if self.queue.sector.is_csat_enabled and self.user:
->>>>>>> 9a098ec1
             transaction.on_commit(lambda: self.start_csat_flow())
 
     def request_callback(self, room_data: dict):
