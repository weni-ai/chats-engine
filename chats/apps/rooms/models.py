import json
import logging
import time
from datetime import timedelta
from typing import TYPE_CHECKING

import requests
import sentry_sdk
from django.conf import settings
from django.core.exceptions import ObjectDoesNotExist, PermissionDenied
from django.core.serializers.json import DjangoJSONEncoder
from django.db import models
from django.utils import timezone
from django.utils.translation import gettext_lazy as _
from django_redis import get_redis_connection
from model_utils import FieldTracker
from requests.exceptions import RequestException
from rest_framework.exceptions import ValidationError

from chats.apps.accounts.models import User
from chats.apps.api.v1.internal.rest_clients.flows_rest_client import FlowRESTClient
from chats.apps.projects.models.models import RoomRoutingType
from chats.apps.projects.usecases.send_room_info import RoomInfoUseCase
from chats.apps.projects.usecases.status_service import InServiceStatusService
from chats.apps.rooms.exceptions import (
    MaxPinRoomLimitReachedError,
    RoomIsNotActiveError,
)
from chats.core.models import BaseConfigurableModel, BaseModel
from chats.utils.websockets import send_channels_group
from chats.core.models import BaseConfigurableModel
from chats.apps.projects.usecases.status_service import InServiceStatusService

from chats.apps.projects.usecases.status_service import InServiceStatusService

if TYPE_CHECKING:
    from chats.apps.projects.models.models import Project
    from chats.apps.queues.models import Queue


logger = logging.getLogger(__name__)


class Room(BaseModel, BaseConfigurableModel):
    def __init__(self, *args, **kwargs):
        super().__init__(*args, **kwargs)
        self.__original_is_active = self.is_active
        self._original_user = self.user

    user = models.ForeignKey(
        "accounts.User",
        related_name="rooms",
        verbose_name=_("user"),
        on_delete=models.CASCADE,
        null=True,
        blank=True,
        to_field="email",
    )
    contact = models.ForeignKey(
        "contacts.Contact",
        related_name="rooms",
        verbose_name=_("contact"),
        on_delete=models.CASCADE,
        null=True,
        blank=True,
    )
    queue = models.ForeignKey(
        "queues.Queue",
        related_name="rooms",
        verbose_name=_("Queue"),
        on_delete=models.CASCADE,
        null=True,
        blank=True,
    )

    custom_fields = models.JSONField(
        _("custom fields"),
        blank=True,
        null=True,
    )
    urn = models.TextField(_("urn"), null=True, blank=True, default="")

    project_uuid = models.TextField(
        _("project_uuid"), null=True, blank=True, default=""
    )
    ticket_uuid = models.UUIDField(_("ticket uuid"), null=True, blank=True)

    callback_url = models.TextField(_("Callback URL"), null=True, blank=True)

    ended_at = models.DateTimeField(
        _("Ended at"), auto_now_add=False, null=True, blank=True
    )

    ended_by = models.CharField(_("Ended by"), max_length=50, null=True, blank=True)

    is_active = models.BooleanField(_("is active?"), default=True)
    is_waiting = models.BooleanField(_("is waiting for answer?"), default=False)

    # Legacy, only stores the last transfer
    transfer_history = models.JSONField(_("Transfer History"), null=True, blank=True)
    # New, stores the full transfer history
    full_transfer_history = models.JSONField(
        _("Full Transfer History"), null=True, blank=True, default=list
    )

    tags = models.ManyToManyField(
        "sectors.SectorTag",
        related_name="rooms",
        verbose_name=_("tags"),
        blank=True,
    )
    protocol = models.TextField(_("protocol"), null=True, blank=True, default="")

    service_chat = models.TextField(
        _("service chat"), null=True, blank=True, default=""
    )

    user_assigned_at = models.DateTimeField(
        _("User assigned at"), null=True, blank=True
    )
    added_to_queue_at = models.DateTimeField(
        _("Added to queue at"), null=True, blank=True
    )

    tracker = FieldTracker(fields=["user", "is_active"])

    @property
    def is_billing_notified(self) -> bool:
        """
        Returns True if the room has been billed
        """
        return self.get_config("is_billing_notified", False)

    def notify_billing(self):
        """
        Notify the billing system and set the is_billing_notified flag to True
        """
        logger.info("Notifying billing for room %s...", self.pk)
        room_client = RoomInfoUseCase()
        room_client.get_room(self)

        self.set_config("is_billing_notified", True)
        logger.info(
            "Billing notified for room %s. Setting is_billing_notified to True",
            self.pk,
        )

    def _update_agent_service_status(self, is_new):
        """
        Atualiza o status 'In-Service' dos agentes baseado nas mudanças na sala
        Args:
            is_new: Boolean indicando se é uma sala nova
        """
<<<<<<< HEAD
        # Obter valores relevantes
        old_user = self._original_user
        new_user = self.user

        # Obter o projeto da sala
=======
        old_user = self._original_user
        new_user = self.user

>>>>>>> a3e6c251
        project = None
        if self.queue and hasattr(self.queue, "sector"):
            sector = self.queue.sector
            if sector and hasattr(sector, "project"):
                project = sector.project

        if not project:
<<<<<<< HEAD
            return  # Se não encontrar projeto, não faz nada

        # Caso 1: Sala nova com usuário atribuído
=======
            return

>>>>>>> a3e6c251
        if is_new and new_user:
            InServiceStatusService.room_assigned(new_user, project)
            return

<<<<<<< HEAD
        # Caso 2: Usuário adicionado a uma sala existente
=======
>>>>>>> a3e6c251
        if old_user is None and new_user is not None:
            InServiceStatusService.room_assigned(new_user, project)
            return

<<<<<<< HEAD
        # Caso 3: Transferência entre agentes
=======
>>>>>>> a3e6c251
        if old_user is not None and new_user is not None and old_user != new_user:
            InServiceStatusService.room_closed(old_user, project)
            InServiceStatusService.room_assigned(new_user, project)
            return

<<<<<<< HEAD
        # Caso 4: Usuário removido da sala
=======
>>>>>>> a3e6c251
        if old_user is not None and new_user is None:
            InServiceStatusService.room_closed(old_user, project)
            return

    class Meta:
        verbose_name = _("Room")
        verbose_name_plural = _("Rooms")
        constraints = [
            models.UniqueConstraint(
                fields=["contact", "queue"],
                condition=models.Q(is_active=True),
                name="unique_contact_queue_is_activetrue_room",
            )
        ]
        indexes = [
            models.Index(fields=["project_uuid"]),
        ]

    def _update_agent_service_status(self, is_new):
        """
        Atualiza o status 'In-Service' dos agentes baseado nas mudanças na sala

        Args:
            is_new: Boolean indicando se é uma sala nova
        """

        # Obter valores relevantes
        old_user = self._original_user
        new_user = self.user

        # Obter o projeto da sala
        project = None
        if self.queue and hasattr(self.queue, "sector"):
            sector = self.queue.sector
            if sector and hasattr(sector, "project"):
                project = sector.project

        if not project:
            return  # Se não encontrar projeto, não faz nada

        # Caso prioritário: Sala fechada
        if (
            hasattr(self, "__original_is_active")
            and self.__original_is_active is True
            and self.is_active is False
        ):
            if old_user:
                InServiceStatusService.room_closed(old_user, project)
            return

        # Casos de atribuição de sala

        # Caso 1: Sala nova com usuário atribuído
        if is_new and new_user:
            InServiceStatusService.room_assigned(new_user, project)
            return

        # Caso 2: Usuário adicionado a uma sala existente
        if old_user is None and new_user is not None:
            InServiceStatusService.room_assigned(new_user, project)
            return

        # Caso 3: Transferência entre agentes
        if old_user is not None and new_user is not None and old_user != new_user:
            InServiceStatusService.room_closed(old_user, project)
            InServiceStatusService.room_assigned(new_user, project)
            return

        # Caso 4: Usuário removido da sala
        if old_user is not None and new_user is None:
            InServiceStatusService.room_closed(old_user, project)
            return

    def save(self, *args, **kwargs) -> None:
        if self.__original_is_active is False:
            raise ValidationError({"detail": _("Closed rooms cannot receive updates")})

        if self._state.adding:
            self.added_to_queue_at = timezone.now()

        user_has_changed = self.pk and self.tracker.has_changed("user")

        if self.user and not self.user_assigned_at or user_has_changed:
            self.user_assigned_at = timezone.now()

        if user_has_changed and not self.user:
            self.added_to_queue_at = timezone.now()

        if user_has_changed:
            self.clear_pins()

<<<<<<< HEAD
        # Capturar o estado anterior para comparação
        is_new = self._state.adding
        
        # Salvar o objeto primeiro
        super().save(*args, **kwargs)
        
        # Atualizar o status dos agentes após salvar
=======
        is_new = self._state.adding

        super().save(*args, **kwargs)

>>>>>>> a3e6c251
        self._update_agent_service_status(is_new)

    def get_permission(self, user):
        try:
            return self.queue.get_permission(user)
        except ObjectDoesNotExist:
            return None

    def can_retrieve(self, user):
        permission = self.get_permission(user)
        if not permission:
            return False
        if permission.is_admin:
            return True
        if user == self.user:
            return True

        return self.queue.is_agent(user) or self.queue.sector.is_manager(user)

    def get_is_waiting(self):
        """If the room does not have any contact message, then it is waiting"""
        check_flowstarts = self.flowstarts.filter(is_deleted=False).exists()
        return self.is_waiting or check_flowstarts

    @property
    def project(self):
        return self.queue.project

    @property
    def last_contact_message(self):
        return (
            self.messages.filter(contact__isnull=False).order_by("-created_on").first()
        )

    def trigger_default_message(self):
        default_message = self.queue.default_message
        if not default_message:
            return

        cache_key = f"room_default_message:{self.pk}"

        with get_redis_connection() as redis_connection:
            if not redis_connection.set(cache_key, "1", ex=10, nx=True):
                return

        sent_message = self.messages.create(
            user=None, contact=None, text=default_message
        )
        sent_message.notify_room("create", True)

    @property
    def is_24h_valid(self) -> bool:
        """Validates is the last contact message was sent more than a day ago"""
        if not self.urn.startswith("whatsapp"):
            return True

        day_validation = self.messages.filter(
            created_on__gte=timezone.now() - timedelta(days=1),
            contact=self.contact,
        )
        if not day_validation.exists():
            return self.created_on > timezone.now() - timedelta(days=1)
        return True

    @property
    def imported_history_url(self):
        if self.contact and self.contact.imported_history_url:
            return self.contact.imported_history_url
        return None

    @property
    def serialized_ws_data(self):
        from chats.apps.api.v1.rooms.serializers import RoomSerializer  # noqa

        return RoomSerializer(self).data

    @property
    def last_5_messages(self):
        return (
            self.messages.exclude(text="")
            .exclude(user__isnull=True, contact__isnull=True)
            .order_by("-created_on")[:5]
        )

    def close(self, tags: list = [], end_by: str = ""):
<<<<<<< HEAD
        """Fecha uma sala e atualiza o status do agente"""
        from chats.apps.projects.usecases.status_service import InServiceStatusService
        
        print(f"🔍 DEBUG close(): user={self.user}, is_active={self.is_active}")
        
        # Aplicar as mudanças ao objeto PRIMEIRO
=======
        from chats.apps.projects.usecases.status_service import InServiceStatusService

>>>>>>> a3e6c251
        self.is_active = False
        self.ended_at = timezone.now()
        self.ended_by = end_by

        if tags is not None:
            self.tags.add(*tags)

        self.clear_pins()
        
        # Salvar a sala como inativa
        self.save()
        
        # AGORA chamar room_closed, quando a sala já está inativa no banco
        if self.user:
            project = None
            if self.queue and hasattr(self.queue, "sector"):
                sector = self.queue.sector
                if sector and hasattr(sector, "project"):
                    project = sector.project
            
            print(f"🔍 DEBUG close(): project={project}")
            
            if project:
                print(f"🔍 DEBUG close(): Chamando InServiceStatusService.room_closed")
                InServiceStatusService.room_closed(self.user, project)
            else:
                print(f"🔍 DEBUG close(): project é None, não chama room_closed")
        else:
            print(f"🔍 DEBUG close(): user é None, não chama room_closed")

        if self.user:
            project = None
            if self.queue and hasattr(self.queue, "sector"):
                sector = self.queue.sector
                if sector and hasattr(sector, "project"):
                    project = sector.project
            if project:
                InServiceStatusService.room_closed(self.user, project)

    def request_callback(self, room_data: dict):
        if self.callback_url is None:
            return None

        for attempt in range(settings.MAX_RETRIES):
            try:
                response = requests.post(
                    self.callback_url,
                    data=json.dumps(
                        {"type": "room.update", "content": room_data},
                        sort_keys=True,
                        indent=1,
                        cls=DjangoJSONEncoder,
                    ),
                    headers={"content-type": "application/json"},
                )

                if response.status_code == 404:
                    sentry_sdk.capture_message(
                        f"Callback returned 404 ERROR for URL: {self.callback_url}"
                    )
                    return None
                else:
                    response.raise_for_status()
                    return None

            except RequestException:
                if attempt < settings.MAX_RETRIES - 1:
                    delay = settings.RETRY_DELAY_SECONDS * (2**attempt)
                    time.sleep(delay)
                else:
                    raise RuntimeError(
                        f"Failed to send callback to {self.callback_url}"
                    )

    def base_notification(self, content, action):
        if self.user:
            permission = self.get_permission(self.user)
            group_name = f"permission_{permission.pk}"
        else:
            group_name = f"queue_{self.queue.pk}"

        send_channels_group(
            group_name=group_name,
            call_type="notify",
            content=content,
            action=action,
        )

    def notify_queue(
        self, action: str, callback: bool = False, transferred_by: str = ""
    ):
        """
        Used to notify channels groups when something happens on the instance.

        Actions:
        Create

        e.g.:
        Contact create new room,
        Call the sector group(all agents) and send the 'create' action to add them in the room group
        """
        content = self.serialized_ws_data
        if transferred_by != "":
            content["transferred_by"] = transferred_by
        send_channels_group(
            group_name=f"queue_{self.queue.pk}",
            call_type="notify",
            content=content,
            action=f"rooms.{action}",
        )

        if self.callback_url and callback and action in ["update", "destroy", "close"]:
            self.request_callback(self.serialized_ws_data)

    def notify_room(self, action: str, callback: bool = False):
        """
        Used to notify channels groups when something happens on the instance.

        Actions:
        Update, Delete

        e.g.:
        Agent enters room,
        Call the sector group(all agents) and send the 'update' action to remove them from the group
        """
        if self.user:
            self.notify_user(action=action)
        else:
            self.notify_queue(action=action)

        if self.callback_url and callback and action in ["update", "destroy", "close"]:
            self.request_callback(self.serialized_ws_data)

    def notify_user(self, action: str, user=None, transferred_by: str = ""):
        user = user if user else self.user
        permission = self.get_permission(user)
        if not permission:
            return
        content = self.serialized_ws_data
        if transferred_by != "":
            content["transferred_by"] = transferred_by

        send_channels_group(
            group_name=f"permission_{permission.pk}",
            call_type="notify",
            content=content,
            action=f"rooms.{action}",
        )

    def user_connection(self, action: str, user=None):
        user = user if user else self.user
        permission = self.get_permission(user)
        send_channels_group(
            group_name=f"permission_{permission.pk}",
            call_type=action,
            content={"name": "room", "id": str(self.pk)},
            action=f"groups.{action}",
        )

    def queue_connection(self, action: str, queue=None):
        queue = queue if queue else self.queue

        send_channels_group(
            group_name=f"queue_{queue.pk}",
            call_type=action,
            content={"name": "room", "id": str(self.pk)},
            action=f"group.{action}",
        )

    def can_create_discussion(self, user):
        """
        Active rooms: only admin, managers and the user on the room are able to create discussions
        Inactive rooms: anyone in the project can create discussions
        """
        if user == self.user:
            return True
        perm = self.get_permission(user)
        return not self.is_active or perm.is_manager(any_sector=True)

    def update_ticket(self):
        if self.ticket_uuid and self.user:
            FlowRESTClient().update_ticket_assignee(self.ticket_uuid, self.user.email)

    def can_pick_queue(self, user: User) -> bool:
        """
        Checks if a user can pick a room from the queue.

        If the project's routing type is QUEUE_PRIORITY, only project admins and sector managers can pick rooms.
        Otherwise, any user with queue access can pick rooms.

        Args:
            user (User): The user attempting to pick from queue

        Returns:
            bool: Whether the user can pick from queue
        """
        queue: "Queue" = self.queue
        project: "Project" = self.queue.sector.project

        if not project.room_routing_type == RoomRoutingType.QUEUE_PRIORITY:
            return True

        is_project_admin = project.is_admin(user)
        is_sector_manager = queue.sector.is_manager(user)

        return is_project_admin or is_sector_manager

    @property
    def imported_history_url(self):
        if self.contact and self.contact.imported_history_url:
            return self.contact.imported_history_url
        return None

    def pin(self, user: User):
        """
        Pins a room for a user.
        """

        if self.pins.filter(user=user).exists():
            return

        if (
            RoomPin.objects.filter(
                user=user,
                room__queue__sector__project=self.queue.sector.project,
                room__is_active=True,
            ).count()
            >= settings.MAX_ROOM_PINS_LIMIT
        ):
            raise MaxPinRoomLimitReachedError

        if self.user != user:
            raise PermissionDenied

        if not self.is_active:
            raise RoomIsNotActiveError

        return RoomPin.objects.create(room=self, user=user)

    def unpin(self, user: User):
        """
        Unpins a room for a user.
        """
        if self.user != user:
            raise PermissionDenied

        return self.pins.filter(user=user).delete()

    def clear_pins(self):
        """
        Clears all pins for a room.
        """
        return self.pins.all().delete()

    def add_transfer_to_history(self, transfer: dict):
        """
        Adds a transfer to the full transfer history.
        """
        self.full_transfer_history.append(transfer)
        self.transfer_history = transfer  # legacy
        self.save(update_fields=["full_transfer_history", "transfer_history"])


class RoomPin(BaseModel):
    """
    A room pin is a record of a user pinning a room.
    """

    room = models.ForeignKey(
        "rooms.Room",
        related_name="pins",
        verbose_name=_("room"),
        on_delete=models.CASCADE,
    )
    user = models.ForeignKey(
        "accounts.User",
        related_name="room_pins",
        verbose_name=_("user"),
        on_delete=models.CASCADE,
    )
    created_on = models.DateTimeField(_("created on"), auto_now_add=True)

    class Meta:
        verbose_name = _("Room Pin")
        verbose_name_plural = _("Room Pins")
        constraints = [
            models.UniqueConstraint(
                fields=["room", "user"],
                name="unique_room_user_room_pin",
            )
        ]<|MERGE_RESOLUTION|>--- conflicted
+++ resolved
@@ -151,17 +151,9 @@
         Args:
             is_new: Boolean indicando se é uma sala nova
         """
-<<<<<<< HEAD
-        # Obter valores relevantes
         old_user = self._original_user
         new_user = self.user
 
-        # Obter o projeto da sala
-=======
-        old_user = self._original_user
-        new_user = self.user
-
->>>>>>> a3e6c251
         project = None
         if self.queue and hasattr(self.queue, "sector"):
             sector = self.queue.sector
@@ -169,39 +161,21 @@
                 project = sector.project
 
         if not project:
-<<<<<<< HEAD
-            return  # Se não encontrar projeto, não faz nada
-
-        # Caso 1: Sala nova com usuário atribuído
-=======
-            return
-
->>>>>>> a3e6c251
+            return
+
         if is_new and new_user:
             InServiceStatusService.room_assigned(new_user, project)
             return
 
-<<<<<<< HEAD
-        # Caso 2: Usuário adicionado a uma sala existente
-=======
->>>>>>> a3e6c251
         if old_user is None and new_user is not None:
             InServiceStatusService.room_assigned(new_user, project)
             return
 
-<<<<<<< HEAD
-        # Caso 3: Transferência entre agentes
-=======
->>>>>>> a3e6c251
         if old_user is not None and new_user is not None and old_user != new_user:
             InServiceStatusService.room_closed(old_user, project)
             InServiceStatusService.room_assigned(new_user, project)
             return
 
-<<<<<<< HEAD
-        # Caso 4: Usuário removido da sala
-=======
->>>>>>> a3e6c251
         if old_user is not None and new_user is None:
             InServiceStatusService.room_closed(old_user, project)
             return
@@ -293,20 +267,10 @@
         if user_has_changed:
             self.clear_pins()
 
-<<<<<<< HEAD
-        # Capturar o estado anterior para comparação
         is_new = self._state.adding
-        
-        # Salvar o objeto primeiro
+
         super().save(*args, **kwargs)
-        
-        # Atualizar o status dos agentes após salvar
-=======
-        is_new = self._state.adding
-
-        super().save(*args, **kwargs)
-
->>>>>>> a3e6c251
+
         self._update_agent_service_status(is_new)
 
     def get_permission(self, user):
@@ -392,17 +356,8 @@
         )
 
     def close(self, tags: list = [], end_by: str = ""):
-<<<<<<< HEAD
-        """Fecha uma sala e atualiza o status do agente"""
         from chats.apps.projects.usecases.status_service import InServiceStatusService
-        
-        print(f"🔍 DEBUG close(): user={self.user}, is_active={self.is_active}")
-        
-        # Aplicar as mudanças ao objeto PRIMEIRO
-=======
-        from chats.apps.projects.usecases.status_service import InServiceStatusService
-
->>>>>>> a3e6c251
+
         self.is_active = False
         self.ended_at = timezone.now()
         self.ended_by = end_by
@@ -411,10 +366,10 @@
             self.tags.add(*tags)
 
         self.clear_pins()
-        
+
         # Salvar a sala como inativa
         self.save()
-        
+
         # AGORA chamar room_closed, quando a sala já está inativa no banco
         if self.user:
             project = None
@@ -422,9 +377,9 @@
                 sector = self.queue.sector
                 if sector and hasattr(sector, "project"):
                     project = sector.project
-            
+
             print(f"🔍 DEBUG close(): project={project}")
-            
+
             if project:
                 print(f"🔍 DEBUG close(): Chamando InServiceStatusService.room_closed")
                 InServiceStatusService.room_closed(self.user, project)
