--- conflicted
+++ resolved
@@ -411,15 +411,12 @@
         self.save_24h_valid_to_cache(is_24h_valid)
 
         return is_24h_valid
-<<<<<<< HEAD
 
     @property
     def imported_history_url(self):
         if self.contact and self.contact.imported_history_url:
             return self.contact.imported_history_url
         return None
-=======
->>>>>>> acc0cfad
 
     @property
     def serialized_ws_data(self):
