--- conflicted
+++ resolved
@@ -203,7 +203,6 @@
             models.Index(fields=["project_uuid"]),
         ]
 
-<<<<<<< HEAD
     def _update_agent_service_status(self, is_new):
         """
         Atualiza o status 'In-Service' dos agentes baseado nas mudanças na sala
@@ -259,8 +258,6 @@
             InServiceStatusService.room_closed(old_user, project)
             return
 
-=======
->>>>>>> 6e6a6e6e
     def save(self, *args, **kwargs) -> None:
         if self.__original_is_active is False:
             raise ValidationError({"detail": _("Closed rooms cannot receive updates")})
