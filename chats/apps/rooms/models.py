import json
import logging
import time
from datetime import datetime, timedelta
from typing import TYPE_CHECKING

from django.db.models import Q

import requests
import sentry_sdk
from django.conf import settings
from django.core.cache import cache
from django.core.exceptions import ObjectDoesNotExist, PermissionDenied
from django.core.serializers.json import DjangoJSONEncoder
from django.db import models, transaction
from django.db.models import F
from django.utils import timezone
from django.utils.translation import gettext_lazy as _
from django_redis import get_redis_connection
from model_utils import FieldTracker
from requests.exceptions import RequestException
from rest_framework.exceptions import ValidationError

from chats.apps.accounts.models import User
from chats.apps.api.v1.internal.rest_clients.flows_rest_client import FlowRESTClient
from chats.apps.projects.models.models import RoomRoutingType
from chats.apps.projects.usecases.send_room_info import RoomInfoUseCase
from chats.apps.projects.usecases.status_service import InServiceStatusService
from chats.apps.rooms.exceptions import (
    MaxPinRoomLimitReachedError,
    RoomIsNotActiveError,
)
from chats.core.models import BaseConfigurableModel, BaseModel
from chats.utils.websockets import send_channels_group
from chats.core.models import BaseConfigurableModel
from chats.apps.projects.usecases.status_service import InServiceStatusService
from chats.apps.queues.models import Queue

if TYPE_CHECKING:
    from chats.apps.projects.models.models import Project


ROOM_24H_VALID_CACHE_TTL = settings.ROOM_24H_VALID_CACHE_TTL


logger = logging.getLogger(__name__)


class Room(BaseModel, BaseConfigurableModel):
    def __init__(self, *args, **kwargs):
        super().__init__(*args, **kwargs)
        self.__original_is_active = self.is_active
        self._original_user = self.user

    user = models.ForeignKey(
        "accounts.User",
        related_name="rooms",
        verbose_name=_("user"),
        on_delete=models.CASCADE,
        null=True,
        blank=True,
        to_field="email",
    )
    contact = models.ForeignKey(
        "contacts.Contact",
        related_name="rooms",
        verbose_name=_("contact"),
        on_delete=models.CASCADE,
        null=True,
        blank=True,
    )
    queue = models.ForeignKey(
        "queues.Queue",
        related_name="rooms",
        verbose_name=_("Queue"),
        on_delete=models.CASCADE,
        null=True,
        blank=True,
    )

    custom_fields = models.JSONField(
        _("custom fields"),
        blank=True,
        null=True,
    )
    urn = models.TextField(_("urn"), null=True, blank=True, default="")

    project_uuid = models.TextField(
        _("project_uuid"), null=True, blank=True, default=""
    )
    ticket_uuid = models.UUIDField(_("ticket uuid"), null=True, blank=True)

    callback_url = models.TextField(_("Callback URL"), null=True, blank=True)

    ended_at = models.DateTimeField(
        _("Ended at"), auto_now_add=False, null=True, blank=True
    )

    ended_by = models.CharField(_("Ended by"), max_length=50, null=True, blank=True)

    is_active = models.BooleanField(_("is active?"), default=True)
    is_waiting = models.BooleanField(_("is waiting for answer?"), default=False)

    # Legacy, only stores the last transfer
    transfer_history = models.JSONField(_("Transfer History"), null=True, blank=True)
    # New, stores the full transfer history
    full_transfer_history = models.JSONField(
        _("Full Transfer History"), null=True, blank=True, default=list
    )

    tags = models.ManyToManyField(
        "sectors.SectorTag",
        related_name="rooms",
        verbose_name=_("tags"),
        blank=True,
    )
    protocol = models.TextField(_("protocol"), null=True, blank=True, default="")

    service_chat = models.TextField(
        _("service chat"), null=True, blank=True, default=""
    )

    first_user_assigned_at = models.DateTimeField(
        _("First user assigned at"), null=True, blank=True
    )
    user_assigned_at = models.DateTimeField(
        _("User assigned at"), null=True, blank=True
    )
    added_to_queue_at = models.DateTimeField(
        _("Added to queue at"), null=True, blank=True
    )
    unread_messages_count = models.IntegerField(_("Unread messages count"), default=0)
    last_unread_message_at = models.DateTimeField(
        _("Last unread message at"), null=True, blank=True
    )

    tracker = FieldTracker(fields=["user", "is_active", "queue"])

    @property
    def is_billing_notified(self) -> bool:
        """
        Returns True if the room has been billed
        """
        return self.get_config("is_billing_notified", False)

    def mark_notes_as_non_deletable(self):
        """
        Mark all notes in this room as non-deletable when room is transferred
        """
        self.notes.update(is_deletable=False)

    def notify_billing(self):
        """
        Notify the billing system and set the is_billing_notified flag to True
        """
        logger.info("Notifying billing for room %s...", self.pk)
        room_client = RoomInfoUseCase()
        room_client.get_room(self)

        self.set_config("is_billing_notified", True)
        logger.info(
            "Billing notified for room %s. Setting is_billing_notified to True",
            self.pk,
        )

    def _update_agent_service_status(self, is_new):
        """
        Atualiza o status 'In-Service' dos agentes baseado nas mudanças na sala
        Args:
            is_new: Boolean indicando se é uma sala nova
        """
        old_user = self._original_user
        new_user = self.user

        project = None
        if self.queue and hasattr(self.queue, "sector"):
            sector = self.queue.sector
            if sector and hasattr(sector, "project"):
                project = sector.project

        if not project:
            return

        if is_new and new_user:
            InServiceStatusService.room_assigned(new_user, project)
            return

        if old_user is None and new_user is not None:
            InServiceStatusService.room_assigned(new_user, project)
            return

        if old_user is not None and new_user is not None and old_user != new_user:
            InServiceStatusService.room_closed(old_user, project)
            InServiceStatusService.room_assigned(new_user, project)
            return

        if old_user is not None and new_user is None:
            InServiceStatusService.room_closed(old_user, project)
            return

    class Meta:
        verbose_name = _("Room")
        verbose_name_plural = _("Rooms")
        constraints = [
            models.UniqueConstraint(
                fields=["contact", "queue"],
                condition=models.Q(is_active=True),
                name="unique_contact_queue_is_activetrue_room",
            )
        ]
        indexes = [
            models.Index(fields=["project_uuid"]),
        ]

    def _update_agent_service_status(self, is_new):
        """
        Atualiza o status 'In-Service' dos agentes baseado nas mudanças na sala

        Args:
            is_new: Boolean indicando se é uma sala nova
        """

        # Obter valores relevantes
        old_user = self._original_user
        new_user = self.user

        # Obter o projeto da sala
        project = None
        if self.queue and hasattr(self.queue, "sector"):
            sector = self.queue.sector
            if sector and hasattr(sector, "project"):
                project = sector.project

        if not project:
            return  # Se não encontrar projeto, não faz nada

        # Caso prioritário: Sala fechada
        if (
            hasattr(self, "__original_is_active")
            and self.__original_is_active is True
            and self.is_active is False
        ):
            if old_user:
                InServiceStatusService.room_closed(old_user, project)
            return

        # Casos de atribuição de sala

        # Caso 1: Sala nova com usuário atribuído
        if is_new and new_user:
            InServiceStatusService.room_assigned(new_user, project)
            return

        # Caso 2: Usuário adicionado a uma sala existente
        if old_user is None and new_user is not None:
            InServiceStatusService.room_assigned(new_user, project)
            return

        # Caso 3: Transferência entre agentes
        if old_user is not None and new_user is not None and old_user != new_user:
            InServiceStatusService.room_closed(old_user, project)
            InServiceStatusService.room_assigned(new_user, project)
            return

        # Caso 4: Usuário removido da sala
        if old_user is not None and new_user is None:
            InServiceStatusService.room_closed(old_user, project)
            return

    def save(self, *args, **kwargs) -> None:
        if self._state.adding is False and self.__original_is_active is False:
            raise ValidationError({"detail": _("Closed rooms cannot receive updates")})

        if self._state.adding:
            self.added_to_queue_at = timezone.now()

        user_has_changed = self.pk and self.tracker.has_changed("user")

        if self.user and not self.user_assigned_at or user_has_changed:
            self.user_assigned_at = timezone.now()

        if self.is_active and self.user and not self.first_user_assigned_at:
            if self.user_assigned_at:
                self.first_user_assigned_at = self.user_assigned_at
            else:
                self.first_user_assigned_at = timezone.now()

        if user_has_changed and not self.user:
            self.added_to_queue_at = timezone.now()

        if user_has_changed:
            self.clear_pins()

        is_new = self._state.adding

        queue_has_changed = self.tracker.has_changed("queue")
        old_queue = self.tracker.previous("queue")

        super().save(*args, **kwargs)

        if queue_has_changed and old_queue and self.queue:
            old_queue = Queue.objects.get(pk=old_queue)

            if old_queue.sector != self.queue.sector:
                self.tags.clear()

        self._update_agent_service_status(is_new)

    def send_automatic_message(self, delay: int = 0, check_ticket: bool = False):
        from chats.apps.sectors.tasks import send_automatic_message

        if (
            self.user
            and self.user_assigned_at is not None
            and self.queue.sector.is_automatic_message_active
            and self.queue.sector.automatic_message_text
        ):
            send_automatic_message.apply_async(
                args=[
                    self.uuid,
                    self.queue.sector.automatic_message_text,
                    self.user.id,
                    check_ticket,
                ],
                countdown=delay,
            )

    def get_permission(self, user):
        try:
            return self.queue.get_permission(user)
        except ObjectDoesNotExist:
            return None

    def can_retrieve(self, user):
        permission = self.get_permission(user)
        if not permission:
            return False
        if permission.is_admin:
            return True
        if user == self.user:
            return True

        return self.queue.is_agent(user) or self.queue.sector.is_manager(user)

    def get_is_waiting(self):
        """If the room does not have any contact message, then it is waiting"""
        check_flowstarts = self.flowstarts.filter(is_deleted=False).exists()
        return self.is_waiting or check_flowstarts

    @property
    def project(self) -> "Project":
        return self.queue.project

    @property
    def last_contact_message(self):
        return (
            self.messages.filter(contact__isnull=False).order_by("-created_on").first()
        )

    def trigger_default_message(self):
        default_message = self.queue.default_message
        if not default_message:
            return

        cache_key = f"room_default_message:{self.pk}"

        with get_redis_connection() as redis_connection:
            if not redis_connection.set(cache_key, "1", ex=10, nx=True):
                return

        sent_message = self.messages.create(
            user=None, contact=None, text=default_message
        )
        sent_message.notify_room("create", True)

    @property
    def room_24h_valid_cache_key(self) -> str:
        return f"room_24h_valid_cache:{self.pk}"

    def save_24h_valid_to_cache(self, is_24h_valid: bool) -> None:
        if ROOM_24H_VALID_CACHE_TTL == 0:
            return

        cache.set(
            self.room_24h_valid_cache_key,
            is_24h_valid,
            ROOM_24H_VALID_CACHE_TTL,
        )

    def get_24h_valid_from_cache(self) -> bool:
        if ROOM_24H_VALID_CACHE_TTL == 0:
            return None

        return cache.get(self.room_24h_valid_cache_key)

    def clear_24h_valid_cache(self) -> None:
        cache.delete(self.room_24h_valid_cache_key)

    @property
    def is_24h_valid(self) -> bool:
        """Validates is the last contact message was sent more than a day ago"""

        if not self.urn.startswith("whatsapp"):
            return True

        if cached_is_24h_valid := self.get_24h_valid_from_cache():
            return cached_is_24h_valid

        is_24h_valid = True

        day_validation = self.messages.filter(
            created_on__gte=timezone.now() - timedelta(days=1),
            contact=self.contact,
        )
        if not day_validation.exists():
            is_24h_valid = self.created_on > timezone.now() - timedelta(days=1)

        self.save_24h_valid_to_cache(is_24h_valid)

        return is_24h_valid

    @property
    def imported_history_url(self):
        if self.contact and self.contact.imported_history_url:
            return self.contact.imported_history_url
        return None

    @property
    def serialized_ws_data(self):
        from chats.apps.api.v1.rooms.serializers import RoomSerializer  # noqa

        return RoomSerializer(self).data

    @property
    def last_5_messages(self):
        return (
            self.messages.exclude(text="")
            .exclude(user__isnull=True, contact__isnull=True)
            .order_by("-created_on")[:5]
        )

    def _handle_close_tags(self, tags: list):
        current_tag_ids = set(
            [str(tag_uuid) for tag_uuid in self.tags.values_list("uuid", flat=True)]
        )
        new_tag_ids = set(tags) - current_tag_ids
        tags_to_remove_ids = current_tag_ids - set([str(tag_uuid) for tag_uuid in tags])

        self.tags.add(*new_tag_ids)
        self.tags.remove(*tags_to_remove_ids)

    def close(self, tags: list = [], end_by: str = ""):
        from chats.apps.projects.usecases.status_service import InServiceStatusService

        self.is_active = False
        self.ended_at = timezone.now()
        self.ended_by = end_by

        with transaction.atomic():
            if tags is not None:
                self._handle_close_tags(tags)

            self.clear_pins()

            self.save()

        # AGORA chamar room_closed, quando a sala já está inativa no banco
        if self.user:
            project = None
            if self.queue and hasattr(self.queue, "sector"):
                sector = self.queue.sector
                if sector and hasattr(sector, "project"):
                    project = sector.project

            print(f"🔍 DEBUG close(): project={project}")

            if project:
                print(f"🔍 DEBUG close(): Chamando InServiceStatusService.room_closed")
                InServiceStatusService.room_closed(self.user, project)
            else:
                print(f"🔍 DEBUG close(): project é None, não chama room_closed")
        else:
            print(f"🔍 DEBUG close(): user é None, não chama room_closed")

        if self.user:
            project = None
            if self.queue and hasattr(self.queue, "sector"):
                sector = self.queue.sector
                if sector and hasattr(sector, "project"):
                    project = sector.project
            if project:
                InServiceStatusService.room_closed(self.user, project)

        if self.queue.sector.is_csat_enabled and self.user:
            transaction.on_commit(lambda: self.start_csat_flow())

    def request_callback(self, room_data: dict):
        if self.callback_url is None:
            return None

        for attempt in range(settings.MAX_RETRIES):
            try:
                response = requests.post(
                    self.callback_url,
                    data=json.dumps(
                        {"type": "room.update", "content": room_data},
                        sort_keys=True,
                        indent=1,
                        cls=DjangoJSONEncoder,
                    ),
                    headers={"content-type": "application/json"},
                )

                if response.status_code == 404:
                    sentry_sdk.capture_message(
                        f"Callback returned 404 ERROR for URL: {self.callback_url}"
                    )
                    return None
                else:
                    response.raise_for_status()
                    return None

            except RequestException:
                if attempt < settings.MAX_RETRIES - 1:
                    delay = settings.RETRY_DELAY_SECONDS * (2**attempt)
                    time.sleep(delay)
                else:
                    raise RuntimeError(
                        f"Failed to send callback to {self.callback_url}"
                    )

    def base_notification(self, content, action):
        if self.user:
            permission = self.get_permission(self.user)
            group_name = f"permission_{permission.pk}"
        else:
            group_name = f"queue_{self.queue.pk}"

        send_channels_group(
            group_name=group_name,
            call_type="notify",
            content=content,
            action=action,
        )

    def notify_queue(
        self, action: str, callback: bool = False, transferred_by: str = ""
    ):
        """
        Used to notify channels groups when something happens on the instance.

        Actions:
        Create

        e.g.:
        Contact create new room,
        Call the sector group(all agents) and send the 'create' action to add them in the room group
        """
        content = self.serialized_ws_data
        if transferred_by != "":
            content["transferred_by"] = transferred_by
        send_channels_group(
            group_name=f"queue_{self.queue.pk}",
            call_type="notify",
            content=content,
            action=f"rooms.{action}",
        )

        if self.callback_url and callback and action in ["update", "destroy", "close"]:
            self.request_callback(self.serialized_ws_data)

    def notify_room(self, action: str, callback: bool = False):
        """
        Used to notify channels groups when something happens on the instance.

        Actions:
        Update, Delete

        e.g.:
        Agent enters room,
        Call the sector group(all agents) and send the 'update' action to remove them from the group
        """
        if self.user:
            self.notify_user(action=action)
        else:
            self.notify_queue(action=action)

        if self.callback_url and callback and action in ["update", "destroy", "close"]:
            self.request_callback(self.serialized_ws_data)

    def notify_user(self, action: str, user=None, transferred_by: str = ""):
        user = user if user else self.user
        permission = self.get_permission(user)
        if not permission:
            return
        content = self.serialized_ws_data
        if transferred_by != "":
            content["transferred_by"] = transferred_by

        send_channels_group(
            group_name=f"permission_{permission.pk}",
            call_type="notify",
            content=content,
            action=f"rooms.{action}",
        )

    def user_connection(self, action: str, user=None):
        user = user if user else self.user
        permission = self.get_permission(user)
        send_channels_group(
            group_name=f"permission_{permission.pk}",
            call_type=action,
            content={"name": "room", "id": str(self.pk)},
            action=f"groups.{action}",
        )

    def queue_connection(self, action: str, queue=None):
        queue = queue if queue else self.queue

        send_channels_group(
            group_name=f"queue_{queue.pk}",
            call_type=action,
            content={"name": "room", "id": str(self.pk)},
            action=f"group.{action}",
        )

    def can_create_discussion(self, user):
        """
        Active rooms: only admin, managers and the user on the room are able to create discussions
        Inactive rooms: anyone in the project can create discussions
        """
        if user == self.user:
            return True
        perm = self.get_permission(user)
        return not self.is_active or perm.is_manager(any_sector=True)

    def update_ticket(self):
        """
        Synchronously update ticket assignee.
        """
        if self.ticket_uuid and self.user:
            FlowRESTClient().update_ticket_assignee(self.ticket_uuid, self.user.email)

    def update_ticket_async(self):
        """
        Asynchronously update ticket assignee using Celery task.
        This method is non-blocking and provides retry functionality.
        """
        if self.ticket_uuid and self.user:
            from chats.apps.rooms.tasks import update_ticket_assignee_async

            task = update_ticket_assignee_async.delay(
                room_uuid=str(self.uuid),
                ticket_uuid=self.ticket_uuid,
                user_email=self.user.email,
            )

            logger.info(
                f"[ROOM] Launched async ticket update task - Room: {self.uuid}, "
                f"Ticket: {self.ticket_uuid}, User: {self.user.email}, "
                f"Task ID: {task.id}"
            )

            return task

    def can_pick_queue(self, user: User) -> bool:
        """
        Checks if a user can pick a room from the queue.

        If the project's routing type is QUEUE_PRIORITY, only project admins and sector managers can pick rooms.
        Otherwise, any user with queue access can pick rooms.

        Args:
            user (User): The user attempting to pick from queue

        Returns:
            bool: Whether the user can pick from queue
        """
        queue: "Queue" = self.queue
        project: "Project" = self.queue.sector.project

        if not project.room_routing_type == RoomRoutingType.QUEUE_PRIORITY:
            return True

        is_project_admin = project.is_admin(user)
        is_sector_manager = queue.sector.is_manager(user)

        return is_project_admin or is_sector_manager

    @property
    def imported_history_url(self):
        if self.contact and self.contact.imported_history_url:
            return self.contact.imported_history_url
        return None

    def pin(self, user: User):
        """
        Pins a room for a user.
        """

        if self.pins.filter(user=user).exists():
            return

        if (
            RoomPin.objects.filter(
                user=user,
                room__queue__sector__project=self.queue.sector.project,
                room__is_active=True,
            ).count()
            >= settings.MAX_ROOM_PINS_LIMIT
        ):
            raise MaxPinRoomLimitReachedError

        if self.user != user:
            raise PermissionDenied

        if not self.is_active:
            raise RoomIsNotActiveError

        return RoomPin.objects.create(room=self, user=user)

    def unpin(self, user: User):
        """
        Unpins a room for a user.
        """
        if self.user != user:
            raise PermissionDenied

        return self.pins.filter(user=user).delete()

    def clear_pins(self):
        """
        Clears all pins for a room.
        """
        return self.pins.all().delete()

    def add_transfer_to_history(self, transfer: dict):
        """
        Adds a transfer to the full transfer history.
        """
        self.full_transfer_history.append(transfer)
        self.transfer_history = transfer  # legacy
        self.save(update_fields=["full_transfer_history", "transfer_history"])

<<<<<<< HEAD
    def start_csat_flow(self):
        """
        Starts the CSAT flow for a room.
        """
        from chats.apps.csat.tasks import start_csat_flow

        start_csat_flow.delay(self.uuid)
=======
    def increment_unread_messages_count(
        self, count: int, last_unread_message_at: datetime
    ):
        """
        Updates the unread messages count for a room.
        """
        Room.objects.filter(
            Q(pk=self.pk)
            & (
                Q(last_unread_message_at__lt=last_unread_message_at)
                | Q(last_unread_message_at__isnull=True)
            ),
        ).update(unread_messages_count=F("unread_messages_count") + count)

    def clear_unread_messages_count(self):
        """
        Clears the unread messages count for a room.
        """
        Room.objects.filter(pk=self.pk).update(
            unread_messages_count=0, last_unread_message_at=timezone.now()
        )
>>>>>>> 081ff2bf


class RoomPin(BaseModel):
    """
    A room pin is a record of a user pinning a room.
    """

    room = models.ForeignKey(
        "rooms.Room",
        related_name="pins",
        verbose_name=_("room"),
        on_delete=models.CASCADE,
    )
    user = models.ForeignKey(
        "accounts.User",
        related_name="room_pins",
        verbose_name=_("user"),
        on_delete=models.CASCADE,
    )
    created_on = models.DateTimeField(_("created on"), auto_now_add=True)

    class Meta:
        verbose_name = _("Room Pin")
        verbose_name_plural = _("Room Pins")
        constraints = [
            models.UniqueConstraint(
                fields=["room", "user"],
                name="unique_room_user_room_pin",
            )
        ]


class RoomNote(BaseModel):
    """
    Internal notes for rooms that can be created by agents
    """

    room = models.ForeignKey(
        "rooms.Room",
        related_name="notes",
        verbose_name=_("room"),
        on_delete=models.CASCADE,
    )
    user = models.ForeignKey(
        "accounts.User",
        related_name="room_notes",
        verbose_name=_("user"),
        on_delete=models.CASCADE,
    )
    text = models.TextField(_("text"))
    is_deletable = models.BooleanField(_("is deletable"), default=True)
    message = models.OneToOneField(
        "msgs.Message",
        related_name="internal_note",
        verbose_name=_("message"),
        on_delete=models.CASCADE,
        null=True,
        blank=True,
    )

    class Meta:
        verbose_name = _("Room Note")
        verbose_name_plural = _("Room Notes")
        ordering = ["-created_on"]

    @property
    def serialized_ws_data(self):
        """
        Return serialized data for WebSocket notifications
        """
        return {
            "uuid": str(self.uuid),
            "room": str(self.room.uuid),
            "user": {"uuid": str(self.user.pk), "name": self.user.name},
            "text": self.text,
            "created_on": self.created_on.isoformat(),
            "is_deletable": self.is_deletable,
        }

    def notify_websocket(self, action):
        """
        Send WebSocket notification for note actions
        """
        if action == "create":
            event_name = "room_note.create"
            content = self.serialized_ws_data
        elif action == "delete":
            event_name = "room_note.delete"
            content = {"uuid": str(self.uuid), "room": str(self.room.uuid)}
        else:
            return

        # Send to room group
        send_channels_group(
            group_name=f"room_{self.room.uuid}",
            call_type="notify",
            content=content,
            action=event_name,
        )

        # Send to queue or user permission group
        if self.room.user:
            permission = self.room.get_permission(self.room.user)
            if permission:
                send_channels_group(
                    group_name=f"permission_{permission.pk}",
                    call_type="notify",
                    content=content,
                    action=event_name,
                )
        elif self.room.queue:
            send_channels_group(
                group_name=f"queue_{self.room.queue.pk}",
                call_type="notify",
                content=content,
                action=event_name,
            )

    def delete(self, *args, **kwargs):
        """
        Ensure the associated blank message is also removed when deleting the note
        """
        msg = self.message
        super().delete(*args, **kwargs)
        if msg:
            msg.delete()<|MERGE_RESOLUTION|>--- conflicted
+++ resolved
@@ -742,7 +742,6 @@
         self.transfer_history = transfer  # legacy
         self.save(update_fields=["full_transfer_history", "transfer_history"])
 
-<<<<<<< HEAD
     def start_csat_flow(self):
         """
         Starts the CSAT flow for a room.
@@ -750,7 +749,7 @@
         from chats.apps.csat.tasks import start_csat_flow
 
         start_csat_flow.delay(self.uuid)
-=======
+
     def increment_unread_messages_count(
         self, count: int, last_unread_message_at: datetime
     ):
@@ -772,7 +771,6 @@
         Room.objects.filter(pk=self.pk).update(
             unread_messages_count=0, last_unread_message_at=timezone.now()
         )
->>>>>>> 081ff2bf
 
 
 class RoomPin(BaseModel):
