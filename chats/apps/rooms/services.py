import logging
import time
import csv
import io
from datetime import datetime

from django.conf import settings
from django.core.mail import EmailMessage
from django.db import models
from sentry_sdk import capture_message

from chats.apps.projects.models.models import Project
from chats.core.cache import CacheClient

from .models import Room

logger = logging.getLogger(__name__)


def can_retrieve(room, user, project) -> bool:
    filter_project_uuid = models.Q(queue__sector__project__uuid=project)
    is_sector_manager = models.Q(queue__sector__authorizations__permission__user=user)
    is_project_admin = models.Q(
        models.Q(queue__sector__project__permissions__user=user)
        & models.Q(queue__sector__project__permissions__role=1)
    )
    is_user_assigned_to_room = models.Q(user=user)
    check_admin_manager_agent_role_filter = models.Q(
        filter_project_uuid
        & (is_sector_manager | is_project_admin | is_user_assigned_to_room)
    )

    rooms_check = Room.objects.filter(
        check_admin_manager_agent_role_filter,
    ).exists()
    return rooms_check


class RoomsReportService:
    """
    Service for generating rooms reports.
    """

    def __init__(self, project: Project):
        self.project = project
        self.cache_client = CacheClient()
        self.cache_ttl = 300  # 5 minutes

    def get_cache_key(self) -> str:
        """
        Get the cache key for the rooms report.
        """

        return f"rooms_report_{self.project}"

    def is_generating_report(self) -> bool:
        """
        Check if a report is already being generated.
        """

        return self.cache_client.get(self.get_cache_key())

    def generate_report(self, filters: dict, recipient_email: str) -> str:
        """
        Generate a rooms report and send it to the email address provided.
        """

        logger.info("Generating report for project %s", self.project.uuid)

        self.cache_client.set(
            self.get_cache_key(),
            "true",
            ex=self.cache_ttl,
        )

        start_time = time.time()
<<<<<<< HEAD

        try:

=======
        output = None

        try:
>>>>>>> 906dd595
            rooms = (
                Room.objects.filter(queue__sector__project=self.project, **filters)
                .order_by("created_on")
                .select_related("user", "contact", "queue", "queue__sector")
            )

            if not rooms.exists():
                logger.info("No rooms found for project %s", self.project.uuid)
                return

            logger.info(
                "Rooms found for project %s: %s", self.project.uuid, rooms.count()
            )

            # Create CSV file in memory
            output = io.StringIO()
            writer = csv.writer(output)

            # Hardcoded in portuguese for now
            writer.writerow(
                [
                    "Identificador da sala",
                    "Cliente",
                    "Número do cliente",
                    "Data da entrada",
                    "Data de fim",
                    "Fila",
                    "Agente",
                    "Quantidade de mensagens",
                    "Tempo de espera",
                ]
            )

            # Write data rows
            for room in rooms:
                urn = room.urn
                phone_number = urn.split(":")[1]

                writer.writerow(
                    [
                        room.uuid,
                        room.contact.name,
                        phone_number,
                        room.created_on,
                        room.ended_at,
                        room.queue.name,
                        room.user.name if room.user else None,
                        room.messages.count(),
                        room.metric.waiting_time,
                    ]
                )

            # Get CSV content
            csv_content = output.getvalue()
<<<<<<< HEAD
            output.close()
=======
>>>>>>> 906dd595

            end_time = time.time()
            time_taken = int(end_time - start_time)

            logger.info(
                "Report generated for project %s in %s seconds",
                self.project.uuid,
                time_taken,
            )

            if settings.SEND_EMAILS:
                logger.info(
                    "Sending rooms report for project %s via email to %s",
                    self.project.uuid,
                    recipient_email,
                )

                dt = datetime.now().strftime("%d/%m/%Y_%H-%M-%S")
                subject = f"Relatório de salas do projeto {self.project.name} - {dt}"
                message = (
                    f"O relatório de salas do projeto {self.project.name} "
                    "está pronto e foi anexado a este email."
                )

                email = EmailMessage(
                    subject=subject,
                    body=message,
                    from_email=settings.DEFAULT_FROM_EMAIL,
                    to=[recipient_email],
                )
                email.attach("rooms_report.csv", csv_content, "text/csv")
                email.send(fail_silently=False)

                logger.info(
                    "Rooms report for project %s sent to %s",
                    self.project.uuid,
                    recipient_email,
                )

        except Exception as e:
            logger.error(
                "Error generating report for project %s: %s", self.project.uuid, e
            )
            capture_message(e)

<<<<<<< HEAD
=======
        finally:
            if output is not None:
                output.close()

>>>>>>> 906dd595
        self.cache_client.delete(self.get_cache_key())<|MERGE_RESOLUTION|>--- conflicted
+++ resolved
@@ -74,15 +74,9 @@
         )
 
         start_time = time.time()
-<<<<<<< HEAD
-
-        try:
-
-=======
         output = None
 
         try:
->>>>>>> 906dd595
             rooms = (
                 Room.objects.filter(queue__sector__project=self.project, **filters)
                 .order_by("created_on")
@@ -137,10 +131,6 @@
 
             # Get CSV content
             csv_content = output.getvalue()
-<<<<<<< HEAD
-            output.close()
-=======
->>>>>>> 906dd595
 
             end_time = time.time()
             time_taken = int(end_time - start_time)
@@ -186,11 +176,8 @@
             )
             capture_message(e)
 
-<<<<<<< HEAD
-=======
         finally:
             if output is not None:
                 output.close()
 
->>>>>>> 906dd595
         self.cache_client.delete(self.get_cache_key())