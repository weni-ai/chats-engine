--- conflicted
+++ resolved
@@ -46,11 +46,7 @@
     def get_queryset(self):
         if self.request.GET.get("basic", None):
             return Room.objects.values("uuid", "ended_at")
-<<<<<<< HEAD
-        
-=======
 
->>>>>>> bd2292ff
         return super().get_queryset()
 
     def get_permissions(self):
