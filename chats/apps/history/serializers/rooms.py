from rest_framework import serializers

from chats.apps.api.v1.accounts.serializers import UserNameSerializer
from chats.apps.api.v1.contacts.serializers import ContactSimpleSerializer
from chats.apps.api.v1.sectors.serializers import TagSimpleSerializer
from chats.apps.contacts.models import Contact
from chats.apps.rooms.models import Room


class ContactOptimizedSerializer(serializers.ModelSerializer):
    class Meta:
        model = Contact
        fields = ["uuid", "name", "external_id"]

    def to_representation(self, instance):
        data = super().to_representation(instance)
        room = self.context.get("parent", {}).get("room")

        if room and room.protocol:
            if room.service_chat:
                data["name"] = f"{room.service_chat} | {room.protocol} | {data['name']}"
            else:
                data["name"] = f"{data['name']} | {room.protocol}"

        return data


class RoomHistorySerializer(serializers.ModelSerializer):
    user = UserNameSerializer(many=False, read_only=True)
    contact = ContactOptimizedSerializer(read_only=True)
    tags = TagSimpleSerializer(many=True, read_only=True)

    class Meta:
        model = Room
        fields = [
            "uuid",
            "created_on",
            "ended_at",
            "user",
            "contact",
            "tags",
            "protocol",
            "service_chat",
        ]

<<<<<<< HEAD

class RoomBasicValuesSerializer(serializers.Serializer):
    """
    Serializer otimizado para trabalhar com values() - performance máxima
    """
    uuid = serializers.UUIDField()
    ended_at = serializers.DateTimeField()

=======
>>>>>>> bd2292ff

class RoomBasicValuesSerializer(serializers.Serializer):
    uuid = serializers.UUIDField()
    ended_at = serializers.DateTimeField()


class RoomDetailSerializer(serializers.ModelSerializer):
    user = UserNameSerializer(many=False, read_only=True)
    contact = serializers.SerializerMethodField()
    tags = TagSimpleSerializer(many=True, read_only=True)

    class Meta:
        model = Room
        fields = [
            "uuid",
            "custom_fields",
            "urn",
            "created_on",
            "ended_at",
            "user",
            "contact",
            "tags",
            "protocol",
        ]

    def get_contact(self, obj):
        contact_data = ContactSimpleSerializer(obj.contact).data
        if obj.protocol:
            contact_data["name"] = f"{contact_data['name']} | {obj.protocol}"
        return contact_data<|MERGE_RESOLUTION|>--- conflicted
+++ resolved
@@ -43,21 +43,23 @@
             "service_chat",
         ]
 
-<<<<<<< HEAD
 
 class RoomBasicValuesSerializer(serializers.Serializer):
     """
     Serializer otimizado para trabalhar com values() - performance máxima
     """
+
     uuid = serializers.UUIDField()
     ended_at = serializers.DateTimeField()
 
-=======
->>>>>>> bd2292ff
 
-class RoomBasicValuesSerializer(serializers.Serializer):
-    uuid = serializers.UUIDField()
-    ended_at = serializers.DateTimeField()
+class RoomBasicSerializer(serializers.ModelSerializer):
+    class Meta:
+        model = Room
+        fields = [
+            "uuid",
+            "ended_at",
+        ]
 
 
 class RoomDetailSerializer(serializers.ModelSerializer):
