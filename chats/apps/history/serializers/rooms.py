--- conflicted
+++ resolved
@@ -46,17 +46,10 @@
     def to_representation(self, instance):
         data = super().to_representation(instance)
         contact_serializer = ContactOptimizedSerializer(
-<<<<<<< HEAD
-            instance.contact, 
-            context={"parent": {"room": instance}}
-        )
-        data["contact"] = contact_serializer.data
-=======
             instance.contact, context={"parent": {"room": instance}}
         )
         data["contact"] = contact_serializer.data
 
->>>>>>> 8ac44968
         return data
 
 
