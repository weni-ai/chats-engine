--- conflicted
+++ resolved
@@ -99,11 +99,8 @@
             },
         }
 
-<<<<<<< HEAD
         print(f"🔍 DEBUG CSATFlowService.start_csat_flow(): Data: {data}")
 
-=======
->>>>>>> 594f7314
         return self.flows_client.start_flow(room.project, data)
 
     def create_csat_flow(self, project: Project):
