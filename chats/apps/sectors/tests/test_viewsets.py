--- conflicted
+++ resolved
@@ -264,7 +264,6 @@
         response = client.delete(url)
         self.assertEqual(response.status_code, status.HTTP_204_NO_CONTENT)
 
-<<<<<<< HEAD
     @patch("chats.apps.api.v1.sectors.serializers.is_feature_active")
     def test_update_sector_csat_enabled_when_feature_flag_is_off(
         self, mock_is_feature_active
@@ -300,7 +299,7 @@
         self.assertEqual(response.status_code, status.HTTP_200_OK)
         self.sector.refresh_from_db()
         self.assertTrue(self.sector.is_csat_enabled)
-=======
+
     def test_update_sector_to_require_tags_when_no_tags_are_present(self):
         """
         Verify if the endpoint for update sector is working with correctly.
@@ -341,7 +340,6 @@
         self.assertEqual(response.status_code, status.HTTP_200_OK)
         self.sector.refresh_from_db()
         self.assertFalse(self.sector.required_tags)
->>>>>>> 509fb9bd
 
 
 class RoomsExternalTests(APITestCase):
