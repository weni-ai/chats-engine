--- conflicted
+++ resolved
@@ -60,11 +60,8 @@
     is_automatic_message_active = models.BooleanField(
         _("is automatic message active?"), default=False
     )
-<<<<<<< HEAD
     is_csat_enabled = models.BooleanField(_("is CSAT enabled?"), default=False)
-=======
     required_tags = models.BooleanField(_("required tags?"), default=False)
->>>>>>> 4df3f62b
 
     tracker = FieldTracker(fields=["rooms_limit"])
 
