import email
from django.db import models
from django.utils.translation import gettext_lazy as _
from django.contrib.auth import get_user_model
from chats.apps.queues.models import QueueAuthorization

from chats.core.models import BaseModel
from chats.utils.websockets import send_channels_group
from django.db.models import F, Q

import pendulum
<<<<<<< HEAD
=======

User = get_user_model()

>>>>>>> f7a2899e

class Sector(BaseModel):
    name = models.CharField(_("name"), max_length=120)
    project = models.ForeignKey(
        "projects.Project",
        verbose_name=_("Project"),
        related_name="sectors",
        on_delete=models.CASCADE,
    )
    rooms_limit = models.PositiveIntegerField(_("Rooms limit per employee"))
    work_start = models.TimeField(_("work start"), auto_now=False, auto_now_add=False)
    work_end = models.TimeField(_("work end"), auto_now=False, auto_now_add=False)
    is_deleted = models.BooleanField(_("is deleted?"), default=False)

    class Meta:
        verbose_name = _("Sector")
        verbose_name_plural = _("Sectors")

        constraints = [
            models.CheckConstraint(
                check=Q(work_end__gt=F("work_start")),
                name="wordend_greater_than_workstart_check",
            ),
            models.UniqueConstraint(
                fields=["project", "name"], name="unique_sector_name"
            ),
            models.CheckConstraint(
                check=Q(rooms_limit__gt=0), name="rooms_limit_greater_than_zero"
            ),
        ]

    @property
    def sector(self):
        return self

    @property
    def manager_authorizations(self):
        return self.authorizations.all()

    @property
    def employee_pks(self):
        return list(self.authorizations.all().values_list("user__pk", flat="True"))

    @property
    def rooms(self):
        return self.queues.values("rooms")

    @property
    def active_rooms(self):
        return self.rooms.filter(is_active=True)

    @property
    def deactivated_rooms(self):
        return self.rooms.filter(is_active=True)

    @property
    def open_active_rooms(self):
        return self.rooms.filter(user__isnull=True, is_active=True)

    @property
    def closed_active_rooms(self):
        return self.rooms.filter(user__isnull=False, is_active=True)

    @property
    def open_deactivated_rooms(self):
        return self.rooms.filter(user__isnull=True, is_active=False)

    @property
    def vacant_deactivated_rooms(self):
        return self.rooms.filter(user__isnull=False, is_active=False)

    @property
    def serialized_ws_data(self):
        from chats.apps.api.v1.sectors.serializers import SectorWSSerializer

        return SectorWSSerializer(self).data

    @property
    def agent_count(self):
        agents_count = list(
            self.queues.annotate(
                agents=models.Count(
                    "authorizations", filter=models.Q(authorizations__role=1)
                )
            ).values_list("agents", flat=True)
        )
        agents_count = sum(agents_count)
        return agents_count

    @property
    def queue_agents(self):
        return User.objects.filter(
            project_permissions__queue_authorizations__queue__pk__in=self.queues.values_list("pk", flat=True),
            project_permissions__queue_authorizations__role=QueueAuthorization.ROLE_AGENT
        ).distinct()

    @property
    def contact_count(self):
        # qs = (
        #     self.rooms.filter(contact__isnull=False)
        #     .order_by("contact")
        #     .distinct()
        #     .count()
        # )
        return 0

    def get_or_create_user_authorization(self, user):
        sector_auth, created = self.authorizations.get_or_create(user=user)

        return sector_auth

    def set_user_authorization(self, user, role: int):
        sector_auth, created = self.authorizations.get_or_create(user=user, role=role)
        return sector_auth

    def get_permission(self, user):
        return self.project.permissions.get(user=user)

    def notify_sector(self, action):
        """ """
        send_channels_group(
            group_name=f"sector_{self.pk}",
            type="notify",
            content=self.serialized_ws_data,
            action=f"sector.{action}",
        )

    def add_users_group(self):
        for auth in self.authorizations.filter(role__gte=1):
            auth.notify_user("created")

    def is_attending(self):
        tz = pendulum.timezone(str(self.project.timezone))
        created_on = pendulum.parse(str(self.created_on)).in_timezone(tz)
<<<<<<< HEAD
        work_start = self.work_start
        work_end = self.work_end
=======
        work_start = pendulum.parse(str(self.work_start)).in_timezone(tz)
        work_end = pendulum.parse(str(self.work_end)).in_timezone(tz)
>>>>>>> f7a2899e
        
        return work_start < created_on < work_end


class SectorAuthorization(BaseModel):
    ROLE_NOT_SETTED = 0
    ROLE_MANAGER = 1

    ROLE_CHOICES = [
        (ROLE_NOT_SETTED, _("not set")),
        (ROLE_MANAGER, _("manager")),
    ]
    # TODO: CONSTRAINT >  A user can only have one auth per sector
    permission = models.ForeignKey(
        "projects.ProjectPermission",
        related_name="sector_authorizations",
        verbose_name=_("User"),
        on_delete=models.CASCADE,
    )

    sector = models.ForeignKey(
        Sector,
        related_name="authorizations",
        verbose_name=_("Sector"),
        on_delete=models.CASCADE,
    )
    role = models.PositiveIntegerField(
        _("role"), choices=ROLE_CHOICES, default=ROLE_NOT_SETTED
    )

    class Meta:
        verbose_name = _("Sector Authorization")
        verbose_name_plural = _("Sector Authorizations")
        constraints = [
            models.UniqueConstraint(
                fields=["sector", "permission"], name="unique_sector_auth"
            )
        ]

    @property
    def serialized_ws_data(self):
        from chats.apps.api.v1.sectors.serializers import (
            SectorAuthorizationWSSerializer,
        )

        return SectorAuthorizationWSSerializer(self).data

    @property
    def is_manager(self):
        return self.role == self.ROLE_MANAGER

    @property
    def is_authorized(self):
        return self.is_agent or self.is_manager

    @property
    def can_edit(self):
        return self.is_manager

    def get_permission(self, user):
        return self.sector.get_permission(user=user)

    def notify_user(self, action):
        """ """
        send_channels_group(
            group_name=f"user_{self.permission.user.pk}",
            type="notify",
            content=self.serialized_ws_data,
            action=f"sector_authorization.{action}",
        )


class SectorTag(BaseModel):

    name = models.CharField(_("Name"), max_length=120)
    sector = models.ForeignKey(
        "sectors.Sector",
        verbose_name=_("Sector"),
        related_name="tags",
        on_delete=models.CASCADE,
    )

    def get_permission(self, user):
        return self.sector.get_permission(user)

    class Meta:
        verbose_name = _("Sector Tag")
        verbose_name_plural = _("Sector Tags")

        constraints = [
            models.UniqueConstraint(fields=["sector", "name"], name="unique_tag_name")
        ]

    def __str__(self):
        return self.name<|MERGE_RESOLUTION|>--- conflicted
+++ resolved
@@ -8,13 +8,9 @@
 from chats.utils.websockets import send_channels_group
 from django.db.models import F, Q
 
-import pendulum
-<<<<<<< HEAD
-=======
 
 User = get_user_model()
 
->>>>>>> f7a2899e
 
 class Sector(BaseModel):
     name = models.CharField(_("name"), max_length=120)
@@ -149,13 +145,8 @@
     def is_attending(self):
         tz = pendulum.timezone(str(self.project.timezone))
         created_on = pendulum.parse(str(self.created_on)).in_timezone(tz)
-<<<<<<< HEAD
         work_start = self.work_start
         work_end = self.work_end
-=======
-        work_start = pendulum.parse(str(self.work_start)).in_timezone(tz)
-        work_end = pendulum.parse(str(self.work_end)).in_timezone(tz)
->>>>>>> f7a2899e
         
         return work_start < created_on < work_end
 
