import pendulum
from django.contrib.auth import get_user_model
from django.db import models
from django.db.models import F, Q
from django.utils.translation import gettext_lazy as _

from chats.core.models import BaseModel, BaseSoftDeleteModel
from chats.utils.websockets import send_channels_group

from django.db.models import Value, F
from django.db.models.functions import Concat


User = get_user_model()


class Sector(BaseSoftDeleteModel, BaseModel):
    name = models.CharField(_("name"), max_length=120)
    project = models.ForeignKey(
        "projects.Project",
        verbose_name=_("Project"),
        related_name="sectors",
        on_delete=models.CASCADE,
    )
    rooms_limit = models.PositiveIntegerField(_("Rooms limit per employee"))
    work_start = models.TimeField(_("work start"), auto_now=False, auto_now_add=False)
    work_end = models.TimeField(_("work end"), auto_now=False, auto_now_add=False)
    can_trigger_flows = models.BooleanField(
        _("Can trigger flows?"),
        help_text=_(
            "Is it possible to trigger flows(weni flows integration) from this sector?"
        ),
        default=False,
    )
    is_deleted = models.BooleanField(_("is deleted?"), default=False)

    class Meta:
        verbose_name = _("Sector")
        verbose_name_plural = _("Sectors")

        constraints = [
            models.CheckConstraint(
                check=Q(work_end__gt=F("work_start")),
                name="wordend_greater_than_workstart_check",
            ),
            models.UniqueConstraint(
                fields=["project", "name"], name="unique_sector_name"
            ),
            models.CheckConstraint(
                check=Q(rooms_limit__gt=0), name="rooms_limit_greater_than_zero"
            ),
        ]

    @property
    def sector(self):
        return self

    @property
    def manager_authorizations(self):
        return self.authorizations.all()

    @property
    def employee_pks(self):
        return list(self.authorizations.all().values_list("user__pk", flat="True"))

    @property
    def rooms(self):
        return self.queues.values("rooms")

    @property
    def active_rooms(self):
        return self.rooms.filter(is_active=True)

    @property
    def deactivated_rooms(self):
        return self.rooms.filter(is_active=True)

    @property
    def open_active_rooms(self):
        return self.rooms.filter(user__isnull=True, is_active=True)

    @property
    def closed_active_rooms(self):
        return self.rooms.filter(user__isnull=False, is_active=True)

    @property
    def open_deactivated_rooms(self):
        return self.rooms.filter(user__isnull=True, is_active=False)

    @property
    def vacant_deactivated_rooms(self):
        return self.rooms.filter(user__isnull=False, is_active=False)

    @property
    def serialized_ws_data(self):
        from chats.apps.api.v1.sectors.serializers import SectorWSSerializer

        return SectorWSSerializer(self).data

    @property
    def agent_count(self):
        agents_count = list(
            self.queues.annotate(
                agents=models.Count(
                    "authorizations", filter=models.Q(authorizations__role=1)
                )
            ).values_list("agents", flat=True)
        )
        agents_count = sum(agents_count)
        return agents_count

    @property
    def queue_agents(self):
        return User.objects.filter(
            project_permissions__project=self.project,
            project_permissions__queue_authorizations__isnull=False,
        ).distinct()

    @property
    def contact_count(self):
        # qs = (
        #     self.rooms.filter(contact__isnull=False)
        #     .order_by("contact")
        #     .distinct()
        #     .count()
        # )
        return 0

    def is_attending(self, created_on):
        tz = pendulum.timezone(str(self.project.timezone))
        created_on = pendulum.parse(str(created_on)).in_timezone(tz)
        start = pendulum.parse(str(self.work_start))
        end = pendulum.parse(str(self.work_end))

        return start.time() < created_on.time() < end.time()

    def get_or_create_user_authorization(self, user):
        sector_auth, created = self.authorizations.get_or_create(user=user)

        return sector_auth

    def set_user_authorization(self, permission, role: int):
        sector_auth, created = self.authorizations.get_or_create(
            permission=permission, role=role
        )
        return sector_auth

    def get_permission(self, user):
        return self.project.permissions.get(user=user)

<<<<<<< HEAD
    def notify_sector(self, action):
        """ """
        send_channels_group(
            group_name=f"sector_{self.pk}",
            call_type="notify",
            content=self.serialized_ws_data,
            action=f"sector.{action}",
        )

    def add_users_group(self):
        for auth in self.authorizations.filter(role__gte=1):
            auth.notify_user("created")

    def delete(self):
        super().delete()
        self.queues.filter(is_deleted=False).update(
            is_deleted=True, name=Concat(F("name"), Value(self.deleted_sufix()))
        )

=======
>>>>>>> 6429dcbc

class SectorAuthorization(BaseModel):
    ROLE_NOT_SETTED = 0
    ROLE_MANAGER = 1

    ROLE_CHOICES = [
        (ROLE_NOT_SETTED, _("not set")),
        (ROLE_MANAGER, _("manager")),
    ]
    # TODO: CONSTRAINT >  A user can only have one auth per sector
    permission = models.ForeignKey(
        "projects.ProjectPermission",
        related_name="sector_authorizations",
        verbose_name=_("User"),
        on_delete=models.CASCADE,
    )

    sector = models.ForeignKey(
        Sector,
        related_name="authorizations",
        verbose_name=_("Sector"),
        on_delete=models.CASCADE,
    )
    role = models.PositiveIntegerField(
        _("role"), choices=ROLE_CHOICES, default=ROLE_NOT_SETTED
    )

    class Meta:
        verbose_name = _("Sector Authorization")
        verbose_name_plural = _("Sector Authorizations")
        constraints = [
            models.UniqueConstraint(
                fields=["sector", "permission"], name="unique_sector_auth"
            )
        ]

    @property
    def serialized_ws_data(self):
        from chats.apps.api.v1.sectors.serializers import (
            SectorAuthorizationWSSerializer,
        )

        return SectorAuthorizationWSSerializer(self).data

    @property
    def is_manager(self):
        return self.role == self.ROLE_MANAGER

    @property
    def is_authorized(self):
        return self.is_agent or self.is_manager

    @property
    def can_edit(self):
        return self.is_manager

    def get_permission(self, user):
        return self.sector.get_permission(user=user)

    def notify_user(self, action):
        """ """
        send_channels_group(
            group_name=f"permission_{self.permission.user.pk}",
            call_type="notify",
            content=self.serialized_ws_data,
            action=f"sector_authorization.{action}",
        )


class SectorTag(BaseModel):
    name = models.CharField(_("Name"), max_length=120)
    sector = models.ForeignKey(
        "sectors.Sector",
        verbose_name=_("Sector"),
        related_name="tags",
        on_delete=models.CASCADE,
    )

    def get_permission(self, user):
        return self.sector.get_permission(user)

    class Meta:
        verbose_name = _("Sector Tag")
        verbose_name_plural = _("Sector Tags")

        constraints = [
            models.UniqueConstraint(fields=["sector", "name"], name="unique_tag_name")
        ]

    def __str__(self):
        return self.name<|MERGE_RESOLUTION|>--- conflicted
+++ resolved
@@ -148,28 +148,11 @@
     def get_permission(self, user):
         return self.project.permissions.get(user=user)
 
-<<<<<<< HEAD
-    def notify_sector(self, action):
-        """ """
-        send_channels_group(
-            group_name=f"sector_{self.pk}",
-            call_type="notify",
-            content=self.serialized_ws_data,
-            action=f"sector.{action}",
-        )
-
-    def add_users_group(self):
-        for auth in self.authorizations.filter(role__gte=1):
-            auth.notify_user("created")
-
     def delete(self):
         super().delete()
         self.queues.filter(is_deleted=False).update(
             is_deleted=True, name=Concat(F("name"), Value(self.deleted_sufix()))
         )
-
-=======
->>>>>>> 6429dcbc
 
 class SectorAuthorization(BaseModel):
     ROLE_NOT_SETTED = 0
