import logging
from datetime import timedelta
from typing import Optional

import pendulum
from django.contrib.auth import get_user_model
from django.core.exceptions import ObjectDoesNotExist
from django.db import models, transaction
from django.db.models import Count, F, Q, Value
from django.db.models.functions import Concat
from django.utils.translation import gettext_lazy as _
from model_utils import FieldTracker

from chats.apps.csat.flows.definitions.flow import CSAT_FLOW_VERSION
from chats.apps.csat.models import CSATFlowProjectConfig
from chats.apps.queues.utils import start_queue_priority_routing
from chats.core.models import BaseConfigurableModel, BaseModel, BaseSoftDeleteModel
from chats.utils.websockets import send_channels_group

from .sector_managers import SectorManager

User = get_user_model()

logger = logging.getLogger(__name__)


class Sector(BaseSoftDeleteModel, BaseConfigurableModel, BaseModel):
    name = models.CharField(_("name"), max_length=120)
    project = models.ForeignKey(
        "projects.Project",
        verbose_name=_("Project"),
        related_name="sectors",
        on_delete=models.CASCADE,
    )
    rooms_limit = models.PositiveIntegerField(_("Rooms limit per employee"))
    work_start = models.TimeField(
        _("work start"), auto_now=False, auto_now_add=False, null=True, blank=True
    )
    work_end = models.TimeField(
        _("work end"), auto_now=False, auto_now_add=False, null=True, blank=True
    )
    can_trigger_flows = models.BooleanField(
        _("Can trigger flows?"),
        help_text=_(
            "Is it possible to trigger flows(weni flows integration) from this sector?"
        ),
        default=False,
    )
    sign_messages = models.BooleanField(_("Sign messages?"), default=False)
    is_deleted = models.BooleanField(_("is deleted?"), default=False)
    open_offline = models.BooleanField(
        _("Open room when all agents are offline?"), default=True
    )
    can_edit_custom_fields = models.BooleanField(
        _("Can edit custom fields?"), default=False
    )

    working_day = models.JSONField(_("working_day"), blank=True, null=True)

    automatic_message_text = models.TextField(
        _("automatic message text"), blank=True, null=True
    )
    is_automatic_message_active = models.BooleanField(
        _("is automatic message active?"), default=False
    )
<<<<<<< HEAD
    is_csat_enabled = models.BooleanField(_("is CSAT enabled?"), default=False)
=======
>>>>>>> 4a6e4a5b
    required_tags = models.BooleanField(_("required tags?"), default=False)

    tracker = FieldTracker(fields=["rooms_limit", "is_csat_enabled"])

    objects = SectorManager()
    all_objects = SectorManager(include_deleted=True)

    class Meta:
        verbose_name = _("Sector")
        verbose_name_plural = _("Sectors")

        constraints = [
            models.UniqueConstraint(
                fields=["project", "name"], name="unique_sector_name"
            ),
        ]

    @property
    def external_token(self):
        return self.project.external_token

    @property
    def completion_context(self):
        try:
            can_input_context = self.config.get("can_input_context")
            if can_input_context:
                return self.config.get("completion_context")
            return None
        except AttributeError:
            return None

    @property
    def can_use_chat_completion(self) -> bool:
        try:
            return self.config.get("can_use_chat_completion")
        except AttributeError:
            return False

    @property
    def sector(self):
        return self

    @property
    def manager_authorizations(self):
        return self.authorizations.all()

    @property
    def employee_pks(self):
        return list(
            self.authorizations.all().values_list("permission__user__pk", flat="True")
        )

    @property
    def rooms(self):
        return self.queues.values("rooms")

    @property
    def active_rooms(self):
        return self.rooms.filter(rooms__is_active=True)

    @property
    def deactivated_rooms(self):
        return self.rooms.filter(rooms__is_active=False)

    @property
    def open_active_rooms(self):
        return self.rooms.filter(rooms__user__isnull=True, rooms__is_active=True)

    @property
    def closed_active_rooms(self):
        return self.rooms.filter(rooms__user__isnull=False, rooms__is_active=True)

    @property
    def open_deactivated_rooms(self):
        return self.rooms.filter(rooms__user__isnull=True, rooms__is_active=False)

    @property
    def vacant_deactivated_rooms(self):
        return self.rooms.filter(rooms__user__isnull=False, rooms__is_active=False)

    @property
    def serialized_ws_data(self):
        from chats.apps.api.v1.sectors.serializers import SectorWSSerializer

        return SectorWSSerializer(self).data

    @property
    def agent_count(self):
        agents_count = (
            self.queues.filter(authorizations__role=1, is_deleted=False)
            .values_list("authorizations__permission", flat=True)
            .distinct()
            .count()
        )
        return agents_count

    @property
    def queue_agents(self):
        return User.objects.filter(
            project_permissions__project=self.project,
            project_permissions__queue_authorizations__isnull=False,
        ).distinct()

    @property
    def managers(self):
        return User.objects.filter(
            project_permissions__sector_authorizations__sector=self
        )

    @property
    def online_managers(self):
        return User.objects.filter(
            project_permissions__sector_authorizations__sector=self,
            project_permissions__status="ONLINE",
        )

    @property
    def contact_count(self):
        # qs = (
        #     self.rooms.filter(contact__isnull=False)
        #     .order_by("contact")
        #     .distinct()
        #     .count()
        # )
        return 0

    @property
    def template_type_setup(self):
        return {
            "name": self.name,
            "rooms_limit": self.rooms_limit,
            "work_start": str(self.work_start),
            "work_end": str(self.work_end),
            "can_trigger_flows": self.can_trigger_flows,
            "sign_messages": self.sign_messages,
            "open_offline": self.open_offline,
            "can_edit_custom_fields": self.can_edit_custom_fields,
            "config": self.config,
            "queues": list(
                self.queues.filter(is_deleted=False).values(
                    "name", "default_message", "config"
                )
            ),
        }

    def validate_agent_status(self, queue=None):
        if self.open_offline:
            return True
        is_online = False
        if queue:
            is_online = queue.authorizations.filter(
                permission__status="ONLINE"
            ).exists()
        else:
            is_online = (
                self.queues.annotate(
                    online_count=Count(
                        "authorizations",
                        filter=Q(authorizations__permission__status="ONLINE"),
                    )
                )
                .filter(online_count__gt=0)
                .exists()
            )

        return is_online

    def is_attending(self, created_on):
        """
        Backwards-compat boolean: now delegates to working_hours config.
        Returns True if creation time is allowed by working_hours, False otherwise.
        """
        tz = pendulum.timezone(str(self.project.timezone))
        created_on = (
            pendulum.instance(created_on)
            if not isinstance(created_on, pendulum.DateTime)
            else created_on
        )
        created_on = (
            tz.localize(created_on)
            if created_on.tzinfo is None
            else created_on.in_timezone(tz)
        )
        try:
            from chats.apps.sectors.utils import working_hours_validator

            working_hours_validator.validate_working_hours(self, created_on)
            return True
        except Exception:
            return False

    def get_or_create_user_authorization(self, user):
        sector_auth, created = self.authorizations.get_or_create(user=user)

        return sector_auth

    def set_user_authorization(self, permission, role: int):
        sector_auth, created = self.authorizations.get_or_create(
            permission=permission, role=role
        )
        return sector_auth

    def get_permission(self, user):
        try:
            return self.project.get_permission(user=user)
        except ObjectDoesNotExist:
            return None

    def is_manager(self, user):
        perm = self.get_permission(user=user)
        return perm.is_admin or self.authorizations.filter(permission=perm).exists()

    def save(self, *args, **kwargs):
        from chats.apps.csat.tasks import create_csat_flow

        # Detecting if the rooms limit has increased.
        # If so, we need to trigger the queue priority routing for all queues in the sector,
        # to distribute the rooms among the available agents.
        should_trigger_queue_priority_routing = False

        if (
            self.project.use_queue_priority_routing
            and self.tracker.has_changed("rooms_limit")
            and self.rooms_limit > self.tracker.previous("rooms_limit")
        ):
            should_trigger_queue_priority_routing = True

        is_csat_enabled_has_changed = self.tracker.has_changed("is_csat_enabled")

        super().save(*args, **kwargs)

        if should_trigger_queue_priority_routing:
            logger.info(
                "Rooms limit increased for sector %s (%s), triggering queue priority routing",
                self.name,
                self.pk,
            )
            for queue in self.queues.all():
                start_queue_priority_routing(queue)

        if is_csat_enabled_has_changed and self.is_csat_enabled:
            config: Optional[CSATFlowProjectConfig] = (
                CSATFlowProjectConfig.objects.filter(project=self.project).first()
            )

            if (
                not config
                or config.flow_uuid is None
                or config.version != CSAT_FLOW_VERSION
            ):
                create_csat_flow.delay(str(self.project.uuid))

    def delete(self):
        super().delete()
        self.queues.filter(is_deleted=False).update(
            is_deleted=True, name=Concat(F("name"), Value(self.deleted_sufix()))
        )


class SectorAuthorization(BaseModel):
    ROLE_NOT_SETTED = 0
    ROLE_MANAGER = 1

    ROLE_CHOICES = [
        (ROLE_NOT_SETTED, _("not set")),
        (ROLE_MANAGER, _("manager")),
    ]
    # TODO: CONSTRAINT >  A user can only have one auth per sector
    permission = models.ForeignKey(
        "projects.ProjectPermission",
        related_name="sector_authorizations",
        verbose_name=_("User"),
        on_delete=models.CASCADE,
    )

    sector = models.ForeignKey(
        Sector,
        related_name="authorizations",
        verbose_name=_("Sector"),
        on_delete=models.CASCADE,
    )
    role = models.PositiveIntegerField(
        _("role"), choices=ROLE_CHOICES, default=ROLE_NOT_SETTED
    )

    class Meta:
        verbose_name = _("Sector Authorization")
        verbose_name_plural = _("Sector Authorizations")
        constraints = [
            models.UniqueConstraint(
                fields=["sector", "permission"], name="unique_sector_auth"
            )
        ]

    @property
    def serialized_ws_data(self):
        from chats.apps.api.v1.sectors.serializers import (
            SectorAuthorizationWSSerializer,
        )

        return SectorAuthorizationWSSerializer(self).data

    @property
    def is_manager(self):
        return self.role == self.ROLE_MANAGER

    @property
    def is_authorized(self):
        return self.is_manager

    @property
    def can_edit(self):
        return self.is_manager

    def get_permission(self, user):
        try:
            return self.sector.get_permission(user=user)
        except ObjectDoesNotExist:
            return None

    def notify_user(self, action):
        """ """
        send_channels_group(
            group_name=f"permission_{self.permission.user.pk}",
            call_type="notify",
            content=self.serialized_ws_data,
            action=f"sector_authorization.{action}",
        )

    @property
    def project(self):
        return self.sector.project


class SectorTag(BaseSoftDeleteModel, BaseModel):
    name = models.CharField(_("Name"), max_length=120)
    sector = models.ForeignKey(
        "sectors.Sector",
        verbose_name=_("Sector"),
        related_name="tags",
        on_delete=models.CASCADE,
    )

    def get_permission(self, user):
        try:
            return self.sector.get_permission(user)
        except ObjectDoesNotExist:
            return None

    class Meta:
        verbose_name = _("Sector Tag")
        verbose_name_plural = _("Sector Tags")
        ordering = ["name"]

        constraints = [
            models.UniqueConstraint(fields=["sector", "name"], name="unique_tag_name")
        ]

    def __str__(self):
        return self.name

    @property
    def project(self):
        return self.sector.project

    def _disable_required_tags(self):
        if self.sector.required_tags and not self.sector.tags.exists():
            self.sector.required_tags = False
            self.sector.save(update_fields=["required_tags"])

    def delete(self):
        super().delete()

        transaction.on_commit(lambda: self._disable_required_tags())


class SectorGroupSector(BaseModel):
    sector_group = models.ForeignKey(
        "GroupSector",
        related_name="sector_group_sectors",
        on_delete=models.CASCADE,
    )
    sector = models.ForeignKey(
        Sector,
        related_name="sector_group_sectors",
        on_delete=models.CASCADE,
    )

    class Meta:
        verbose_name = _("Sector Group Sector")
        verbose_name_plural = _("Sector Group Sectors")
        constraints = [
            models.UniqueConstraint(
                fields=["sector_group", "sector"],
                name="unique_sector_group_sector",
            )
        ]

    def __str__(self):
        return f"{self.sector_group.name} - {self.sector.name}"


class GroupSector(BaseModel, BaseSoftDeleteModel):
    name = models.CharField(_("Name"), max_length=120)
    project = models.ForeignKey(
        "projects.Project",
        verbose_name=_("Project"),
        related_name="group_sectors",
        on_delete=models.CASCADE,
    )
    sectors = models.ManyToManyField(
        Sector,
        through=SectorGroupSector,
        related_name="group_sectors",
        blank=True,
    )
    rooms_limit = models.PositiveIntegerField(_("Rooms limit per employee"))

    class Meta:
        verbose_name = _("Group Sector")
        verbose_name_plural = _("Group Sectors")

    def __str__(self):
        return self.name

    def get_sectors(self):
        return self.sectors.all()

    def get_permission(self, user):
        try:
            return self.project.get_permission(user)
        except ObjectDoesNotExist:
            return None


class GroupSectorAuthorization(BaseModel):
    ROLE_NOT_SETTED = 0
    ROLE_MANAGER = 1
    ROLE_AGENT = 2

    ROLE_CHOICES = [
        (ROLE_NOT_SETTED, _("not set")),
        (ROLE_MANAGER, _("manager")),
        (ROLE_AGENT, _("agent")),
    ]
    group_sector = models.ForeignKey(
        "GroupSector",
        related_name="group_sector_authorizations",
        on_delete=models.CASCADE,
    )
    permission = models.ForeignKey(
        "projects.ProjectPermission",
        related_name="group_sector_authorizations",
        on_delete=models.CASCADE,
    )
    role = models.PositiveIntegerField(
        _("role"), choices=ROLE_CHOICES, default=ROLE_NOT_SETTED
    )

    class Meta:
        verbose_name = _("Group Sector Authorization")
        verbose_name_plural = _("Group Sector Authorizations")
        constraints = [
            models.UniqueConstraint(
                fields=["group_sector", "permission", "role"],
                name="unique_group_sector_auth",
            )
        ]

    def __str__(self):
        return f"{self.group_sector.name} - {self.permission.user.email} - {self.role}"

    @property
    def is_manager(self):
        return self.role == self.ROLE_MANAGER

    @property
    def is_agent(self):
        return self.role == self.ROLE_AGENT

    def get_permission(self, user):
        try:
            return self.group_sector.project.get_permission(user)
        except ObjectDoesNotExist:
            return None


class SectorHoliday(BaseSoftDeleteModel, BaseModel):
    """
    Model to store holidays and configurable special days by sector
    (feriados locais, folgas específicas, etc.)
    """

    CLOSED = "closed"
    CUSTOM_HOURS = "custom_hours"

    DAY_TYPE_CHOICES = [
        (CLOSED, _("Closed")),
        (CUSTOM_HOURS, _("Custom Hours")),
    ]

    sector = models.ForeignKey(
        Sector,
        verbose_name=_("Sector"),
        related_name="holidays",
        on_delete=models.CASCADE,
    )
    date = models.DateField(_("Date"))
    date_end = models.DateField(
        _("End Date"),
        null=True,
        blank=True,
        help_text=_("End date for holiday range"),
    )
    day_type = models.CharField(
        _("Day Type"), max_length=20, choices=DAY_TYPE_CHOICES, default=CLOSED
    )
    start_time = models.TimeField(
        _("Start Time"),
        null=True,
        blank=True,
        help_text=_("Leave empty if day is closed"),
    )
    end_time = models.TimeField(
        _("End Time"),
        null=True,
        blank=True,
        help_text=_("Leave empty if day is closed"),
    )
    description = models.CharField(
        _("Description"),
        max_length=255,
        blank=True,
        help_text=_("Holiday name or reason for special hours"),
    )
    its_custom = models.BooleanField(_("Is Custom"), default=False)
    repeat = models.BooleanField(_("Repeat Annually"), default=False)

    class Meta:
        verbose_name = _("Sector Holiday")
        verbose_name_plural = _("Sector Holidays")
        indexes = [
            models.Index(fields=["sector", "date"], name="idx_sector_holiday"),
        ]
        constraints = [
            models.UniqueConstraint(
                condition=Q(is_deleted=False),
                fields=["sector", "date"],
                name="unique_sector_holiday",
            ),
            models.CheckConstraint(
                check=Q(
                    Q(day_type="closed", start_time__isnull=True, end_time__isnull=True)
                    | Q(
                        day_type="custom_hours",
                        start_time__isnull=False,
                        end_time__isnull=False,
                    )
                ),
                name="valid_holiday_times",
            ),
            models.CheckConstraint(
                check=Q(end_time__gt=F("start_time")) | Q(start_time__isnull=True),
                name="holiday_end_greater_than_start",
            ),
        ]
        ordering = ["date"]

    def __str__(self):
        if self.day_type == self.CLOSED:
            return f"{self.sector.name} - {self.date} (Closed)"
        return f"{self.sector.name} - {self.date} ({self.start_time}-{self.end_time})"

    def get_permission(self, user):
        return self.sector.get_permission(user)

    @property
    def project(self):
        return self.sector.project

    def is_closed(self):
        return self.day_type == self.CLOSED

    def is_within_hours(self, time):
        """Verifica se um horário está dentro do período configurado"""
        if self.is_closed():
            return False
        return self.start_time <= time <= self.end_time

    # Cache invalidation helpers
    def _iter_dates(self):
        start = self.date
        end = self.date_end or self.date
        cur = start
        while cur <= end:
            yield cur
            cur += timedelta(days=1)

    def _invalidate_cache(self):
        try:
            from chats.apps.sectors.utils import CacheClient

            cache_client = CacheClient()
            sector_uuid = str(self.sector.uuid)
            for d in self._iter_dates():
                cache_key = f"holiday:{sector_uuid}:{d}"
                cache_client.delete(cache_key)
        except Exception:
            pass

    def save(self, *args, **kwargs):
        super().save(*args, **kwargs)
        self._invalidate_cache()

    def delete(self, *args, **kwargs):
        self.is_deleted = True
        super().save(update_fields=["is_deleted"])
        self._invalidate_cache()<|MERGE_RESOLUTION|>--- conflicted
+++ resolved
@@ -63,10 +63,7 @@
     is_automatic_message_active = models.BooleanField(
         _("is automatic message active?"), default=False
     )
-<<<<<<< HEAD
     is_csat_enabled = models.BooleanField(_("is CSAT enabled?"), default=False)
-=======
->>>>>>> 4a6e4a5b
     required_tags = models.BooleanField(_("required tags?"), default=False)
 
     tracker = FieldTracker(fields=["rooms_limit", "is_csat_enabled"])
