--- conflicted
+++ resolved
@@ -30,10 +30,7 @@
         )
     except Exception as err:
         if retry > 0:
-<<<<<<< HEAD
-=======
             time.sleep(settings.WEBSOCKET_RETRY_SLEEP)
->>>>>>> 4dfd11df
             return send_channels_group(
                 group_name, call_type, content, action, retry - 1
             )
