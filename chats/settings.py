"""
Django settings for chats project.

Generated by 'django-admin startproject' using Django 4.0.4.

For more information on this file, see
https://docs.djangoproject.com/en/4.0/topics/settings/

For the full list of settings and their values, see
https://docs.djangoproject.com/en/4.0/ref/settings/
"""

import os
from pathlib import Path

import environ
import sentry_sdk
from django.utils.log import DEFAULT_LOGGING
from sentry_sdk.integrations.django import DjangoIntegration

# Build paths inside the project like this: BASE_DIR / 'subdir'.
BASE_DIR = Path(__file__).resolve().parent.parent

# Environ settings
ENV_PATH = os.path.join(BASE_DIR, ".env")

if os.path.exists(ENV_PATH):
    environ.Env.read_env(env_file=ENV_PATH)

env = environ.Env()

# Quick-start development settings - unsuitable for production
# See https://docs.djangoproject.com/en/4.0/howto/deployment/checklist/

# SECURITY WARNING: keep the secret key used in production secret!
SECRET_KEY = env.str("SECRET_KEY")

# SECURITY WARNING: don't run with debug turned on in production!
DEBUG = env.bool("DEBUG", default=False)

ALLOWED_HOSTS = env.list("ALLOWED_HOSTS", default=[])


# Application definition

INSTALLED_APPS = [
    # django
    "django.contrib.admin",
    "django.contrib.auth",
    "django.contrib.contenttypes",
    "django.contrib.sessions",
    "django.contrib.messages",
    "django.contrib.staticfiles",
    "django.contrib.postgres",
    # chats apps
    "chats.apps.accounts",
    "chats.apps.contacts",
    "chats.apps.quickmessages",
    "chats.apps.msgs",
    "chats.apps.rooms",
    "chats.apps.sectors",
    "chats.apps.queues",
    "chats.apps.projects",
    "chats.apps.api",
    "chats.apps.dashboard",
    "chats.apps.event_driven",
    "chats.apps.history",
    "chats.apps.discussions",
    "chats.apps.feature_version",
    "chats.core",
    "chats.apps.ai_features",
    "chats.apps.ai_features.history_summary",
    # third party apps
    "channels",
    "drf_yasg",
    "django_filters",
    "storages",
    "rest_framework",
    "rest_framework.authtoken",
    "corsheaders",
    "django_celery_beat",
    "django_celery_results",
    "django_prometheus",
]

MIDDLEWARE = [
    "django_prometheus.middleware.PrometheusBeforeMiddleware",
    "django.middleware.security.SecurityMiddleware",
    "django.contrib.sessions.middleware.SessionMiddleware",
    "corsheaders.middleware.CorsMiddleware",
    "django.middleware.common.CommonMiddleware",
    "django.middleware.csrf.CsrfViewMiddleware",
    "django.contrib.auth.middleware.AuthenticationMiddleware",
    "django.contrib.messages.middleware.MessageMiddleware",
    "django.middleware.clickjacking.XFrameOptionsMiddleware",
    "django_prometheus.middleware.PrometheusAfterMiddleware",
]

ROOT_URLCONF = "chats.urls"

TEMPLATES = [
    {
        "BACKEND": "django.template.backends.django.DjangoTemplates",
        "DIRS": [],
        "APP_DIRS": True,
        "OPTIONS": {
            "context_processors": [
                "django.template.context_processors.debug",
                "django.template.context_processors.request",
                "django.contrib.auth.context_processors.auth",
                "django.contrib.messages.context_processors.messages",
            ],
        },
    },
]

WSGI_APPLICATION = "chats.wsgi.application"

ASGI_APPLICATION = "chats.asgi.application"

REDIS_URL = env.str("CHANNEL_LAYERS_REDIS", default="redis://localhost:6379/1")

# channels

CHANNEL_LAYERS = {
    "default": {
        "BACKEND": "channels_redis.pubsub.RedisPubSubChannelLayer",
        "CONFIG": {
            "hosts": [REDIS_URL],
        },
    },
}

CACHES = {
    "default": {
        "BACKEND": "django_redis.cache.RedisCache",
        "LOCATION": REDIS_URL,
        "OPTIONS": {"CLIENT_CLASS": "django_redis.client.DefaultClient"},
    }
}

# Database
# https://docs.djangoproject.com/en/4.0/ref/settings/#databases

DATABASES = dict(default=env.db(var="DATABASE_URL"))

# User

AUTH_USER_MODEL = "accounts.User"

ADMIN_USER_EMAIL = env("ADMIN_USER_EMAIL", default="admin@weni.ai")


# Password validation
# https://docs.djangoproject.com/en/4.0/ref/settings/#auth-password-validators

AUTH_PASSWORD_VALIDATORS = [
    {
        "NAME": "django.contrib.auth.password_validation.UserAttributeSimilarityValidator",
    },
    {
        "NAME": "django.contrib.auth.password_validation.MinimumLengthValidator",
    },
    {
        "NAME": "django.contrib.auth.password_validation.CommonPasswordValidator",
    },
    {
        "NAME": "django.contrib.auth.password_validation.NumericPasswordValidator",
    },
]


# Internationalization
# https://docs.djangoproject.com/en/4.0/topics/i18n/

LANGUAGE_CODE = env.str("LANGUAGE_CODE", default="en-us")

TIME_ZONE = env.str("TIME_ZONE", default="America/Maceio")

USE_I18N = True

USE_L10N = True

USE_TZ = True


# Static files (CSS, JavaScript, Images)
# https://docs.djangoproject.com/en/4.0/howto/static-files/

STATIC_URL = "/static/"
STATIC_ROOT = os.path.join(BASE_DIR, "static")


# Media files

USE_S3 = env.bool("USE_S3", default=False)

MEDIA_ROOT = env.str("MEDIA_ROOT", default="media/")

if USE_S3:
    """
    Upload files to S3 bucket
    """

    DEFAULT_FILE_STORAGE = "storages.backends.s3boto3.S3Boto3Storage"

    AWS_ACCESS_KEY_ID = env.str("AWS_ACCESS_KEY_ID", default="")
    AWS_SECRET_ACCESS_KEY = env.str("AWS_SECRET_ACCESS_KEY", default="")

    AWS_STORAGE_BUCKET_NAME = env.str("AWS_STORAGE_BUCKET_NAME")

    AWS_QUERYSTRING_AUTH = env.bool("AWS_QUERYSTRING_AUTH", default=True)
    AWS_S3_FILE_OVERWRITE = env.bool("AWS_S3_FILE_OVERWRITE", default=False)

    AWS_BEDROCK_REGION_NAME = env.str("AWS_BEDROCK_REGION_NAME", default="us-east-1")

else:
    MEDIA_URL = "/media/"


ENGINE_BASE_URL = env.str(
    "ENGINE_BASE_URL", default="http://localhost:8000"
)  # without '/'


# Default primary key field type
# https://docs.djangoproject.com/en/4.0/ref/settings/#default-auto-field

DEFAULT_AUTO_FIELD = "django.db.models.BigAutoField"


# Django Rest Framework

REST_FRAMEWORK = {
    "DEFAULT_AUTHENTICATION_CLASSES": [
        "rest_framework.authentication.TokenAuthentication"
    ],
    "DEFAULT_PAGINATION_CLASS": "rest_framework.pagination." + "LimitOffsetPagination",
    "PAGE_SIZE": env.int("REST_PAGINATION_SIZE", default=20),
    "DEFAULT_FILTER_BACKENDS": ["django_filters.rest_framework.DjangoFilterBackend"],
    "DEFAULT_METADATA_CLASS": "chats.apps.api.v1.metadata.Metadata",
}

# Logging

LOGGING = DEFAULT_LOGGING
LOGGING["formatters"]["verbose"] = {
    "format": "%(levelname)s  %(asctime)s  %(module)s "
    "%(process)d  %(thread)d  %(message)s"
}
LOGGING["handlers"]["console"] = {
    "level": "DEBUG",
    "class": "logging.StreamHandler",
    "formatter": "verbose",
}


# Elastic APM

USE_APM = env.bool("USE_APM", default=False)

if USE_APM:
    INSTALLED_APPS.append("elasticapm.contrib.django")

    ELASTIC_APM = {
        "SERVICE_NAME": env("APM_SERVICE_NAME", default="chats-production"),
        "SECRET_TOKEN": env("APM_SECRET_TOKEN"),
        "SERVER_URL": env("APM_SERVER_URL"),
        "ENVIRONMENT": env("APM_SERVICE_ENVIRONMENT", default="production"),
        "DEBUG": env.bool("APM_SERVICE_DEBUG", default=False),
    }

# mozilla-django-oidc

OIDC_ENABLED = env.bool("OIDC_ENABLED", default=False)
if OIDC_ENABLED:
    REST_FRAMEWORK["DEFAULT_AUTHENTICATION_CLASSES"].append(
        "mozilla_django_oidc.contrib.drf.OIDCAuthentication"
    )
    INSTALLED_APPS = (*INSTALLED_APPS, "mozilla_django_oidc")
    LOGGING["loggers"]["mozilla_django_oidc"] = {
        "level": "DEBUG",
        "handlers": ["console"],
        "propagate": False,
    }
    LOGGING["loggers"]["weni_django_oidc"] = {
        "level": "DEBUG",
        "handlers": ["console"],
        "propagate": False,
    }

    OIDC_RP_CLIENT_ID = env.str("OIDC_RP_CLIENT_ID")
    OIDC_RP_CLIENT_SECRET = env.str("OIDC_RP_CLIENT_SECRET")
    OIDC_OP_AUTHORIZATION_ENDPOINT = env.str("OIDC_OP_AUTHORIZATION_ENDPOINT")
    OIDC_OP_TOKEN_ENDPOINT = env.str("OIDC_OP_TOKEN_ENDPOINT")
    OIDC_OP_USER_ENDPOINT = env.str("OIDC_OP_USER_ENDPOINT")
    OIDC_OP_USERS_DATA_ENDPOINT = env.str("OIDC_OP_USERS_DATA_ENDPOINT")
    OIDC_OP_JWKS_ENDPOINT = env.str("OIDC_OP_JWKS_ENDPOINT")
    OIDC_RP_SIGN_ALGO = env.str("OIDC_RP_SIGN_ALGO", default="RS256")
    OIDC_DRF_AUTH_BACKEND = env.str(
        "OIDC_DRF_AUTH_BACKEND",
        default="chats.apps.accounts.authentication.drf.backends.WeniOIDCAuthenticationBackend",
    )
    OIDC_RP_SCOPES = env.str("OIDC_RP_SCOPES", default="openid email")

    # TODO: Set admin permission to Chats client and remove the follow variables
    OIDC_ADMIN_CLIENT_ID = env.str("OIDC_ADMIN_CLIENT_ID")
    OIDC_ADMIN_CLIENT_SECRET = env.str("OIDC_ADMIN_CLIENT_SECRET")

OIDC_CACHE_TOKEN = env.bool(
    "OIDC_CACHE_TOKEN", default=False
)  # Enable/disable user token caching (default: False).
OIDC_CACHE_TTL = env.int(
    "OIDC_CACHE_TTL", default=600
)  # Time-to-live for cached user tokens (default: 600 seconds).
OIDC_INTERNAL_TOKEN_CACHE_TTL = env.int(
    "OIDC_INTERNAL_TOKEN_CACHE_TTL", default=(60 * 60 * 6)
)  # Time-to-live for cached user tokens (default: 6 hours).

INTERNAL_CLIENTS_PERM_CACHE_TTL = env.int(
    "INTERNAL_CLIENTS_PERM_CACHE_TTL", default=600
)  # Time-to-live for cached user permissions (default: 600 seconds).

CONNECT_API_URL = env.str("CONNECT_API_URL", default="")
USE_CONNECT_V2 = env.bool("USE_CONNECT_V2", default=False)

INTEGRATIONS_API_URL = env.str("INTEGRATIONS_API_URL", default="")
FLOWS_API_URL = env.str("FLOWS_API_URL", default="")
USE_WENI_FLOWS = env.bool("USE_WENI_FLOWS", default=False)
FLOWS_TICKETER_TYPE = env.str("FLOWS_TICKETER_TYPE", default="wenichats")
FLOWS_AUTH_TOKEN_RETRIES = env.int(
    "FLOWS_AUTH_TOKEN_RETRIES", default=2
)  # How many times to refresh the flows project auth token and retry the request

OPEN_AI_BASE_URL = env.str("OPEN_AI_BASE_URL", default="https://api.openai.com/v1/")
OPEN_AI_GPT_VERSION = env.str("OPEN_AI_GPT_VERSION", default="gpt-4")

# Swagger

SWAGGER_SETTINGS = {
    "USE_SESSION_AUTH": False,
    "SECURITY_DEFINITIONS": {
        "api_key": {"type": "apiKey", "name": "Authorization", "in": "header"}
    },
}

# CORS CONFIG

CORS_ORIGIN_ALLOW_ALL = True


# Sentry configuration

USE_SENTRY = env.bool("USE_SENTRY", default=False)

if USE_SENTRY:
    sentry_sdk.init(
        dsn=env.str("SENTRY_DSN"),
        integrations=[DjangoIntegration()],
        environment=env.str("ENVIRONMENT", default="develop"),
    )


# Query Limiters

PROMETHEUS_AUTH_TOKEN = env.str("PROMETHEUS_AUTH_TOKEN")

ACTIVATE_CALC_METRICS = env.bool("ACTIVATE_CALC_METRICS", default=True)

USE_PROMETHEUS_METRICS = env.bool("USE_PROMETHEUS_METRICS", default=False)

FILE_CHECK_CONTENT_TYPE = env.str(
    "FILE_CHECK_CONTENT_TYPE", default="application/octet-stream"
)
AUDIO_TYPE_TO_CONVERT = env.str("AUDIO_TYPE_TO_CONVERT", default="ogg")
AUDIO_EXTENSION_TO_CONVERT = env.str("AUDIO_EXTENSION_TO_CONVERT", default="ogg")
AUDIO_CODEC_TO_CONVERT = env.str("AUDIO_CODEC_TO_CONVERT", default="libopus")
UNPERMITTED_AUDIO_TYPES = env.list(
    "UNPERMITTED_AUDIO_TYPES",
    default=[
        "webm",
    ],
)

CHATS_FLOWS_TAG = env.str("CHATS_FLOWS_TAG", default="chats")
CHATS_CACHE_TIME = env.int("CHATS_CACHE_TIME", default=1 * 60 * 60)

DISCUSSION_AGENTS_LIMIT = env.int("DISCUSSION_AGENTS_LIMIT", default=5)

# Celery

METRICS_CUSTOM_QUEUE = env("METRICS_CUSTOM_QUEUE", default="celery")

USE_CELERY = env.bool("USE_CELERY", default=False)
CELERY_BROKER_URL = env.str("CELERY_BROKER_URL", default=REDIS_URL)
CELERY_RESULT_BACKEND = env.str("CELERY_RESULT_BACKEND", default="django-db")
CELERY_ACCEPT_CONTENT = ["application/json"]
CELERY_TASK_SERIALIZER = "json"
CELERY_RESULT_SERIALIZER = "json"
CELERY_TIMEZONE = TIME_ZONE

# Event Driven Architecture configurations

USE_EDA = env.bool("USE_EDA", default=False)

if USE_EDA:
    EDA_CONNECTION_BACKEND = "chats.apps.event_driven.backends.PyAMQPConnectionBackend"
    EDA_CONSUMERS_HANDLE = "chats.apps.event_driven.handle.handle_consumers"

    EDA_BROKER_HOST = env("EDA_BROKER_HOST", default="localhost")
    EDA_VIRTUAL_HOST = env("EDA_VIRTUAL_HOST", default="/")
    EDA_BROKER_PORT = env.int("EDA_BROKER_PORT", default=5672)
    EDA_BROKER_USER = env("EDA_BROKER_USER", default="guest")
    EDA_BROKER_PASSWORD = env("EDA_BROKER_PASSWORD", default="guest")
    EDA_WAIT_TIME_RETRY = env.int("EDA_WAIT_TIME_RETRY", default=5)

    FLOWS_TICKETER_EXCHANGE = env("FLOWS_TICKETER_EXCHANGE", default="sectors.topic")
    FLOWS_QUEUE_EXCHANGE = env("FLOWS_QUEUE_EXCHANGE", default="queues.topic")
    ROOMS_INFO_EXCHANGE = env("ROOMS_INFO_EXCHANGE", default="rooms.topic")

    FLOWS_DEFAULT_DEAD_LETTER_EXCHANGE = env(
        "FLOWS_DEFAULT_DEAD_LETTER_EXCHANGE", default="flows.dlx.topic"
    )
    CONNECT_DEFAULT_DEAD_LETTER_EXCHANGE = env(
        "CONNECT_DEFAULT_DEAD_LETTER_EXCHANGE", default="connect.dlx.topic"
    )

    DEFAULT_DEAD_LETTER_EXCHANGE = env(
        "DEFAULT_DEAD_LETTER_EXCHANGE", default="chats.dlx.topic"
    )

# Websockets

WS_MESSAGE_RETRIES = env.int("WS_MESSAGE_RETRIES", default=5)
WEBSOCKET_RETRY_SLEEP = env.int("WEBSOCKET_RETRY_SLEEP", default=0.5)
USE_WS_CONNECTION_CHECK = env.bool("USE_WS_CONNECTION_CHECK", default=False)

# CLOSE ROOM RETRY
MAX_RETRIES = env.int("WS_MESSAGE_RETRIES", default=3)
RETRY_DELAY_SECONDS = env.int("WS_MESSAGE_RETRIES", default=0.5)

# Email

<<<<<<< HEAD
AI_FEATURES_PROMPTS_API_SECRET = env.str("AI_FEATURES_PROMPTS_API_SECRET")
=======
SEND_EMAILS = env.bool("SEND_EMAILS", default=False)


if SEND_EMAILS:
    EMAIL_HOST = env.str("EMAIL_HOST", default=None)
    DEFAULT_FROM_EMAIL = env.str("DEFAULT_FROM_EMAIL")
    SERVER_EMAIL = env.str("SERVER_EMAIL")

    EMAIL_PORT = env.int("EMAIL_PORT")
    EMAIL_HOST_USER = env.str("EMAIL_HOST_USER")
    EMAIL_HOST_PASSWORD = env.str("EMAIL_HOST_PASSWORD")
    EMAIL_USE_SSL = env.bool("EMAIL_USE_SSL")
    EMAIL_USE_TLS = env.bool("EMAIL_USE_TLS")

# AI features related settings

>>>>>>> 906dd595
AI_CHAT_SUMMARY_ENABLED_FOR_ALL_PROJECTS = env.bool(
    "AI_CHAT_SUMMARY_ENABLED_FOR_ALL_PROJECTS", default=False
)

<<<<<<< HEAD

# Email

SEND_EMAILS = env.bool("SEND_EMAILS", default=False)


if SEND_EMAILS:
    EMAIL_HOST = env.str("EMAIL_HOST", default=None)
    DEFAULT_FROM_EMAIL = env.str("DEFAULT_FROM_EMAIL")
    SERVER_EMAIL = env.str("SERVER_EMAIL")

    EMAIL_PORT = env.int("EMAIL_PORT")
    EMAIL_HOST_USER = env.str("EMAIL_HOST_USER")
    EMAIL_HOST_PASSWORD = env.str("EMAIL_HOST_PASSWORD")
    EMAIL_USE_SSL = env.bool("EMAIL_USE_SSL")
    EMAIL_USE_TLS = env.bool("EMAIL_USE_TLS")
=======
AI_FEATURES_PROMPTS_API_SECRET = env.str("AI_FEATURES_PROMPTS_API_SECRET")
>>>>>>> 906dd595
<|MERGE_RESOLUTION|>--- conflicted
+++ resolved
@@ -441,9 +441,6 @@
 
 # Email
 
-<<<<<<< HEAD
-AI_FEATURES_PROMPTS_API_SECRET = env.str("AI_FEATURES_PROMPTS_API_SECRET")
-=======
 SEND_EMAILS = env.bool("SEND_EMAILS", default=False)
 
 
@@ -460,28 +457,8 @@
 
 # AI features related settings
 
->>>>>>> 906dd595
 AI_CHAT_SUMMARY_ENABLED_FOR_ALL_PROJECTS = env.bool(
     "AI_CHAT_SUMMARY_ENABLED_FOR_ALL_PROJECTS", default=False
 )
 
-<<<<<<< HEAD
-
-# Email
-
-SEND_EMAILS = env.bool("SEND_EMAILS", default=False)
-
-
-if SEND_EMAILS:
-    EMAIL_HOST = env.str("EMAIL_HOST", default=None)
-    DEFAULT_FROM_EMAIL = env.str("DEFAULT_FROM_EMAIL")
-    SERVER_EMAIL = env.str("SERVER_EMAIL")
-
-    EMAIL_PORT = env.int("EMAIL_PORT")
-    EMAIL_HOST_USER = env.str("EMAIL_HOST_USER")
-    EMAIL_HOST_PASSWORD = env.str("EMAIL_HOST_PASSWORD")
-    EMAIL_USE_SSL = env.bool("EMAIL_USE_SSL")
-    EMAIL_USE_TLS = env.bool("EMAIL_USE_TLS")
-=======
-AI_FEATURES_PROMPTS_API_SECRET = env.str("AI_FEATURES_PROMPTS_API_SECRET")
->>>>>>> 906dd595
+AI_FEATURES_PROMPTS_API_SECRET = env.str("AI_FEATURES_PROMPTS_API_SECRET")