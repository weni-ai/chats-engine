--- conflicted
+++ resolved
@@ -14,12 +14,9 @@
 from pathlib import Path
 
 import environ
-<<<<<<< HEAD
-=======
 import sentry_sdk
 from sentry_sdk.integrations.django import DjangoIntegration
 
->>>>>>> f06ab257
 from django.utils.log import DEFAULT_LOGGING
 
 # Build paths inside the project like this: BASE_DIR / 'subdir'.
@@ -48,16 +45,6 @@
 # Application definition
 
 INSTALLED_APPS = [
-<<<<<<< HEAD
-    # third party apps
-    "channels",
-    "drf_yasg",
-    "storages",
-    "rest_framework",
-    "rest_framework.authtoken",
-    "corsheaders",
-=======
->>>>>>> f06ab257
     # django
     "django.contrib.admin",
     "django.contrib.auth",
@@ -79,6 +66,7 @@
     # third party apps
     "channels",
     "drf_yasg",
+    "storages",
     "rest_framework",
     "rest_framework.authtoken",
     "corsheaders",
@@ -132,11 +120,7 @@
 # Database
 # https://docs.djangoproject.com/en/4.0/ref/settings/#databases
 
-<<<<<<< HEAD
-DATABASES = {"default": env.db(var="DEFAULT_DATABASE", default="sqlite:///db.sqlite3")}
-=======
 DATABASES = dict(default=env.db(var="DATABASE_URL"))
->>>>>>> f06ab257
 
 # User
 
