--- conflicted
+++ resolved
@@ -308,14 +308,10 @@
 # Query Limiters
 
 
-<<<<<<< HEAD
 PROMETHEUS_AUTH_TOKEN = env.str(
     "PROMETHEUS_AUTH_TOKEN"
 )
 
 ACTIVATE_CALC_METRICS = env.bool(
     "ACTIVATE_CALC_METRICS", default=True
-)
-=======
-PROMETHEUS_AUTH_TOKEN = env.str("PROMETHEUS_AUTH_TOKEN")
->>>>>>> 2fa1611d
+)