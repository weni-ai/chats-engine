import uuid

from django.db import models
from django.utils import timezone
from django.utils.translation import gettext_lazy as _

from chats.utils.websockets import send_channels_group


class WebSocketsNotifiableMixin:
    @property
    def serialized_ws_data(self) -> dict: ...

    @property
    def notification_groups(self) -> list: ...

    def get_action(self, action: str) -> str: ...

    def notify(self, action: str, groups: list = [], content: dict = {}) -> None:
        if "." not in action:
            action = self.get_action(action)
        content = content if content else self.serialized_ws_data
        groups = groups if groups else self.notification_groups
        for group in groups:
            send_channels_group(
                group_name=group,
                call_type="notify",
                content=content,
                action=action,
            )


class BaseModel(models.Model):
    uuid = models.UUIDField(default=uuid.uuid4, primary_key=True)
    created_on = models.DateTimeField(
        _("Created on"), editable=False, auto_now_add=True
    )
    modified_on = models.DateTimeField(_("Modified on"), auto_now=True)

    class Meta:
        abstract = True

    @property
    def edited(self) -> bool:
        return bool(self.modified_by)


class BaseModelWithManualCreatedOn(BaseModel):
    created_on = models.DateTimeField(
        _("Created on"), editable=False, default=timezone.now
    )

    class Meta:
        abstract = True


class BaseSoftDeleteModel(models.Model):
    is_deleted = models.BooleanField(_("is deleted?"), default=False)

    class Meta:
        abstract = True

    def deleted_sufix(self):
        name_sufix = "_is_deleted_" + str(timezone.now())
        return name_sufix

    def delete(self):
        self.is_deleted = True
        self.name += self.deleted_sufix()
        self.save()


class BaseConfigurableModel(models.Model):
    config = models.JSONField(_("config"), blank=True, null=True)

    class Meta:
        abstract = True

    def get_config(self, key: str, default: any = None) -> any:
        """
        Get a config value from the config field
        """
        config = self.config or {}
        return config.get(key, default)

<<<<<<< HEAD
=======
    def set_config(self, key: str, value: any):
        """
        Set a config value in the config field
        """
        self.config = self.config or {}
        self.config[key] = value
        self.save(update_fields=["config"])

>>>>>>> 1a185a36

class BaseIntegrationConfigurableModel(models.Model):
    integration_config = models.JSONField(
        _("config to use in project integration"), blank=True, null=True, default=dict
    )

    class Meta:
        abstract = True<|MERGE_RESOLUTION|>--- conflicted
+++ resolved
@@ -83,8 +83,6 @@
         config = self.config or {}
         return config.get(key, default)
 
-<<<<<<< HEAD
-=======
     def set_config(self, key: str, value: any):
         """
         Set a config value in the config field
@@ -93,7 +91,6 @@
         self.config[key] = value
         self.save(update_fields=["config"])
 
->>>>>>> 1a185a36
 
 class BaseIntegrationConfigurableModel(models.Model):
     integration_config = models.JSONField(
