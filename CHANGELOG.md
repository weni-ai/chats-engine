<<<<<<< HEAD
=======
# 3.5.0
## Add
  - New EDA consumer to create project permissions.
  - New mixin in flows rest client to delete ticketer when chats delete a sector.

>>>>>>> 39fa0a4a
# 3.4.1
## Add
  - Change queue and sectors model managers to list only activated objects.

# 3.4.0
## Add
  - New endpoint for the agent to get a room.

# 3.3.0
## Add
  - Error handling on the contact creation.
## Change
  - Removal of the 'last_interaction' property on the user model and serializers.

# 3.2.5
## Add
  - New feature, room protocol.

# 3.2.4
## Fix
  - External rooms filter sector.
    
# 3.2.3
## Fix
  - Passing underscore to rooms data results.
    
# 3.2.2
## Fix
  - Passing gte to live filters in dashboard.

# 3.2.1
## Change
  - Consider room creation date if the room has no messages in the 24h close validation.

# 3.2.0
## Change
  - Refactoring in dashboard endpoints, applying solid and the design pattern repository with service. 
    
# 3.1.0
## Add
  - New endpoint for creating sector and queue authorization, giving only the user email.

# 3.0.0
## Add
  - New Discussions app, responsible for internal communication between agents.

# 2.6.2
## Change
  - Check contact id when starting a flow on a room. Won't consider the room if the contact id is different.

# 2.6.1
## Change
  - Filter flowstart query to exclude old data.
  - Reverse order on the flowstart list endpoint.

# 2.6.0
## Add
  - FlowStart model refactor.
  - New endpoint to list flow starts.
## Change
  - Fix history detail permissions.

# 2.5.0
## Add
  - New endpoint to return rooms for the history.

# 2.4.2
## Add
  - New feedback messages.
## Change
  - Verify contact via external id on the flowstart validation.

# 2.4.1
## Change
  - Add a recursive retry on the ws message send

# 2.4.0
## Change
  - Order tags by name.

# 2.3.1
## Add
  - Add retrieve_flow_warning action on the project endpoint to check if a start flow contact have a room.
## Change
  - Update dashboard tag filter to verify the uuid instead of the name.

# 2.3.0
## Add
  - Add delete action on the project permission endpoint
## Change
  - Update URN field from charfield to a textfield

# 2.2.0
## Add
  - Add new field "history_contacts_blocklist" to the project config json field, the contacts added to this list won't be shown on the contacts endpoint(history)
  - Add a try/except around the send send_channels_group function for it not to return 4xx/5xx responses when there is a problem on the ws notification(the error will still be logged to sentry)

# 2.1.0
## Add
  - Checking if project exists in template type creation.
  - EDA project consumer.

# 2.0.0
> This CHANGELOG has not been updated since 05/16/2023 so some commits will not appear in this document between version 1.16.4 and 2.0.0. From this version onwards, it will be constantly updated again.
## Add
  - Creating template type using event driven.
  - Filtering active agents in dashboard endpoint.

# 1.16.4
## Add
  - Data exporter getting data from dashboard serializers.
  - New abstract model for soft delete in core (BaseSoftDeleteModel) to Sectors and Queues

# 1.16.2
## Change
  - Compare rooms within the sector instead of the queues when validating the agent room limit on room creation.


# 1.16.1
## Change
  - Remove Room, User and Sector notification groups.


# 1.16.0
## Add
  - New data exporter viewset and presenter for Dashboard app.
  - Add new dependencies: pandas, openpyxl and XlsxWriter


# 1.15.0
## Add
  - `Name` field on FlowStart model.

## Change
  - Restrict room flow start creation to only one active flow start per room(only when starting with a room).


# 1.0.1
## Add
  - Changelog init.
  - Endpoint to list agents for transference between rooms.

## Change
  - Function is attending now uses pendulum to parse timezone in sector.
<|MERGE_RESOLUTION|>--- conflicted
+++ resolved
@@ -1,152 +1,149 @@
-<<<<<<< HEAD
-=======
-# 3.5.0
-## Add
-  - New EDA consumer to create project permissions.
-  - New mixin in flows rest client to delete ticketer when chats delete a sector.
-
->>>>>>> 39fa0a4a
-# 3.4.1
-## Add
-  - Change queue and sectors model managers to list only activated objects.
-
-# 3.4.0
-## Add
-  - New endpoint for the agent to get a room.
-
-# 3.3.0
-## Add
-  - Error handling on the contact creation.
-## Change
-  - Removal of the 'last_interaction' property on the user model and serializers.
-
-# 3.2.5
-## Add
-  - New feature, room protocol.
-
-# 3.2.4
-## Fix
-  - External rooms filter sector.
-    
-# 3.2.3
-## Fix
-  - Passing underscore to rooms data results.
-    
-# 3.2.2
-## Fix
-  - Passing gte to live filters in dashboard.
-
-# 3.2.1
-## Change
-  - Consider room creation date if the room has no messages in the 24h close validation.
-
-# 3.2.0
-## Change
-  - Refactoring in dashboard endpoints, applying solid and the design pattern repository with service. 
-    
-# 3.1.0
-## Add
-  - New endpoint for creating sector and queue authorization, giving only the user email.
-
-# 3.0.0
-## Add
-  - New Discussions app, responsible for internal communication between agents.
-
-# 2.6.2
-## Change
-  - Check contact id when starting a flow on a room. Won't consider the room if the contact id is different.
-
-# 2.6.1
-## Change
-  - Filter flowstart query to exclude old data.
-  - Reverse order on the flowstart list endpoint.
-
-# 2.6.0
-## Add
-  - FlowStart model refactor.
-  - New endpoint to list flow starts.
-## Change
-  - Fix history detail permissions.
-
-# 2.5.0
-## Add
-  - New endpoint to return rooms for the history.
-
-# 2.4.2
-## Add
-  - New feedback messages.
-## Change
-  - Verify contact via external id on the flowstart validation.
-
-# 2.4.1
-## Change
-  - Add a recursive retry on the ws message send
-
-# 2.4.0
-## Change
-  - Order tags by name.
-
-# 2.3.1
-## Add
-  - Add retrieve_flow_warning action on the project endpoint to check if a start flow contact have a room.
-## Change
-  - Update dashboard tag filter to verify the uuid instead of the name.
-
-# 2.3.0
-## Add
-  - Add delete action on the project permission endpoint
-## Change
-  - Update URN field from charfield to a textfield
-
-# 2.2.0
-## Add
-  - Add new field "history_contacts_blocklist" to the project config json field, the contacts added to this list won't be shown on the contacts endpoint(history)
-  - Add a try/except around the send send_channels_group function for it not to return 4xx/5xx responses when there is a problem on the ws notification(the error will still be logged to sentry)
-
-# 2.1.0
-## Add
-  - Checking if project exists in template type creation.
-  - EDA project consumer.
-
-# 2.0.0
-> This CHANGELOG has not been updated since 05/16/2023 so some commits will not appear in this document between version 1.16.4 and 2.0.0. From this version onwards, it will be constantly updated again.
-## Add
-  - Creating template type using event driven.
-  - Filtering active agents in dashboard endpoint.
-
-# 1.16.4
-## Add
-  - Data exporter getting data from dashboard serializers.
-  - New abstract model for soft delete in core (BaseSoftDeleteModel) to Sectors and Queues
-
-# 1.16.2
-## Change
-  - Compare rooms within the sector instead of the queues when validating the agent room limit on room creation.
-
-
-# 1.16.1
-## Change
-  - Remove Room, User and Sector notification groups.
-
-
-# 1.16.0
-## Add
-  - New data exporter viewset and presenter for Dashboard app.
-  - Add new dependencies: pandas, openpyxl and XlsxWriter
-
-
-# 1.15.0
-## Add
-  - `Name` field on FlowStart model.
-
-## Change
-  - Restrict room flow start creation to only one active flow start per room(only when starting with a room).
-
-
-# 1.0.1
-## Add
-  - Changelog init.
-  - Endpoint to list agents for transference between rooms.
-
-## Change
-  - Function is attending now uses pendulum to parse timezone in sector.
+# 3.5.0
+## Add
+  - New EDA consumer to create project permissions.
+  - New mixin in flows rest client to delete ticketer when chats delete a sector.
+
+# 3.4.1
+## Add
+  - Change queue and sectors model managers to list only activated objects.
+
+# 3.4.0
+## Add
+  - New endpoint for the agent to get a room.
+
+# 3.3.0
+## Add
+  - Error handling on the contact creation.
+## Change
+  - Removal of the 'last_interaction' property on the user model and serializers.
+
+# 3.2.5
+## Add
+  - New feature, room protocol.
+
+# 3.2.4
+## Fix
+  - External rooms filter sector.
+    
+# 3.2.3
+## Fix
+  - Passing underscore to rooms data results.
+    
+# 3.2.2
+## Fix
+  - Passing gte to live filters in dashboard.
+
+# 3.2.1
+## Change
+  - Consider room creation date if the room has no messages in the 24h close validation.
+
+# 3.2.0
+## Change
+  - Refactoring in dashboard endpoints, applying solid and the design pattern repository with service. 
+    
+# 3.1.0
+## Add
+  - New endpoint for creating sector and queue authorization, giving only the user email.
+
+# 3.0.0
+## Add
+  - New Discussions app, responsible for internal communication between agents.
+
+# 2.6.2
+## Change
+  - Check contact id when starting a flow on a room. Won't consider the room if the contact id is different.
+
+# 2.6.1
+## Change
+  - Filter flowstart query to exclude old data.
+  - Reverse order on the flowstart list endpoint.
+
+# 2.6.0
+## Add
+  - FlowStart model refactor.
+  - New endpoint to list flow starts.
+## Change
+  - Fix history detail permissions.
+
+# 2.5.0
+## Add
+  - New endpoint to return rooms for the history.
+
+# 2.4.2
+## Add
+  - New feedback messages.
+## Change
+  - Verify contact via external id on the flowstart validation.
+
+# 2.4.1
+## Change
+  - Add a recursive retry on the ws message send
+
+# 2.4.0
+## Change
+  - Order tags by name.
+
+# 2.3.1
+## Add
+  - Add retrieve_flow_warning action on the project endpoint to check if a start flow contact have a room.
+## Change
+  - Update dashboard tag filter to verify the uuid instead of the name.
+
+# 2.3.0
+## Add
+  - Add delete action on the project permission endpoint
+## Change
+  - Update URN field from charfield to a textfield
+
+# 2.2.0
+## Add
+  - Add new field "history_contacts_blocklist" to the project config json field, the contacts added to this list won't be shown on the contacts endpoint(history)
+  - Add a try/except around the send send_channels_group function for it not to return 4xx/5xx responses when there is a problem on the ws notification(the error will still be logged to sentry)
+
+# 2.1.0
+## Add
+  - Checking if project exists in template type creation.
+  - EDA project consumer.
+
+# 2.0.0
+> This CHANGELOG has not been updated since 05/16/2023 so some commits will not appear in this document between version 1.16.4 and 2.0.0. From this version onwards, it will be constantly updated again.
+## Add
+  - Creating template type using event driven.
+  - Filtering active agents in dashboard endpoint.
+
+# 1.16.4
+## Add
+  - Data exporter getting data from dashboard serializers.
+  - New abstract model for soft delete in core (BaseSoftDeleteModel) to Sectors and Queues
+
+# 1.16.2
+## Change
+  - Compare rooms within the sector instead of the queues when validating the agent room limit on room creation.
+
+
+# 1.16.1
+## Change
+  - Remove Room, User and Sector notification groups.
+
+
+# 1.16.0
+## Add
+  - New data exporter viewset and presenter for Dashboard app.
+  - Add new dependencies: pandas, openpyxl and XlsxWriter
+
+
+# 1.15.0
+## Add
+  - `Name` field on FlowStart model.
+
+## Change
+  - Restrict room flow start creation to only one active flow start per room(only when starting with a room).
+
+
+# 1.0.1
+## Add
+  - Changelog init.
+  - Endpoint to list agents for transference between rooms.
+
+## Change
+  - Function is attending now uses pendulum to parse timezone in sector.