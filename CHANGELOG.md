<<<<<<< HEAD
# 3.18.15
## Add:
  - Indicator to show that a room was assigned to a user when the room is created
=======
# 3.19.2
# Add
  - new list rooms endpoint with limit and offset

# 3.19.1
# Add
  - Agents data filters

# 3.19.0
# Fix
  - Message index for external id
  - Removing from online_agents, agents that have custom status
>>>>>>> 468ffc87

# 3.18.14
## Fix:
  - Allow null and blank contact names in flow starts

# 3.18.13
## Fix
  - set contact_name as optional for flow start

# 3.18.12
## Fix
  - hide replied message until the query is optimized

# 3.18.11
## Add
  - new feature to see what messages are responded in chats.
  - endpoint to generate rooms reports, generated asynchronously and sent via email

# 3.18.10
## Add
  - billing notification when creating new rooms.
  - new config field in room serializer

# 3.18.9
## Add
  - Cache in ModuleHasPermission, to decrease the volume of calls to the database to check weather a internal user has the can_communicate_internally flag,
  as this shouldn't change often.
  - Increase the time for internal users (only) access token cache from 10 minutes to 6 hours.

# 3.18.8
## Add
  - New field in room serializer, config.

# 3.18.7
## Add
  - New rooms routing, to distribute rooms to agents based on queue priority

# 3.18.6
## Fix
  - Add connection id to ManagerAgentRoomConsumer

# 3.18.5
## Add
  - Internal authentication for rooms, chat history and new messages creation

# 3.18.4
## Add
  - Full object on the last_message field on Rooms' data, to include media

# 3.18.3
## Add
  - Support to filter by multiple sectors in human service dashboard.
## Fix
  - Alters the agents status (online / offline) logic when disconnecting from websocket, to consider multiple connections and avoid setting the status as offline when disconnecting from only one of them.
  - Alters some unit tests to eliminate inconsistencies and failures caused by relying on specific time intervals during testing.
    
# 3.18.2
## Add
  - Add whatsapp external_id on messages
## Fix
  - Queue list endpoint permissions, to avoid returning queues from projects in which users do not have authorization.

# 3.18.1
## Add
   - Custom status support for agent status serialization in API responses
   - Enhanced agent status information in dashboard interfaces
   - Additional status details for better operational monitoring

# 3.18.0
## Add
   - implemented batch processing for message creation during room initialization, enhanced rooms with relevant project metadata and context information.
   - change version ubuntu-20.04 to ubuntu-latest ci.yaml

# 3.17.6
## Add
  - transaction atomicity to the create method of the RoomFlowViewSet
## Fix
  - project details permissions, to ensure that users can only view projects they are authorized to access
  - update ticket on flows call, removing celery task

# 3.17.5
## Add
  - "ignore_close_rooms_on_flow_start" experimental project flag verification to allow active rooms to remain open when receiving a new ticket for the same contact in the same project

# 3.17.4
## Add
  - Success status return when updating queue, regardless of Flows response
  - Filter agents by queue and sector on dashboard

## Fix
  - Tags list permissions checking

# 3.17.3
## Add
  - Verify 404 status before deleting queue in chats
  - Changed the constraint on `custom status type` to ensure valid relationships and prevent unintended deletions. Now, before deleting a custom status, the system verifies whether it has been soft deleted to avoid inconsistencies.
    
# 3.17.2
## Add
  - Automatically create projects as secondary when necessary.
    
# 3.17.1
## Fix
  - Break time calculation
    
# 3.17.0
## Add
  - Custom status feature

# 3.16.0
## Add
  - Add group sector
 
# 3.15.3
## Add
  - Add new contact urn to rooms metrics

# 3.15.2
## Add
  - New endpoint to list rooms metrics

# 3.15.1
## Fix
  - Export chats dashboard data to CSV and XLS

# 3.15.0
## Add
  - New endpoint to set project as primary project to be used in infracommerce integration.
## Add
  - Endpoint to integrate primary and secondary projects
## Add
   - Adding prometheus endpoint for monitoring the application.

# 3.14.0
## Add
  - Introduced a new publisher that triggers when a room is closed

# 3.13.7
## Add
  - user info (email and name) to RoomInfoSerializer

# 3.13.6
## Add
  - reintroduce created_on in MsgFlowSerializer

# 3.13.5
## Fix
  - remove completely created_on from MsgFlowSerializer

# 3.13.4
## Fix
  - remove created_on from MsgFlowSerializer's validate method

# 3.13.3
## Add
  - new endpoint for rooms' user assignment information
  - flows API call to update the ticket info about the user assignment
## Fix
  - new messages from flows timestamps

# 3.13.2
## Add
  - new endpoint to list human service rooms.
## Fix
  - order by name in project permission endpoint
  - passing project uuid to flows when deleting a queue.

# 3.13.1
## Add
  - is_active field to ListRoomSerializer
## Fix
  - new message timestamp

# 3.13.0
## Add
  - ticket_uuid field in Room

# 3.12.1
## Fix
  - check if room is active before returning redirection link

# 3.12.0
## Add
 - chat redirect link to the room data returned via the rooms list internal endpoint

# 3.11.3
## Add
 - last name to dashboard agent returned data

# 3.11.2
## Add
 - ordering tags by name

# 3.11.1
## Add
  - new filters in discussion

# 3.11.0
## Add
  - org field in project
## Change
 - assing project uuid to flows when create a queue.
 - using refresh from db to get the last version of permission object before closing connection.

# 3.10.8
## Add
  - Endpoint to edit contact on flows

# 3.10.7
## Add
 - Close ticket request retry
 - External endpoints refactor

# 3.10.0
## Change
 - Improve RoomViewset List Queryset

# 3.9.0
## Add
 - Project UUID field on rooms

# 3.7.9
## Add
 - feature retail

# 3.7.8
## Add
  - adding health check view and doc endpoint

# 3.7.7
## Fix
  - passing user when transfer to user

# 3.7.6
## Fix
  -  passing user to ws notify

# 3.7.5
## Fix
  -  ws message when transfer queue

# 3.7.4
## Add
  -  returning 400 if project uuid its not provided

# 3.7.3
## Add
  - flag for offline agents in transfer

# 3.7.2
## Add
  - formating history name

# 3.7.1
## Add
  - verify if the given queue is part of the project

# 3.7.0
## Add
  - rooms count endpoint

# 3.6.5
## Fix
  - remove timezone parse

# 3.6.4
## Add
  - queue and agent in flow warning

# 3.6.3
## Add
  - add agents_can_see_queue_history config flag into project

# 3.6.2
## Fix
  - fix tags filter

# 3.6.1
## Fix
  - remove ':' from the url string

# 3.6.0
## Add
  - New feature, internal dash endpoints

# 3.5.7
## Fix
  - Removing uuid from sector info when exporting.

# 3.5.6
## Fix
  - Verify if data frame exists before translate, to avoid translating an empty dataframe in export dashboard.

# 3.5.5
## Fix
  - Removing deleted queue from metrics.

# 3.5.4
## Fix
  - Passing generic Exception in "ProjectAnyPermission" permission.

# 3.5.3
## Add
  - New feature, queue priorization.

# 3.5.2
## Add
  - Verify if chat gpt token in project config.

# 3.5.1
## Add
  - New endpoint to make bulk transfer.
  - New function to edit config field in project.
  - New endpoint to transfer agents.
## Fix
  - Calculating waiting time metric in new endpoint to get rooms.

# 3.5.0
## Add
  - New EDA consumer to create project permissions.
  - New mixin in flows rest client to delete ticketer when chats delete a sector.

# 3.4.1
## Add
  - Change queue and sectors model managers to list only activated objects.

# 3.4.0
## Add
  - New endpoint for the agent to get a room.

# 3.3.0
## Add
  - Error handling on the contact creation.
## Change
  - Removal of the 'last_interaction' property on the user model and serializers.

# 3.2.5
## Add
  - New feature, room protocol.

# 3.2.4
## Fix
  - External rooms filter sector.

# 3.2.3
## Fix
  - Passing underscore to rooms data results.

# 3.2.2
## Fix
  - Passing gte to live filters in dashboard.

# 3.2.1
## Change
  - Consider room creation date if the room has no messages in the 24h close validation.

# 3.2.0
## Change
  - Refactoring in dashboard endpoints, applying solid and the design pattern repository with service.

# 3.1.0
## Add
  - New endpoint for creating sector and queue authorization, giving only the user email.

# 3.0.0
## Add
  - New Discussions app, responsible for internal communication between agents.

# 2.6.2
## Change
  - Check contact id when starting a flow on a room. Won't consider the room if the contact id is different.

# 2.6.1
## Change
  - Filter flowstart query to exclude old data.
  - Reverse order on the flowstart list endpoint.

# 2.6.0
## Add
  - FlowStart model refactor.
  - New endpoint to list flow starts.
## Change
  - Fix history detail permissions.

# 2.5.0
## Add
  - New endpoint to return rooms for the history.

# 2.4.2
## Add
  - New feedback messages.
## Change
  - Verify contact via external id on the flowstart validation.

# 2.4.1
## Change
  - Add a recursive retry on the ws message send

# 2.4.0
## Change
  - Order tags by name.

# 2.3.1
## Add
  - Add retrieve_flow_warning action on the project endpoint to check if a start flow contact have a room.
## Change
  - Update dashboard tag filter to verify the uuid instead of the name.

# 2.3.0
## Add
  - Add delete action on the project permission endpoint
## Change
  - Update URN field from charfield to a textfield

# 2.2.0
## Add
  - Add new field "history_contacts_blocklist" to the project config json field, the contacts added to this list won't be shown on the contacts endpoint(history)
  - Add a try/except around the send send_channels_group function for it not to return 4xx/5xx responses when there is a problem on the ws notification(the error will still be logged to sentry)

# 2.1.0
## Add
  - Checking if project exists in template type creation.
  - EDA project consumer.

# 2.0.0
> This CHANGELOG has not been updated since 05/16/2023 so some commits will not appear in this document between version 1.16.4 and 2.0.0. From this version onwards, it will be constantly updated again.
## Add
  - Creating template type using event driven.
  - Filtering active agents in dashboard endpoint.

# 1.16.4
## Add
  - Data exporter getting data from dashboard serializers.
  - New abstract model for soft delete in core (BaseSoftDeleteModel) to Sectors and Queues

# 1.16.2
## Change
  - Compare rooms within the sector instead of the queues when validating the agent room limit on room creation.


# 1.16.1
## Change
  - Remove Room, User and Sector notification groups.


# 1.16.0
## Add
  - New data exporter viewset and presenter for Dashboard app.
  - Add new dependencies: pandas, openpyxl and XlsxWriter


# 1.15.0
## Add
  - `Name` field on FlowStart model.

## Change
  - Restrict room flow start creation to only one active flow start per room(only when starting with a room).


# 1.0.1
## Add
  - Changelog init.
  - Endpoint to list agents for transference between rooms.

## Change
  - Function is attending now uses pendulum to parse timezone in sector.
<|MERGE_RESOLUTION|>--- conflicted
+++ resolved
@@ -1,484 +1,482 @@
-<<<<<<< HEAD
-# 3.18.15
-## Add:
-  - Indicator to show that a room was assigned to a user when the room is created
-=======
-# 3.19.2
-# Add
-  - new list rooms endpoint with limit and offset
-
-# 3.19.1
-# Add
-  - Agents data filters
-
-# 3.19.0
-# Fix
-  - Message index for external id
-  - Removing from online_agents, agents that have custom status
->>>>>>> 468ffc87
-
-# 3.18.14
-## Fix:
-  - Allow null and blank contact names in flow starts
-
-# 3.18.13
-## Fix
-  - set contact_name as optional for flow start
-
-# 3.18.12
-## Fix
-  - hide replied message until the query is optimized
-
-# 3.18.11
-## Add
-  - new feature to see what messages are responded in chats.
-  - endpoint to generate rooms reports, generated asynchronously and sent via email
-
-# 3.18.10
-## Add
-  - billing notification when creating new rooms.
-  - new config field in room serializer
-
-# 3.18.9
-## Add
-  - Cache in ModuleHasPermission, to decrease the volume of calls to the database to check weather a internal user has the can_communicate_internally flag,
-  as this shouldn't change often.
-  - Increase the time for internal users (only) access token cache from 10 minutes to 6 hours.
-
-# 3.18.8
-## Add
-  - New field in room serializer, config.
-
-# 3.18.7
-## Add
-  - New rooms routing, to distribute rooms to agents based on queue priority
-
-# 3.18.6
-## Fix
-  - Add connection id to ManagerAgentRoomConsumer
-
-# 3.18.5
-## Add
-  - Internal authentication for rooms, chat history and new messages creation
-
-# 3.18.4
-## Add
-  - Full object on the last_message field on Rooms' data, to include media
-
-# 3.18.3
-## Add
-  - Support to filter by multiple sectors in human service dashboard.
-## Fix
-  - Alters the agents status (online / offline) logic when disconnecting from websocket, to consider multiple connections and avoid setting the status as offline when disconnecting from only one of them.
-  - Alters some unit tests to eliminate inconsistencies and failures caused by relying on specific time intervals during testing.
-    
-# 3.18.2
-## Add
-  - Add whatsapp external_id on messages
-## Fix
-  - Queue list endpoint permissions, to avoid returning queues from projects in which users do not have authorization.
-
-# 3.18.1
-## Add
-   - Custom status support for agent status serialization in API responses
-   - Enhanced agent status information in dashboard interfaces
-   - Additional status details for better operational monitoring
-
-# 3.18.0
-## Add
-   - implemented batch processing for message creation during room initialization, enhanced rooms with relevant project metadata and context information.
-   - change version ubuntu-20.04 to ubuntu-latest ci.yaml
-
-# 3.17.6
-## Add
-  - transaction atomicity to the create method of the RoomFlowViewSet
-## Fix
-  - project details permissions, to ensure that users can only view projects they are authorized to access
-  - update ticket on flows call, removing celery task
-
-# 3.17.5
-## Add
-  - "ignore_close_rooms_on_flow_start" experimental project flag verification to allow active rooms to remain open when receiving a new ticket for the same contact in the same project
-
-# 3.17.4
-## Add
-  - Success status return when updating queue, regardless of Flows response
-  - Filter agents by queue and sector on dashboard
-
-## Fix
-  - Tags list permissions checking
-
-# 3.17.3
-## Add
-  - Verify 404 status before deleting queue in chats
-  - Changed the constraint on `custom status type` to ensure valid relationships and prevent unintended deletions. Now, before deleting a custom status, the system verifies whether it has been soft deleted to avoid inconsistencies.
-    
-# 3.17.2
-## Add
-  - Automatically create projects as secondary when necessary.
-    
-# 3.17.1
-## Fix
-  - Break time calculation
-    
-# 3.17.0
-## Add
-  - Custom status feature
-
-# 3.16.0
-## Add
-  - Add group sector
- 
-# 3.15.3
-## Add
-  - Add new contact urn to rooms metrics
-
-# 3.15.2
-## Add
-  - New endpoint to list rooms metrics
-
-# 3.15.1
-## Fix
-  - Export chats dashboard data to CSV and XLS
-
-# 3.15.0
-## Add
-  - New endpoint to set project as primary project to be used in infracommerce integration.
-## Add
-  - Endpoint to integrate primary and secondary projects
-## Add
-   - Adding prometheus endpoint for monitoring the application.
-
-# 3.14.0
-## Add
-  - Introduced a new publisher that triggers when a room is closed
-
-# 3.13.7
-## Add
-  - user info (email and name) to RoomInfoSerializer
-
-# 3.13.6
-## Add
-  - reintroduce created_on in MsgFlowSerializer
-
-# 3.13.5
-## Fix
-  - remove completely created_on from MsgFlowSerializer
-
-# 3.13.4
-## Fix
-  - remove created_on from MsgFlowSerializer's validate method
-
-# 3.13.3
-## Add
-  - new endpoint for rooms' user assignment information
-  - flows API call to update the ticket info about the user assignment
-## Fix
-  - new messages from flows timestamps
-
-# 3.13.2
-## Add
-  - new endpoint to list human service rooms.
-## Fix
-  - order by name in project permission endpoint
-  - passing project uuid to flows when deleting a queue.
-
-# 3.13.1
-## Add
-  - is_active field to ListRoomSerializer
-## Fix
-  - new message timestamp
-
-# 3.13.0
-## Add
-  - ticket_uuid field in Room
-
-# 3.12.1
-## Fix
-  - check if room is active before returning redirection link
-
-# 3.12.0
-## Add
- - chat redirect link to the room data returned via the rooms list internal endpoint
-
-# 3.11.3
-## Add
- - last name to dashboard agent returned data
-
-# 3.11.2
-## Add
- - ordering tags by name
-
-# 3.11.1
-## Add
-  - new filters in discussion
-
-# 3.11.0
-## Add
-  - org field in project
-## Change
- - assing project uuid to flows when create a queue.
- - using refresh from db to get the last version of permission object before closing connection.
-
-# 3.10.8
-## Add
-  - Endpoint to edit contact on flows
-
-# 3.10.7
-## Add
- - Close ticket request retry
- - External endpoints refactor
-
-# 3.10.0
-## Change
- - Improve RoomViewset List Queryset
-
-# 3.9.0
-## Add
- - Project UUID field on rooms
-
-# 3.7.9
-## Add
- - feature retail
-
-# 3.7.8
-## Add
-  - adding health check view and doc endpoint
-
-# 3.7.7
-## Fix
-  - passing user when transfer to user
-
-# 3.7.6
-## Fix
-  -  passing user to ws notify
-
-# 3.7.5
-## Fix
-  -  ws message when transfer queue
-
-# 3.7.4
-## Add
-  -  returning 400 if project uuid its not provided
-
-# 3.7.3
-## Add
-  - flag for offline agents in transfer
-
-# 3.7.2
-## Add
-  - formating history name
-
-# 3.7.1
-## Add
-  - verify if the given queue is part of the project
-
-# 3.7.0
-## Add
-  - rooms count endpoint
-
-# 3.6.5
-## Fix
-  - remove timezone parse
-
-# 3.6.4
-## Add
-  - queue and agent in flow warning
-
-# 3.6.3
-## Add
-  - add agents_can_see_queue_history config flag into project
-
-# 3.6.2
-## Fix
-  - fix tags filter
-
-# 3.6.1
-## Fix
-  - remove ':' from the url string
-
-# 3.6.0
-## Add
-  - New feature, internal dash endpoints
-
-# 3.5.7
-## Fix
-  - Removing uuid from sector info when exporting.
-
-# 3.5.6
-## Fix
-  - Verify if data frame exists before translate, to avoid translating an empty dataframe in export dashboard.
-
-# 3.5.5
-## Fix
-  - Removing deleted queue from metrics.
-
-# 3.5.4
-## Fix
-  - Passing generic Exception in "ProjectAnyPermission" permission.
-
-# 3.5.3
-## Add
-  - New feature, queue priorization.
-
-# 3.5.2
-## Add
-  - Verify if chat gpt token in project config.
-
-# 3.5.1
-## Add
-  - New endpoint to make bulk transfer.
-  - New function to edit config field in project.
-  - New endpoint to transfer agents.
-## Fix
-  - Calculating waiting time metric in new endpoint to get rooms.
-
-# 3.5.0
-## Add
-  - New EDA consumer to create project permissions.
-  - New mixin in flows rest client to delete ticketer when chats delete a sector.
-
-# 3.4.1
-## Add
-  - Change queue and sectors model managers to list only activated objects.
-
-# 3.4.0
-## Add
-  - New endpoint for the agent to get a room.
-
-# 3.3.0
-## Add
-  - Error handling on the contact creation.
-## Change
-  - Removal of the 'last_interaction' property on the user model and serializers.
-
-# 3.2.5
-## Add
-  - New feature, room protocol.
-
-# 3.2.4
-## Fix
-  - External rooms filter sector.
-
-# 3.2.3
-## Fix
-  - Passing underscore to rooms data results.
-
-# 3.2.2
-## Fix
-  - Passing gte to live filters in dashboard.
-
-# 3.2.1
-## Change
-  - Consider room creation date if the room has no messages in the 24h close validation.
-
-# 3.2.0
-## Change
-  - Refactoring in dashboard endpoints, applying solid and the design pattern repository with service.
-
-# 3.1.0
-## Add
-  - New endpoint for creating sector and queue authorization, giving only the user email.
-
-# 3.0.0
-## Add
-  - New Discussions app, responsible for internal communication between agents.
-
-# 2.6.2
-## Change
-  - Check contact id when starting a flow on a room. Won't consider the room if the contact id is different.
-
-# 2.6.1
-## Change
-  - Filter flowstart query to exclude old data.
-  - Reverse order on the flowstart list endpoint.
-
-# 2.6.0
-## Add
-  - FlowStart model refactor.
-  - New endpoint to list flow starts.
-## Change
-  - Fix history detail permissions.
-
-# 2.5.0
-## Add
-  - New endpoint to return rooms for the history.
-
-# 2.4.2
-## Add
-  - New feedback messages.
-## Change
-  - Verify contact via external id on the flowstart validation.
-
-# 2.4.1
-## Change
-  - Add a recursive retry on the ws message send
-
-# 2.4.0
-## Change
-  - Order tags by name.
-
-# 2.3.1
-## Add
-  - Add retrieve_flow_warning action on the project endpoint to check if a start flow contact have a room.
-## Change
-  - Update dashboard tag filter to verify the uuid instead of the name.
-
-# 2.3.0
-## Add
-  - Add delete action on the project permission endpoint
-## Change
-  - Update URN field from charfield to a textfield
-
-# 2.2.0
-## Add
-  - Add new field "history_contacts_blocklist" to the project config json field, the contacts added to this list won't be shown on the contacts endpoint(history)
-  - Add a try/except around the send send_channels_group function for it not to return 4xx/5xx responses when there is a problem on the ws notification(the error will still be logged to sentry)
-
-# 2.1.0
-## Add
-  - Checking if project exists in template type creation.
-  - EDA project consumer.
-
-# 2.0.0
-> This CHANGELOG has not been updated since 05/16/2023 so some commits will not appear in this document between version 1.16.4 and 2.0.0. From this version onwards, it will be constantly updated again.
-## Add
-  - Creating template type using event driven.
-  - Filtering active agents in dashboard endpoint.
-
-# 1.16.4
-## Add
-  - Data exporter getting data from dashboard serializers.
-  - New abstract model for soft delete in core (BaseSoftDeleteModel) to Sectors and Queues
-
-# 1.16.2
-## Change
-  - Compare rooms within the sector instead of the queues when validating the agent room limit on room creation.
-
-
-# 1.16.1
-## Change
-  - Remove Room, User and Sector notification groups.
-
-
-# 1.16.0
-## Add
-  - New data exporter viewset and presenter for Dashboard app.
-  - Add new dependencies: pandas, openpyxl and XlsxWriter
-
-
-# 1.15.0
-## Add
-  - `Name` field on FlowStart model.
-
-## Change
-  - Restrict room flow start creation to only one active flow start per room(only when starting with a room).
-
-
-# 1.0.1
-## Add
-  - Changelog init.
-  - Endpoint to list agents for transference between rooms.
-
-## Change
-  - Function is attending now uses pendulum to parse timezone in sector.
+# 3.19.3
+## Add:
+  - Indicator to show that a room was assigned to a user when the room is created
+
+# 3.19.2
+# Add
+  - new list rooms endpoint with limit and offset
+
+# 3.19.1
+# Add
+  - Agents data filters
+
+# 3.19.0
+# Fix
+  - Message index for external id
+  - Removing from online_agents, agents that have custom status
+
+# 3.18.14
+## Fix:
+  - Allow null and blank contact names in flow starts
+
+# 3.18.13
+## Fix
+  - set contact_name as optional for flow start
+
+# 3.18.12
+## Fix
+  - hide replied message until the query is optimized
+
+# 3.18.11
+## Add
+  - new feature to see what messages are responded in chats.
+  - endpoint to generate rooms reports, generated asynchronously and sent via email
+
+# 3.18.10
+## Add
+  - billing notification when creating new rooms.
+  - new config field in room serializer
+
+# 3.18.9
+## Add
+  - Cache in ModuleHasPermission, to decrease the volume of calls to the database to check weather a internal user has the can_communicate_internally flag,
+  as this shouldn't change often.
+  - Increase the time for internal users (only) access token cache from 10 minutes to 6 hours.
+
+# 3.18.8
+## Add
+  - New field in room serializer, config.
+
+# 3.18.7
+## Add
+  - New rooms routing, to distribute rooms to agents based on queue priority
+
+# 3.18.6
+## Fix
+  - Add connection id to ManagerAgentRoomConsumer
+
+# 3.18.5
+## Add
+  - Internal authentication for rooms, chat history and new messages creation
+
+# 3.18.4
+## Add
+  - Full object on the last_message field on Rooms' data, to include media
+
+# 3.18.3
+## Add
+  - Support to filter by multiple sectors in human service dashboard.
+## Fix
+  - Alters the agents status (online / offline) logic when disconnecting from websocket, to consider multiple connections and avoid setting the status as offline when disconnecting from only one of them.
+  - Alters some unit tests to eliminate inconsistencies and failures caused by relying on specific time intervals during testing.
+    
+# 3.18.2
+## Add
+  - Add whatsapp external_id on messages
+## Fix
+  - Queue list endpoint permissions, to avoid returning queues from projects in which users do not have authorization.
+
+# 3.18.1
+## Add
+   - Custom status support for agent status serialization in API responses
+   - Enhanced agent status information in dashboard interfaces
+   - Additional status details for better operational monitoring
+
+# 3.18.0
+## Add
+   - implemented batch processing for message creation during room initialization, enhanced rooms with relevant project metadata and context information.
+   - change version ubuntu-20.04 to ubuntu-latest ci.yaml
+
+# 3.17.6
+## Add
+  - transaction atomicity to the create method of the RoomFlowViewSet
+## Fix
+  - project details permissions, to ensure that users can only view projects they are authorized to access
+  - update ticket on flows call, removing celery task
+
+# 3.17.5
+## Add
+  - "ignore_close_rooms_on_flow_start" experimental project flag verification to allow active rooms to remain open when receiving a new ticket for the same contact in the same project
+
+# 3.17.4
+## Add
+  - Success status return when updating queue, regardless of Flows response
+  - Filter agents by queue and sector on dashboard
+
+## Fix
+  - Tags list permissions checking
+
+# 3.17.3
+## Add
+  - Verify 404 status before deleting queue in chats
+  - Changed the constraint on `custom status type` to ensure valid relationships and prevent unintended deletions. Now, before deleting a custom status, the system verifies whether it has been soft deleted to avoid inconsistencies.
+    
+# 3.17.2
+## Add
+  - Automatically create projects as secondary when necessary.
+    
+# 3.17.1
+## Fix
+  - Break time calculation
+    
+# 3.17.0
+## Add
+  - Custom status feature
+
+# 3.16.0
+## Add
+  - Add group sector
+ 
+# 3.15.3
+## Add
+  - Add new contact urn to rooms metrics
+
+# 3.15.2
+## Add
+  - New endpoint to list rooms metrics
+
+# 3.15.1
+## Fix
+  - Export chats dashboard data to CSV and XLS
+
+# 3.15.0
+## Add
+  - New endpoint to set project as primary project to be used in infracommerce integration.
+## Add
+  - Endpoint to integrate primary and secondary projects
+## Add
+   - Adding prometheus endpoint for monitoring the application.
+
+# 3.14.0
+## Add
+  - Introduced a new publisher that triggers when a room is closed
+
+# 3.13.7
+## Add
+  - user info (email and name) to RoomInfoSerializer
+
+# 3.13.6
+## Add
+  - reintroduce created_on in MsgFlowSerializer
+
+# 3.13.5
+## Fix
+  - remove completely created_on from MsgFlowSerializer
+
+# 3.13.4
+## Fix
+  - remove created_on from MsgFlowSerializer's validate method
+
+# 3.13.3
+## Add
+  - new endpoint for rooms' user assignment information
+  - flows API call to update the ticket info about the user assignment
+## Fix
+  - new messages from flows timestamps
+
+# 3.13.2
+## Add
+  - new endpoint to list human service rooms.
+## Fix
+  - order by name in project permission endpoint
+  - passing project uuid to flows when deleting a queue.
+
+# 3.13.1
+## Add
+  - is_active field to ListRoomSerializer
+## Fix
+  - new message timestamp
+
+# 3.13.0
+## Add
+  - ticket_uuid field in Room
+
+# 3.12.1
+## Fix
+  - check if room is active before returning redirection link
+
+# 3.12.0
+## Add
+ - chat redirect link to the room data returned via the rooms list internal endpoint
+
+# 3.11.3
+## Add
+ - last name to dashboard agent returned data
+
+# 3.11.2
+## Add
+ - ordering tags by name
+
+# 3.11.1
+## Add
+  - new filters in discussion
+
+# 3.11.0
+## Add
+  - org field in project
+## Change
+ - assing project uuid to flows when create a queue.
+ - using refresh from db to get the last version of permission object before closing connection.
+
+# 3.10.8
+## Add
+  - Endpoint to edit contact on flows
+
+# 3.10.7
+## Add
+ - Close ticket request retry
+ - External endpoints refactor
+
+# 3.10.0
+## Change
+ - Improve RoomViewset List Queryset
+
+# 3.9.0
+## Add
+ - Project UUID field on rooms
+
+# 3.7.9
+## Add
+ - feature retail
+
+# 3.7.8
+## Add
+  - adding health check view and doc endpoint
+
+# 3.7.7
+## Fix
+  - passing user when transfer to user
+
+# 3.7.6
+## Fix
+  -  passing user to ws notify
+
+# 3.7.5
+## Fix
+  -  ws message when transfer queue
+
+# 3.7.4
+## Add
+  -  returning 400 if project uuid its not provided
+
+# 3.7.3
+## Add
+  - flag for offline agents in transfer
+
+# 3.7.2
+## Add
+  - formating history name
+
+# 3.7.1
+## Add
+  - verify if the given queue is part of the project
+
+# 3.7.0
+## Add
+  - rooms count endpoint
+
+# 3.6.5
+## Fix
+  - remove timezone parse
+
+# 3.6.4
+## Add
+  - queue and agent in flow warning
+
+# 3.6.3
+## Add
+  - add agents_can_see_queue_history config flag into project
+
+# 3.6.2
+## Fix
+  - fix tags filter
+
+# 3.6.1
+## Fix
+  - remove ':' from the url string
+
+# 3.6.0
+## Add
+  - New feature, internal dash endpoints
+
+# 3.5.7
+## Fix
+  - Removing uuid from sector info when exporting.
+
+# 3.5.6
+## Fix
+  - Verify if data frame exists before translate, to avoid translating an empty dataframe in export dashboard.
+
+# 3.5.5
+## Fix
+  - Removing deleted queue from metrics.
+
+# 3.5.4
+## Fix
+  - Passing generic Exception in "ProjectAnyPermission" permission.
+
+# 3.5.3
+## Add
+  - New feature, queue priorization.
+
+# 3.5.2
+## Add
+  - Verify if chat gpt token in project config.
+
+# 3.5.1
+## Add
+  - New endpoint to make bulk transfer.
+  - New function to edit config field in project.
+  - New endpoint to transfer agents.
+## Fix
+  - Calculating waiting time metric in new endpoint to get rooms.
+
+# 3.5.0
+## Add
+  - New EDA consumer to create project permissions.
+  - New mixin in flows rest client to delete ticketer when chats delete a sector.
+
+# 3.4.1
+## Add
+  - Change queue and sectors model managers to list only activated objects.
+
+# 3.4.0
+## Add
+  - New endpoint for the agent to get a room.
+
+# 3.3.0
+## Add
+  - Error handling on the contact creation.
+## Change
+  - Removal of the 'last_interaction' property on the user model and serializers.
+
+# 3.2.5
+## Add
+  - New feature, room protocol.
+
+# 3.2.4
+## Fix
+  - External rooms filter sector.
+
+# 3.2.3
+## Fix
+  - Passing underscore to rooms data results.
+
+# 3.2.2
+## Fix
+  - Passing gte to live filters in dashboard.
+
+# 3.2.1
+## Change
+  - Consider room creation date if the room has no messages in the 24h close validation.
+
+# 3.2.0
+## Change
+  - Refactoring in dashboard endpoints, applying solid and the design pattern repository with service.
+
+# 3.1.0
+## Add
+  - New endpoint for creating sector and queue authorization, giving only the user email.
+
+# 3.0.0
+## Add
+  - New Discussions app, responsible for internal communication between agents.
+
+# 2.6.2
+## Change
+  - Check contact id when starting a flow on a room. Won't consider the room if the contact id is different.
+
+# 2.6.1
+## Change
+  - Filter flowstart query to exclude old data.
+  - Reverse order on the flowstart list endpoint.
+
+# 2.6.0
+## Add
+  - FlowStart model refactor.
+  - New endpoint to list flow starts.
+## Change
+  - Fix history detail permissions.
+
+# 2.5.0
+## Add
+  - New endpoint to return rooms for the history.
+
+# 2.4.2
+## Add
+  - New feedback messages.
+## Change
+  - Verify contact via external id on the flowstart validation.
+
+# 2.4.1
+## Change
+  - Add a recursive retry on the ws message send
+
+# 2.4.0
+## Change
+  - Order tags by name.
+
+# 2.3.1
+## Add
+  - Add retrieve_flow_warning action on the project endpoint to check if a start flow contact have a room.
+## Change
+  - Update dashboard tag filter to verify the uuid instead of the name.
+
+# 2.3.0
+## Add
+  - Add delete action on the project permission endpoint
+## Change
+  - Update URN field from charfield to a textfield
+
+# 2.2.0
+## Add
+  - Add new field "history_contacts_blocklist" to the project config json field, the contacts added to this list won't be shown on the contacts endpoint(history)
+  - Add a try/except around the send send_channels_group function for it not to return 4xx/5xx responses when there is a problem on the ws notification(the error will still be logged to sentry)
+
+# 2.1.0
+## Add
+  - Checking if project exists in template type creation.
+  - EDA project consumer.
+
+# 2.0.0
+> This CHANGELOG has not been updated since 05/16/2023 so some commits will not appear in this document between version 1.16.4 and 2.0.0. From this version onwards, it will be constantly updated again.
+## Add
+  - Creating template type using event driven.
+  - Filtering active agents in dashboard endpoint.
+
+# 1.16.4
+## Add
+  - Data exporter getting data from dashboard serializers.
+  - New abstract model for soft delete in core (BaseSoftDeleteModel) to Sectors and Queues
+
+# 1.16.2
+## Change
+  - Compare rooms within the sector instead of the queues when validating the agent room limit on room creation.
+
+
+# 1.16.1
+## Change
+  - Remove Room, User and Sector notification groups.
+
+
+# 1.16.0
+## Add
+  - New data exporter viewset and presenter for Dashboard app.
+  - Add new dependencies: pandas, openpyxl and XlsxWriter
+
+
+# 1.15.0
+## Add
+  - `Name` field on FlowStart model.
+
+## Change
+  - Restrict room flow start creation to only one active flow start per room(only when starting with a room).
+
+
+# 1.0.1
+## Add
+  - Changelog init.
+  - Endpoint to list agents for transference between rooms.
+
+## Change
+  - Function is attending now uses pendulum to parse timezone in sector.