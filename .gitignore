# Byte-compiled / optimized / DLL files
__pycache__/
*.py[cod]
*$py.class

# C extensions
*.so

# Distribution / packaging
.Python
build/
develop-eggs/
dist/
downloads/
eggs/
.eggs/
lib/
lib64/
parts/
sdist/
var/
wheels/
pip-wheel-metadata/
share/python-wheels/
*.egg-info/
.installed.cfg
*.egg
MANIFEST

# PyInstaller
#  Usually these files are written by a python script from a template
#  before PyInstaller builds the exe, so as to inject date/other infos into it.
*.manifest
*.spec

# Installer logs
pip-log.txt
pip-delete-this-directory.txt

# Unit test / coverage reports
htmlcov/
.tox/
.nox/
.coverage
.coverage.*
.cache
nosetests.xml
coverage.xml
*.cover
*.py,cover
.hypothesis/
.pytest_cache/

# Translations
*.mo
*.pot

# Django stuff:
*.log
local_settings.py
db.sqlite3
db.sqlite3-journal

# Flask stuff:
instance/
.webassets-cache

# Scrapy stuff:
.scrapy

# Sphinx documentation
docs/_build/

# PyBuilder
target/

# Jupyter Notebook
.ipynb_checkpoints

# IPython
profile_default/
ipython_config.py

# pyenv
.python-version

# pipenv
#   According to pypa/pipenv#598, it is recommended to include Pipfile.lock in version control.
#   However, in case of collaboration, if having platform-specific dependencies or dependencies
#   having no cross-platform support, pipenv may install dependencies that don't work, or not
#   install all needed dependencies.
#Pipfile.lock

# PEP 582; used by e.g. github.com/David-OConnor/pyflow
__pypackages__/

# Celery stuff
celerybeat-schedule
celerybeat.pid

# SageMath parsed files
*.sage.py

# Environments
.env
.venv
env/
venv/
ENV/
env.bak/
venv.bak/

# Spyder project settings
.spyderproject
.spyproject

# Rope project settings
.ropeproject

# mkdocs documentation
/site

# mypy
.mypy_cache/
.dmypy.json
dmypy.json

# Pyre type checker
.pyre/

# VSCode
.vscode/

# Static files
media/

# Gunicorn access
<<<<<<< HEAD
gunicorn.access
=======
gunicorn.access
>>>>>>> 2f1c9ba4
<|MERGE_RESOLUTION|>--- conflicted
+++ resolved
@@ -135,8 +135,4 @@
 media/
 
 # Gunicorn access
-<<<<<<< HEAD
-gunicorn.access
-=======
-gunicorn.access
->>>>>>> 2f1c9ba4
+gunicorn.access